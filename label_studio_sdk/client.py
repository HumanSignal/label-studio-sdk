""" .. include::../docs/client.md
"""
import warnings
import logging
import requests

from typing import Optional
from pydantic import BaseModel, constr, root_validator
from requests.adapters import HTTPAdapter

logger = logging.getLogger(__name__)

MAX_RETRIES = 3
TIMEOUT = (1.0, 180.0)
HEADERS = {}


class ClientCredentials(BaseModel):
    email: Optional[str]
    password: Optional[str]
    api_key: Optional[constr()] = None

    @root_validator(pre=True, allow_reuse=True)
    def either_key_or_email_password(cls, values):
        assert (
            'email' in values or 'api_key' in values
        ), 'At least one of email or api_key should be included'
        assert (
            'email' not in values or 'password' in values
        ), 'Provide both email and password for login auth'
        return values


class Client(object):
    def __init__(
        self,
        url,
        api_key,
        credentials=None,
        session=None,
        extra_headers: dict = None,
        cookies: dict = None,
        oidc_token=None,
    ):
        """Initialize the client. Do this before using other Label Studio SDK classes and methods in your script.

        Parameters
        ----------
        url: str
            Label Studio host address.
            Example: http://localhost:8080
        api_key: str
            User token for the API. You can find this on your user account page in Label Studio.
        credentials: ClientCredentials
            User email and password or api_key.
        session: requests.Session()
            If None, a new one is created.
        extra_headers: dict
            Additional headers that will be passed to each http request
        cookies: dict
            Cookies that will be passed to each http request.
        oidc_token: str
            Bearer token for proxy authentication - in case the server is behind an authenticating proxy.
        """
        self.url = url.rstrip('/')
        self.session = session or self.get_session()

        # set api key or get it using credentials (username and password)
        if api_key is not None:
            credentials = ClientCredentials(api_key=api_key)
        self.api_key = (
            credentials.api_key
            if credentials.api_key
            else self.get_api_key(credentials)
        )

        # set headers
        self.headers = {'Authorization': f'Token {self.api_key}'}
        if oidc_token:
            self.headers.update({'Proxy-Authorization': f'Bearer {oidc_token}'})
        if extra_headers:
            self.headers.update(extra_headers)

        # Set cookies
        self.cookies = cookies

    def get_api_key(self, credentials: ClientCredentials):
        login_url = self.get_url("/user/login")
        # Retrieve and set the CSRF token first
        self.session.get(login_url)
        csrf_token = self.session.cookies.get('csrftoken', None)
        login_data = dict(**credentials.dict(), csrfmiddlewaretoken=csrf_token)
        self.session.post(
            login_url,
            data=login_data,
            headers=dict(Referer=self.url),
            cookies=self.cookies,
        ).raise_for_status()
        api_key = (
            self.session.get(self.get_url("/api/current-user/token"))
            .json()
            .get("token")
        )
        return api_key

    def check_connection(self):
        """Call Label Studio /health endpoint to check the connection to the server.

        Returns
        -------
        dict
            Status string like "UP"
        """
        response = self.make_request('GET', '/health')
        return response.json()

    def get_projects(self):
        """List all projects in Label Studio.

        Returns
        -------
        list or `label_studio_sdk.project.Project` instances

        """
        return self.list_projects()

    def delete_project(self, project_id: int):
        """Delete a project in Label Studio.

        Returns
        -------
        dict
            Status string
        """
        response = self.make_request('DELETE', f'/api/projects/{project_id}/')
        return response

    def delete_all_projects(self):
        """Deletes all projects in Label Studio.

        Returns
        -------
        List
            List of (dict) status strings
        """
        responses = []
        project_ids = [project.get_params()['id'] for project in self.list_projects()]
        for project_id in project_ids:
            response = self.delete_project(project_id)
            responses.append(response)
        return responses

    def list_projects(self):
        """List all projects in Label Studio.

        Returns
        -------
        list or `label_studio_sdk.project.Project` instances

        """
        from .project import Project

        response = self.make_request(
            'GET', '/api/projects', params={'page_size': 10000000}
        )
        if response.status_code == 200:
            projects = []
            for data in response.json()['results']:
<<<<<<< HEAD
                project = Project._create_from_id(client=self, project_id=data['id'], params=data)
                projects.append(project)
                logger.debug(f'Project {project.id} "{project.get_params().get("title")}" is retrieved')
=======
                projects.append(
                    Project._create_from_id(
                        client=self, project_id=data['id'], params=data
                    )
                )
>>>>>>> 799227e9
            return projects

    def start_project(self, **kwargs):
        """Create a new project instance.

        Parameters
        ----------
        kwargs:
            Parameters for `project.start_project(**kwargs)`

        Returns
        -------
        `label_studio_sdk.project.Project`

        """
        from .project import Project

        project = Project(url=self.url, api_key=self.api_key, session=self.session)
        project.start_project(**kwargs)
        return project

    def get_project(self, id):
        """Return project SDK object by ID existed in Label Studio

        Parameters
        ----------
        id: int
            Project ID for the project you want to retrieve.

        Returns
        -------
        `label_studio_sdk.project.Project`

        """
        from .project import Project

        return Project.get_from_id(self, id)

    def get_users(self):
        """Return all users from the current organization account

        Parameters
        ----------

        Returns
        -------
        list of `label_studio_sdk.users.User`

        """
        from .users import User

        response = self.make_request('GET', '/api/users')
        users = []
        for user_data in response.json():
            user_data['client'] = self
            users.append(User(**user_data))
        return users

    def create_user(self, user):
        """ Create a new user

        Parameters
        ----------
        user: User or dict
            User instance, you can initialize it this way:
            User(username='x', email='x@x.xx', first_name='X', last_name='Z')

        Returns
        -------
        `label_studio_sdk.users.User`
            Created user

        """
        from .users import User

        payload = {
            'username': user.username,
            'email': user.email,
            'first_name': user.first_name,
            'last_name': user.last_name,
            'phone': user.phone
        } if isinstance(user, User) else user

        try:
            response = self.make_request('POST', '/api/users', json=payload)
            user_data = response.json()
            user_data['client'] = self
            return User(**user_data)
        except requests.HTTPError as e:
            logger.error('Create user error:' + str(e.response.json()))
            return None

    def get_workspaces(self):
        """Return all workspaces from the current organization account

        Parameters
        ----------

        Returns
        -------
        list of `label_studio_sdk.workspaces.Workspace`

        """
        from .workspaces import Workspace

        response = self.make_request('GET', '/api/workspaces')
        workspaces = []
        for workspace_data in response.json():
            workspace_data['client'] = self
            workspaces.append(Workspace(**workspace_data))
        return workspaces

    def get_session(self):
        """Create a session with requests.Session()

        Returns
        -------
        request.Session

        """
        session = requests.Session()
        session.headers.update(HEADERS)
        session.mount('http://', HTTPAdapter(max_retries=MAX_RETRIES))
        session.mount('https://', HTTPAdapter(max_retries=MAX_RETRIES))
        return session

    def get_url(self, suffix):
        """Get the URL of the Label Studio server

        Returns
        -------
        String with the URL

        """
        return f'{self.url}/{suffix.lstrip("/")}'

    def make_request(self, method, url, *args, **kwargs):
        """Make a request with an API key to Label Studio instance

        Parameters
        ----------
        method: str
            HTTP method like POST, PATCH, GET, DELETE.
        url: str
            URL of the API endpoint that you want to make a request to.

        args
            session.request(*args)
        kwargs
            session.request(*kwargs)

        Returns
        -------
        Response object for the relevant endpoint.

        """
        if 'timeout' not in kwargs:
            kwargs['timeout'] = TIMEOUT
        logger.debug(f'{method}: {url} with args={args}, kwargs={kwargs}')
        response = self.session.request(
            method,
            self.get_url(url),
            headers=self.headers,
            cookies=self.cookies,
            *args,
            **kwargs,
        )
        response.raise_for_status()
        return response

    def sync_storage(self, storage_type, storage_id):
        """Synchronize Cloud Storage.

        Parameters
        ----------
        storage_type: string
            Specify the type of the storage container.
        storage_id: int
            Specify the storage ID of the storage container.

        Returns
        -------
        dict:
            containing the same fields as in the original storage request and:

        id: int
            Storage ID
        type: str
            Type of storage
        created_at: str
            Creation time
        last_sync: str
            Time last sync finished, can be empty.
        last_sync_count: int
            Number of tasks synced in the last sync
        """

        response = self.make_request(
            "POST", f"/api/storages/{storage_type}/{str(storage_id)}/sync"
        )
        return response.json()<|MERGE_RESOLUTION|>--- conflicted
+++ resolved
@@ -166,17 +166,9 @@
         if response.status_code == 200:
             projects = []
             for data in response.json()['results']:
-<<<<<<< HEAD
                 project = Project._create_from_id(client=self, project_id=data['id'], params=data)
                 projects.append(project)
                 logger.debug(f'Project {project.id} "{project.get_params().get("title")}" is retrieved')
-=======
-                projects.append(
-                    Project._create_from_id(
-                        client=self, project_id=data['id'], params=data
-                    )
-                )
->>>>>>> 799227e9
             return projects
 
     def start_project(self, **kwargs):
