--- conflicted
+++ resolved
@@ -8,9 +8,6 @@
 logger = logging.getLogger(__name__)
 
 _LABEL_TAGS = {'Label', 'Choice'}
-<<<<<<< HEAD
-_NOT_CONTROL_TAGS = {'Filter', }
-=======
 _NOT_CONTROL_TAGS = {'Filter', }
 
 
@@ -114,5 +111,4 @@
 def chunk(lst, n):
     """Yield successive n-sized chunks from lst."""
     for i in range(0, len(lst), n):
-        yield lst[i:i + n]
->>>>>>> 64b77ca5
+        yield lst[i:i + n]