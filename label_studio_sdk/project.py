""" .. include::../docs/project.md
"""
import os
import json
import logging

from enum import Enum, auto
from random import sample, shuffle
from requests.exceptions import HTTPError, InvalidSchema, MissingSchema
from pathlib import Path
from typing import Optional, Union, List, Dict, Callable
from .client import Client
<<<<<<< HEAD

from label_studio_tools.core.utils.io import get_local_path
from label_studio_tools.core.label_config import parse_config

=======
from .utils import parse_config, chunk
>>>>>>> 64b77ca5

logger = logging.getLogger(__name__)


class LabelStudioException(Exception):
    pass


class LabelStudioAttributeError(LabelStudioException):
    pass


class ProjectSampling(Enum):
    """ Enumerate the available task sampling modes for labeling.
    """

    RANDOM = 'Uniform sampling'
    """ Uniform random sampling of tasks """
    SEQUENCE = 'Sequential sampling'
    """ Sequential sampling of tasks using task IDs """
    UNCERTAINTY = 'Uncertainty sampling'
    """ Sample tasks based on prediction scores, such as for active learning (Enterprise only)"""


class ProjectStorage(Enum):
    """ Enumerate the available types of external source and target storage for labeling projects.
    """

    GOOGLE = 'gcs'
    """ Google Cloud Storage """
    S3 = 's3'
    """ Amazon S3 Storage """
    AZURE = 'azure_blob'
    """ Microsoft Azure Blob Storage """
    LOCAL = 'localfiles'
    """ Label Studio Local File Storage """
    REDIS = 'redis'
    """ Redis Storage """
    S3_SECURED = 's3s'
    """ Amazon S3 Storage secured by IAM roles (Enterprise only) """


class AssignmentSamplingMethod(Enum):
    RANDOM = auto()  # produces uniform splits across annotators


class ExportSnapshotStatus:
    CREATED = 'created'
    """ Export snapshot is created """
    IN_PROGRESS = 'in_progress'
    """ Export snapshot is in progress  """
    FAILED = 'failed'
    """ Export snapshot failed with errors """
    COMPLETED = 'completed'
    """ Export snapshot was created and can be downloaded """

    def __init__(self, response):
        self.response = response

    def is_created(self):
        """ Export snapshot is created """
        assert 'status' in self.response, '"status" field not found in export snapshot status response'
        return self.response['status'] == self.CREATED

    def is_in_progress(self):
        """ Export snapshot is in progress  """
        assert 'status' in self.response, '"status" field not found in export_snapshot_status response'
        return self.response['status'] == self.IN_PROGRESS

    def is_failed(self):
        """ Export snapshot failed with errors """
        assert 'status' in self.response, '"status" field not found in export_snapshot_status response'
        return self.response['status'] == self.FAILED

    def is_completed(self):
        """ Export snapshot was created and can be downloaded """
        assert 'status' in self.response, '"status" field not found in export_snapshot_status response'
        return self.response['status'] == self.COMPLETED


class Project(Client):

    def __init__(self, *args, **kwargs):
        """ Initialize project class.

        Parameters
        ----------

        """
        super(Project, self).__init__(*args, **kwargs)
        self.params = {}

    def __getattr__(self, item):
        return self._get_param(item)

    @property
    def parsed_label_config(self):
        """ Get the parsed labeling configuration for the project. You can use this to more easily construct
        annotation or prediction results based on your labeling configuration.

        Returns
        -------
        dict
            Object and control tags from the project labeling configuration.
            Example with structured configuration of the form:
        ```
        {
            "<ControlTag>.name": {
                "type": "ControlTag",
                "to_name": ["<ObjectTag1>.name", "<ObjectTag2>.name"],
                "inputs: [
                    {"type": "ObjectTag1", "value": "<ObjectTag1>.value"},
                    {"type": "ObjectTag2", "value": "<ObjectTag2>.value"}
                ],
                "labels": ["Label1", "Label2", "Label3"]
        }
        ```
        `"labels"` are taken from "alias" attribute if it exists, else "value"
        """
        return parse_config(self.label_config)

    def get_members(self):
        """ Get members from this project.

        Parameters
        ----------

        Returns
        -------
        list of `label_studio_sdk.users.User`

        """
        from .users import User
        response = self.make_request('GET', f'/api/projects/{self.id}/members')
        users = []
        for user_data in response.json():
            user_data['client'] = self
            users.append(User(**user_data))
        return users

    def add_member(self, user):
        """ Add a user to a project.

        Parameters
        ----------
        user: User

        Returns
        -------
        dict
            Dict with created member

        """
        payload = {
            'user': user.id
        }
        response = self.make_request('POST', f'/api/projects/{self.id}/members', json=payload)
        return response.json()

    def assign_annotators(self, users, tasks_ids):
        """ Assign annotators to tasks

        Parameters
        ----------
        users: list of user's objects
        tasks_ids: list of integer task IDs to assign users to

        Returns
        -------
        dict
            Dict with counter of created assignments

        """
        final_response = {'assignments': 0}
        users_ids = [user.id for user in users]
        # Assign tasks to users with batches
        for c in chunk(tasks_ids, 1000):
            logger.debug(f"Starting assignment for: {users_ids}")
            payload = {
                'users': users_ids,
                'selectedItems': {'all': False, 'included': c},
                'type': 'AN',
            }
            response = self.make_request('POST', f'/api/projects/{self.id}/tasks/assignees', json=payload)
            final_response['assignments'] += response.json()['assignments']
        return final_response

    def delete_annotators_assignment(self, tasks_ids):
        """ Remove all assigned annotators for tasks

        Parameters
        ----------
        tasks_ids: list of int

        Returns
        -------
        dict
            Dict with counter of deleted annotator assignments

        """
        payload = {
            'selectedItems': {'all': False, 'included': tasks_ids},
        }
        response = self.make_request('POST', f'/api/dm/actions?id=delete_annotators&project={self.id}', json=payload)
        return response.json()

    def delete_reviewers_assignment(self, tasks_ids):
        """ Clear all assigned reviewers for tasks

        Parameters
        ----------
        tasks_ids: list of int

        Returns
        -------
        dict
            Dict with counter of deleted reviewer assignments

        """
        payload = {
            'selectedItems': {'all': False, 'included': tasks_ids},
        }
        response = self.make_request('POST', f'/api/dm/actions?id=delete_reviewers&project={self.id}', json=payload)
        return response.json()

    def assign_reviewers(self, users, tasks_ids):
        """ Assign reviewers to tasks

        Parameters
        ----------
        users: list of user's objects
        tasks_ids: list of integer task IDs to assign reviewers to

        Returns
        -------
        dict
            Dict with counter of created assignments

        """
        payload = {
            'users': [user.id for user in users],
            'selectedItems': {'all': False, 'included': tasks_ids},
            'type': 'RE',
        }
        response = self.make_request('POST', f'/api/projects/{self.id}/tasks/assignees', json=payload)
        return response.json()

    def _get_param(self, param_name):
        if param_name not in self.params:
            self.update_params()
            if param_name not in self.params:
                raise LabelStudioAttributeError(f'Project "{param_name}" field is not set')
        return self.params[param_name]

    def get_params(self):
        """ Get all available project parameters.

        Returns
        --------
        dict
            containing all following params:

        title: str
            Project name.
        description: str
            Project description
        label_config: str
            Label config in XML format.
        expert_instruction: str
            Labeling instructions in HTML format
        show_instruction: bool
            Whether to display instructions to annotators before they start
        show_skip_button: bool
            Whether to show a skip button in the Label Studio UI and let annotators skip the task
        enable_empty_annotation: bool
            Allow annotators to submit empty annotations
        show_annotation_history: bool
            Show annotation history to annotator
        organization: int
            Organization ID
        color: str
            Color to decorate the project card in the Label Studio UI
        maximum_annotations: int
            Maximum number of annotations for one task. If the number of annotations per task is equal or greater
            to this value, the task is finished and is_labeled=True is set. (Enterprise only)
        is_published: bool
            Whether or not the project is published to annotators (Enterprise only)
        model_version: str
            Machine learning model version for predictions or pre-annotations
        is_draft: bool
            Whether or not the project is in the middle of being created (Enterprise only)
        created_by: object
            Details about the user that created the project
        min_annotations_to_start_training: int
            Minimum number of completed tasks after which model training is started
        show_collab_predictions: bool
            Whether to show model predictions to the annotator, allowing them to collaborate with the ML model
        sampling: str
            Type of sampling to use for task labeling. Uncertainty sampling is Enterprise only.
            Enum: "Sequential sampling" "Uniform sampling" "Uncertainty sampling"
        show_ground_truth_first: bool
            Whether to show tasks with ground truth annotations first (Enterprise only)
        show_overlap_first: bool
            Whether to show tasks with overlap first (Enterprise only)
        overlap_cohort_percentage: int
            Percentage of tasks that must be annotated multiple times. (Enterprise only)
        task_data_login: str
            User credentials for accessing task data. (Enterprise only)
        task_data_password: str
            Password credentials for accessing task data. (Enterprise only)
        control_weights: object
            Weights for control tags used when calculating agreement metrics. (Enterprise only)
        evaluate_predictions_automatically: bool
            Retrieve and display predictions when loading a task

        """
        response = self.make_request('GET', f'/api/projects/{self.id}')
        return response.json()

    def get_model_versions(self):
        """ Get the list of available ML model versions from pre-annotations or connected ML backends.

        Returns
        -------
        list of strings
             Model versions

        """
        response = self.make_request('GET', f'/api/projects/{self.id}/model-versions')
        return response.json()

    def update_params(self):
        """ Get [all available project parameters](#label_studio_sdk.project.Project.get_params) and cache them.
        """
        self.params = self.get_params()

    def start_project(self, **kwargs):
        """ Create a new labeling project in Label Studio.

        Parameters
        ----------
        title: str
            Project name.
        description: str
            Project description
        label_config: str
            Label config in XML format.
        expert_instruction: str
            Labeling instructions in HTML format
        show_instruction: bool
            Whether to display instructions to annotators before they start
        show_skip_button: bool
            Whether to show a skip button in the Label Studio UI and let annotators skip the task
        enable_empty_annotation: bool
            Allow annotators to submit empty annotations
        show_annotation_history: bool
            Show annotation history to annotator
        organization: int
            Organization ID
        color: str
            Color to decorate the project card in the Label Studio UI
        maximum_annotations: int
            Maximum number of annotations for one task. If the number of annotations per task is equal or greater
            to this value, the task is finished and is_labeled=True is set. (Enterprise only)
        is_published: bool
            Whether or not the project is published to annotators (Enterprise only)
        model_version: str
            Machine learning model version for predictions or pre-annotations
        is_draft: bool
            Whether or not the project is in the middle of being created (Enterprise only)
        created_by: object
            Details about the user that created the project
        min_annotations_to_start_training: int
            Minimum number of completed tasks after which model training is started
        show_collab_predictions: bool
            Whether to show model predictions to the annotator, allowing them to collaborate with the ML model
        sampling: str
            Type of sampling to use for task labeling. Uncertainty sampling is Enterprise only.
            Enum: "Sequential sampling" "Uniform sampling" "Uncertainty sampling"
        show_ground_truth_first: bool
            Whether to show tasks with ground truth annotations first (Enterprise only)
        show_overlap_first: bool
            Whether to show tasks with overlap first (Enterprise only)
        overlap_cohort_percentage: int
            Percentage of tasks that must be annotated multiple times. (Enterprise only)
        task_data_login: str
            User credentials for accessing task data. (Enterprise only)
        task_data_password: str
            Password credentials for accessing task data. (Enterprise only)
        control_weights: object
            Weights for control tags used when calculating agreement metrics. (Enterprise only)
        evaluate_predictions_automatically: bool
            Retrieve and display predictions when loading a task

        Raises LabelStudioException in case of errors.

        """
        response = self.make_request('POST', '/api/projects', json=kwargs)
        if response.status_code == 201:
            self.params = response.json()
        else:
            raise LabelStudioException('Project not created')

    @classmethod
    def _create_from_id(cls, client, project_id, params=None):
        project = cls(url=client.url, api_key=client.api_key, session=client.session, extra_headers=client.headers)
        if params and isinstance(params, dict):
            # TODO: validate project parameters
            project.params = params
        project.params['id'] = project_id
        return project

    @classmethod
    def get_from_id(cls, client, project_id) -> "Project":
        """ Class factory to create a project instance from an existing project ID.

        Parameters
        ----------
        client: class Client
        project_id: int
            Project ID

        Returns
        -------
        `Project`
        """
        project = cls._create_from_id(client, project_id)
        project.update_params()
        return project

    def import_tasks(self, tasks, preannotated_from_fields: List = None):
        """ Import JSON-formatted labeling tasks. Tasks can be unlabeled or contain predictions.

        Parameters
        ----------
        tasks: list of dicts | dict | path to file
            Tasks in <a href="https://labelstud.io/guide/tasks.html#Basic-Label-Studio-JSON-format">
            Label Studio JSON format</a>

        preannotated_from_fields: list of strings
            Turns flat task JSON formatted like: `{"column1": value, "column2": value}` into Label Studio prediction
            data format: `{"data": {"column1"..}, "predictions": [{..."column2"}]`
            Useful when all your data is stored in tabular format with one column dedicated to model predictions.

        Returns
        -------
        list of int
            Imported task IDs

        """
        params = {'return_task_ids': '1'}
        if preannotated_from_fields:
            params['preannotated_from_fields'] = ','.join(preannotated_from_fields)
        if isinstance(tasks, (list, dict)):
            response = self.make_request(
                method='POST',
                url=f'/api/projects/{self.id}/import',
                json=tasks,
                params=params
            )
        elif isinstance(tasks, (str, Path)):
            # try import from file
            if not os.path.isfile(tasks):
                raise LabelStudioException(f'Not found import tasks file {tasks}')
            with open(tasks, mode='rb') as f:
                response = self.make_request(
                    method='POST',
                    url=f'/api/projects/{self.id}/import',
                    files={'file': f},
                    params=params
                )
        else:
            raise TypeError(f'Not supported type provided as "tasks" argument: {type(tasks)}')
        return response.json()['task_ids']

    def export_tasks(self, export_type='JSON'):
        """ Export annotated tasks.

        Parameters
        ----------
        export_type: string
            Default export_type is JSON.
            Specify another format type as referenced in <a href="https://github.com/heartexlabs/label-studio-converter/blob/master/label_studio_converter/converter.py#L32">
            the Label Studio converter code</a>.

        Returns
        -------
        list of dicts
            Tasks with annotations

        """
        response = self.make_request(
            method='GET',
            url=f'/api/projects/{self.id}/export?exportType={export_type}'
        )
        return response.json()

    def set_params(self, **kwargs):
        """ Low level function to set project parameters.
        """
        response = self.make_request('PATCH', f'/api/projects/{self.id}', json=kwargs)
        assert response.status_code == 200

    def set_sampling(self, sampling: ProjectSampling):
        """ Set the project sampling method for the labeling stream.
        """
        self.set_params(sampling=sampling.value)

    def set_published(self, is_published: bool):
        """ Set the project publication state. (Enterprise only)

        Parameters
        ----------
        is_published: bool
            Project publication state for reviewers and annotators

        """
        self.set_params(is_published=is_published)

    def set_model_version(self, model_version: str):
        """ Set the current model version to use for displaying predictions to annotators, perform uncertainty sampling
        and annotation evaluations in Label Studio Enterprise, and other operations.

        Parameters
        ----------
        model_version: string
            It can be any string you want

        """
        self.set_params(model_version=model_version)

    def get_tasks(
        self,
        filters=None,
        ordering=None,
        view_id=None,
        selected_ids=None,
        only_ids: bool = False,
    ):
        """ Retrieve a subset of tasks from the Data Manager based on a filter, ordering mechanism, or a
        predefined view ID.

        Parameters
        ----------
        filters: label_studio_sdk.data_manager.Filters.create()
            JSON objects representing Data Manager filters. Use `label_studio_sdk.data_manager.Filters.create()`
            helper to create it.
            Example:
        ```json
        {
          "conjunction": "and",
          "items": [
            {
              "filter": "filter:tasks:id",
              "operator": "equal",
              "type": "Number",
              "value": 1
            }
          ]
        }
        ```
        ordering: list of label_studio_sdk.data_manager.Column
            List with <b>one</b> string representing Data Manager ordering.
            Use `label_studio_sdk.data_manager.Column` helper class.
            Example:
            ```[Column.total_annotations]```, ```['-' + Column.total_annotations]``` - inverted order
        view_id: int
            View ID, visible as a Data Manager tab, for which to retrieve filters, ordering, and selected items
        selected_ids: list of ints
            Task IDs
        only_ids: bool
            If true, return only task IDs

        Returns
        -------
        list
            Task list with task data, annotations, predictions and other fields from the Data Manager

        """

        page = 1
        result = []
        while True:
            try:
                data = self.get_paginated_tasks(
                    filters=filters,
                    ordering=ordering,
                    view_id=view_id,
                    selected_ids=selected_ids,
                    only_ids=only_ids,
                    page=page,
                    page_size=100
                )
                result += data['tasks']
                page += 1
            # we'll get 404 from API on empty page
            except LabelStudioException as e:
                logger.debug(f'End of pagination: {e}')
                break
        return result

    def get_paginated_tasks(
        self,
        filters=None,
        ordering=None,
        view_id=None,
        selected_ids=None,
        page: int = 1,
        page_size: int = -1,
        only_ids: bool = False,
    ):
        """ Retrieve a subset of tasks from the Data Manager based on a filter, ordering mechanism, or a
        predefined view ID.

        Parameters
        ----------
        filters: label_studio_sdk.data_manager.Filters.create()
            JSON objects representing Data Manager filters. Use `label_studio_sdk.data_manager.Filters.create()`
            helper to create it.
            Example:

                {
                  "conjunction": "and",
                  "items": [
                    {
                      "filter": "filter:tasks:id",
                      "operator": "equal",
                      "type": "Number",
                      "value": 1
                    }
                  ]
                }

        ordering: list of label_studio_sdk.data_manager.Column
            List with <b>one</b> string representing Data Manager ordering.
            Use `label_studio_sdk.data_manager.Column` helper class.
            Example:
            ```[Column.total_annotations]```, ```['-' + Column.total_annotations]``` - inverted order
        view_id: int
            View ID, visible as a Data Manager tab, for which to retrieve filters, ordering, and selected items
        selected_ids: list of ints
            Task IDs
        page: int
            Page. Default is 1.
        page_size: int
            Page size. Default is -1, to retrieve all tasks in the project.
        only_ids: bool
            If true, return only task IDs

        Returns
        -------

        dict
            Example:

                {
                    "tasks": [{...}],
                    "total_annotations": 50,
                    "total_predictions": 100,
                    "total": 100
                }

        tasks: list of dicts
            Tasks with task data, annotations, predictions and other fields from the Data Manager
        total: int
            Total number of tasks in filtered result
        total_annotations: int
            Total number of annotations in filtered tasks
        total_predictions: int
            Total number of predictions in filtered tasks

        """
        query = {
            'filters': filters,
            'ordering': ordering or [],
            'selectedItems': {'all': False, 'included': selected_ids} if selected_ids else {'all': True, "excluded": []}
        }
        params={
            'project': self.id,
            'page': page,
            'page_size': page_size,
            'view': view_id,
            'query': json.dumps(query),
            'fields': 'all'
        }
        if only_ids:
            params['include'] = 'id'

        try:
            response = self.make_request('GET', '/api/tasks', params)
        except HTTPError as e:
            raise LabelStudioException('Error loading tasks')

        data = response.json()
        tasks = data['tasks']
        if only_ids:
            data['tasks'] = [task['id'] for task in tasks]

        return data

    def get_tasks_ids(self, *args, **kwargs):
        """Same as `label_studio_sdk.project.Project.get_tasks()` but returns only task IDs.
        """
        kwargs['only_ids'] = True
        return self.get_tasks(*args, **kwargs)

    def get_paginated_tasks_ids(self, *args, **kwargs):
        """Same as `label_studio_sdk.project.Project.get_paginated_tasks()` but returns
           only task IDs.
        """
        kwargs['only_ids'] = True
        return self.get_paginated_tasks(*args, **kwargs)

    def get_views(self):
        """Get all views related to the project

        Returns
        -------
        list
            List of view dicts

        The each dict contains the following fields:
        id: int
            View ID
        project: int
            Project ID
        user: int
            User ID who created this tab
        data: dict
            Filters, orderings and other visual settings
        """
        response = self.make_request('GET', f'/api/dm/views?project={self.id}')
        return response.json()

    def create_view(self, filters, ordering=None, title='Tasks'):
        """Create view

        Parameters
        ----------
        filters: dict
            Specify the filters(`label_studio_sdk.data_manager.Filters`) of the view
        ordering: list of label_studio_sdk.data_manager.Column
            List with <b>one</b> string representing Data Manager ordering.
            Use `label_studio_sdk.data_manager.Column` helper class.
            Example:
            ```[Column.total_annotations]```, ```['-' + Column.total_annotations]``` - inverted order
        title: str
            Tab name
        Returns
        -------
        dict:
            dict with created view

        """
        data = {
            'project': self.id,
            'data': {
                'title': title,
                'ordering': ordering,
                'filters': filters,
            }
        }
        response = self.make_request('POST', '/api/dm/views', json=data)
        return response.json()

    @property
    def tasks(self):
        """ Retrieve all tasks from the project. This call can be very slow if the project has a lot of tasks.
        """
        return self.get_tasks()

    @property
    def tasks_ids(self):
        """ IDs for all tasks for a project. This call can be very slow if the project has lots of tasks.
        """
        return self.get_tasks_ids()

    def get_labeled_tasks(self, only_ids=False):
        """ Retrieve all tasks that have been completed, i.e. where requested number of annotations have been created

        Parameters
        ----------
        only_ids: bool
            Return only task IDs.

        Returns
        -------
        list
            List of task dicts, the same as in `get_tasks`.

        """
        return self.get_tasks(filters={
            'conjunction': 'and',
            'items': [{
                'filter': 'filter:tasks:completed_at',
                'operator': 'empty',
                'value': False,
                'type': 'Datetime'
            }]
        }, only_ids=only_ids)

    def get_labeled_tasks_ids(self):
        """ Retrieve all task IDs for completed tasks, i.e. where requested number of annotations have been created

        Returns
        -------
        list
            List of task IDs
        """
        return self.get_labeled_tasks(only_ids=True)

    def get_unlabeled_tasks(self, only_ids=False):
        """ Retrieve all tasks that are <b>not</b> completed.
         If using Label Studio Enterprise, this can include tasks that have been labeled one or more times, but not the full number of times defined in the
        project labeling settings.

        Parameters
        ----------
        only_ids: bool
            Return only task IDs

        Returns
        -------
        list
            List of task dicts, the same as in `get_tasks`.

        """
        return self.get_tasks(filters={
            'conjunction': 'and',
            'items': [{
                'filter': 'filter:tasks:completed_at',
                'operator': 'empty',
                'value': True,
                'type': 'Datetime'
            }]
        }, only_ids=only_ids)

    def get_unlabeled_tasks_ids(self):
        """ Retrieve all task IDs for tasks that are <b>not</b> completed. If using
        Label Studio Enterprise, this can include tasks that have been labeled one or more times, but not the full
        number of times defined in the project labeling settings.

        Returns
        -------
        list
            List of task IDs
        """
        return self.get_unlabeled_tasks(only_ids=True)

    def get_task(self, task_id):
        """ Get specific task by ID.

        Parameters
        ----------
        task_id: int
            Task ID you want to retrieve

        Returns
        -------
        dict:
            dict of task data containing all initial data and annotation results in [Label Studio JSON format](https://labelstud.io/guide/tasks.html#Basic-Label-Studio-JSON-format)

        ```
        id: int
            Task ID
        predictions: dict
            Predictions object
        annotations: dict
            Annotations object
        drafts: dict
            Drafts object
        data: object
            User imported or uploaded data for a task. Data is formatted according to the project label config.
        meta: object
            Meta is user imported (uploaded) data and can be useful as input for an ML Backend for embeddings, advanced vectors, and other info. It is passed to ML during training/predicting steps.
            (Deprecated)
        created_at: str
            Date time string representing the time a task was created.
        updated_at: str
            Date time string representing the last time a task was updated.
        is_labeled: bool
            True if the number of annotations for this task is greater than or equal to the number of maximum_completions for the project.
        overlap: int
            Number of distinct annotators that processed the current task.
        project: int
            Project ID for this task
        file_upload: str
            Uploaded file used as data source for this task
        ```
        """
        response = self.make_request('GET', f'/api/tasks/{task_id}')
        return response.json()

    def update_task(self, task_id, **kwargs):
        """ Update specific task by ID.

        Parameters
        ----------
        task_id: int
            Task ID you want to update
        kwargs: kwargs parameters
            List of parameters to update. Check all available parameters [here](https://labelstud.io/api#operation/api_tasks_partial_update)

        Returns
        -------
        dict:
            Dict with updated task

        """
        response = self.make_request('PATCH', f'/api/tasks/{task_id}', json=kwargs)
        response.raise_for_status()
        return response.json()

    def create_prediction(
        self,
        task_id: int,
        result: Optional[Union[List[Dict], Dict, str]] = None,
        score: Optional[float] = 0,
        model_version: Optional[str] = None
    ):
        """ Create a prediction for a specific task.

        Parameters
        ----------
        task_id: int
            Task ID
        result: list or dict or str
            Result in the <a href="https://labelstud.io/guide/export.html#Label-Studio-JSON-format-of-annotated-tasks">
            Label Studio JSON format as for annotations</a>.
            For the labeling config:

                <View>
                <Image name="image" value="$value"/>
                <Choices name="class_name" toName="image">
                    <Choice value="Class A"/>
                    <Choice value="Class B"/>
                </Choices>
                </View>

            The following inputs are equivalent, result could be either full `"predictions"`:

                [{
                    "from_name": "class_name",
                    "to_name": "image",
                    "type": "choices",
                    "value": {
                        "choices": ["Class A"]
                    }
                }]

            or just `"value"` payload

                {"choices": ["Class A"]}

            or just the class name:

                "Class A"

        score: float
            Model prediction score
        model_version: str
            Any string identifying your model
        """
        data = {'task': task_id, 'result': result, 'score': score}
        if model_version is not None:
            data['model_version'] = model_version
        response = self.make_request('POST', '/api/predictions', json=data)
        return response.json()

    def create_predictions(self, predictions):
        """ Bulk create predictions for tasks. See <a href="https://labelstud.io/guide/predictions.html">more
        details about pre-annotated tasks</a>.

        Parameters
        ----------
        predictions: list of dicts
            List of dicts with predictions in the <a href="https://labelstud.io/guide/export.html#Label-Studio-JSON-format-of-annotated-tasks">
            Label Studio JSON format as for annotations</a>.
        """
        response = self.make_request('POST', f'/api/projects/{self.id}/import/predictions', json=predictions)
        return response.json()

    def create_annotations_from_predictions(self, model_versions=None):
        """ Create annotations from all predictions that exist for project tasks from specific ML model versions.

        Parameters
        ----------
        model_versions: list or None
            Convert predictions with these model versions to annotations. If `None`, all existing model versions are used

        Returns
        -------
        dict
            Dict with counter of created predictions

        """
        payload = {
            'filters': {'conjunction': 'and', 'items': []},
            'model_version': model_versions,
            'ordering': [],
            'project': self.id,
            'selectedItems': {'all': True, 'excluded': []}
        }
        response = self.make_request('POST', '/api/dm/actions', params={
            'id': 'predictions_to_annotations',
            'project': self.id
        }, json=payload)
        return response.json()

    def update_annotation(self, annotation_id, **kwargs):
        """ Update specific annotation with new annotation parameters, e.g.
            ```
            project.update_annotation(annotation_id=123, ground_truth=True)
            ```

        Parameters
        ----------
        annotation_id: int
            Existing annotation ID from current project. Could be retrieved from `project.get_tasks()` response
        kwargs: kwargs parameters
            List of annotation parameters. Check all available parameters [here](https://labelstud.io/guide/export.html#Label-Studio-JSON-format-of-annotated-tasks)

        Returns
        -------
        dict
            Dict with updated annotation

        """
        response = self.make_request('PATCH', f'/api/annotations/{annotation_id}', json=kwargs)
        response.raise_for_status()
        return response.json()

    def get_predictions_coverage(self):
        """ Prediction coverage stats for all model versions for the project.

        Returns
        -------
        dict
            Example:

                {
                    "2021-01-01": 0.9,
                     "2021-02-01": 0.7
                }

            `0.9` means that 90% of project tasks is covered by predictions with model_version `"2021-01-01"`

        """
        model_versions = self.get_model_versions()
        params = self.get_params()
        tasks_number = params['task_number']
        coverage = {model_version: count / tasks_number for model_version, count in model_versions.items()}
        return coverage

    def get_predictions_conflict(self):
        raise NotImplementedError

    def get_predictions_precision(self):
        raise NotImplementedError

    def connect_google_import_storage(
            self,
            bucket: str,
            prefix: Optional[str] = None,
            regex_filter: Optional[str] = None,
            use_blob_urls: Optional[bool] = True,
            google_application_credentials: Optional[str] = None,
            presign: Optional[bool] = True,
            presign_ttl: Optional[int] = 1,
            title: Optional[str] = '',
            description: Optional[str] = ''
    ):
        """Connect a Google Cloud Storage (GCS) bucket to Label Studio to use as source storage and import tasks.

        Parameters
        ----------
        bucket: string
            Specify the name of the GCS bucket
        prefix: string
            Optional, specify the prefix or folder within the GCS bucket with your data
        regex_filter: string
            Optional, specify a regex filter to use to match the file types of your data
        use_blob_urls: bool
            Optional, true by default. Specify whether your data is raw image or video data, or JSON tasks.
        google_application_credentials: string
            Optional, provide a file with your Google application credentials. If not specified, it will use path stored in `GOOGLE_APPLICATION_CREDENTIALS` environmental variable. Read more about [Google Cloud authentication](https://cloud.google.com/docs/authentication/getting-started)
        presign: bool
            Optional, true by default. Specify whether or not to create presigned URLs.
        presign_ttl: int
            Optional, 1 by default. Specify how long to keep presigned URLs active.
        title: string
            Optional, specify a title for your GCS import storage that appears in Label Studio.
        description: string
            Optional, specify a description for your GCS import storage.

        Returns
        -------
        dict:
            containing the same fields as in the request and:

        id: int
            Storage ID
        type: str
            Type of storage
        created_at: str
            Creation time
        last_sync: str
            Time last sync finished, can be empty.
        last_sync_count: int
            Number of tasks synced in the last sync

        """
        if os.path.isfile(google_application_credentials):
            with open(google_application_credentials) as f:
                google_application_credentials = f.read()

        payload = {
            'bucket': bucket,
            'project': self.id,
            'prefix': prefix,
            'regex_filter': regex_filter,
            'use_blob_urls': use_blob_urls,
            'google_application_credentials': google_application_credentials,
            'presign': presign,
            'presign_ttl': presign_ttl,
            'title': title,
            'description': description,
            'project': self.id
        }
        response = self.make_request('POST', '/api/storages/gcs', json=payload)
        return response.json()

    def connect_google_export_storage(
            self,
            bucket: str,
            prefix: Optional[str] = None,
            google_application_credentials: Optional[str] = None,
            title: Optional[str] = '',
            description: Optional[str] = '',
            can_delete_objects: bool = False
    ):
        """Connect a Google Cloud Storage (GCS) bucket to Label Studio to use as target storage and export tasks.

        Parameters
        ----------
        bucket: string
            Specify the name of the GCS bucket
        prefix: string
            Optional, specify the prefix or folder within the GCS bucket to export your data to
        google_application_credentials: string
            Optional, provide a file with your Google application credentials. If not specified, it will use path stored in `GOOGLE_APPLICATION_CREDENTIALS` environmental variable. Read more about [Google Cloud authentication](https://cloud.google.com/docs/authentication/getting-started)
        title: string
            Optional, specify a title for your GCS export storage that appears in Label Studio.
        description: string
            Optional, specify a description for your GCS export storage.
        can_delete_objects: bool
            False by default. Specify whether to delete tasks in the GCS bucket if they are deleted in Label Studio.

        Returns
        -------
        dict:
            containing the same fields as in the request and:

        id: int
            Storage ID
        type: str
            Type of storage
        created_at: str
            Creation time
        last_sync: str
            Time last sync finished, can be empty.
        last_sync_count: int
            Number of tasks synced in the last sync

        """
        if os.path.isfile(google_application_credentials):
            with open(google_application_credentials) as f:
                google_application_credentials = f.read()

        payload = {
            'bucket': bucket,
            'prefix': prefix,
            'google_application_credentials': google_application_credentials,
            'title': title,
            'description': description,
            'can_delete_objects': can_delete_objects,
            'project': self.id
        }
        response = self.make_request('POST', '/api/storages/export/gcs', json=payload)
        return response.json()

    def connect_s3_import_storage(
            self,
            bucket: str,
            prefix: Optional[str] = None,
            regex_filter: Optional[str] = None,
            use_blob_urls: Optional[bool] = True,
            presign: Optional[bool] = True,
            presign_ttl: Optional[int] = 1,
            title: Optional[str] = '',
            description: Optional[str] = '',
            aws_access_key_id: Optional[str] = None,
            aws_secret_access_key: Optional[str] = None,
            aws_session_token: Optional[str] = None,
            region_name: Optional[str] = None,
            s3_endpoint: Optional[str] = None
    ):
        """Connect an Amazon S3 bucket to Label Studio to use as source storage and import tasks.

        Parameters
        ----------
        bucket: string
            Specify the name of the S3 bucket.
        prefix: string
            Optional, specify the prefix within the S3 bucket to import your data from.
        regex_filter: string
            Optional, specify a regex filter to use to match the file types of your data.
        use_blob_urls: bool
            Optional, true by default. Specify whether your data is raw image or video data, or JSON tasks.
        presign: bool
            Optional, true by default. Specify whether or not to create presigned URLs.
        presign_ttl: int
            Optional, 1 by default. Specify how long to keep presigned URLs active.
        title: string
            Optional, specify a title for your S3 import storage that appears in Label Studio.
        description: string
            Optional, specify a description for your S3 import storage.
        aws_access_key_id: string
            Optional, specify the access key ID for your bucket.
        aws_secret_access_key: string
            Optional, specify the secret access key for your bucket.
        aws_session_token: string
            Optional, specify a session token to use to access your bucket.
        region_name: string
            Optional, specify the AWS region of your S3 bucket.
        s3_endpoint: string
            Optional, specify an S3 endpoint URL to use to access your bucket instead of the standard access method.

        Returns
        -------
        dict:
            containing the same fields as in the request and:

        id: int
            Storage ID
        type: str
            Type of storage
        created_at: str
            Creation time
        last_sync: str
            Time last sync finished, can be empty.
        last_sync_count: int
            Number of tasks synced in the last sync
        """
        payload = {
            'bucket': bucket,
            'prefix': prefix,
            'regex_filter': regex_filter,
            'use_blob_urls': use_blob_urls,
            'aws_access_key_id': aws_access_key_id,
            'aws_secret_access_key': aws_secret_access_key,
            'aws_session_token': aws_session_token,
            'region_name': region_name,
            's3_endpoint': s3_endpoint,
            'presign': presign,
            'presign_ttl': presign_ttl,
            'title': title,
            'description': description,
            'project': self.id
        }
        response = self.make_request('POST', '/api/storages/s3', json=payload)
        return response.json()

    def connect_s3_export_storage(
            self,
            bucket: str,
            prefix: Optional[str] = None,
            title: Optional[str] = '',
            description: Optional[str] = '',
            aws_access_key_id: Optional[str] = None,
            aws_secret_access_key: Optional[str] = None,
            aws_session_token: Optional[str] = None,
            region_name: Optional[str] = None,
            s3_endpoint: Optional[str] = None,
            can_delete_objects: bool = False
    ):
        """Connect an Amazon S3 bucket to Label Studio to use as target storage and export tasks.

        Parameters
        ----------
        bucket: string
            Specify the name of the S3 bucket.
        prefix: string
            Optional, specify the prefix or folder within the S3 bucket to export your data to.
        title: string
            Optional, specify a title for your S3 export storage that appears in Label Studio.
        description: string
            Optional, specify a description for your S3 export storage.
        aws_access_key_id: string
            Optional, specify the access key ID for your bucket.
        aws_secret_access_key: string
            Optional, specify the secret access key for your bucket.
        aws_session_token: string
            Optional, specify a session token to use to access your bucket.
        region_name: string
            Optional, specify the AWS region of your S3 bucket.
        s3_endpoint: string
            Optional, specify an S3 endpoint URL to use to access your bucket instead of the standard access method.
        can_delete_objects: bool
            False by default. Specify whether to delete tasks in the S3 bucket if they are deleted in Label Studio.

        Returns
        -------
        dict:
            containing the same fields as in the request and:

        id: int
            Storage ID
        type: str
            Type of storage
        created_at: str
            Creation time
        last_sync: str
            Time last sync finished, can be empty.
        last_sync_count: int
            Number of tasks synced in the last sync
        """

        payload = {
            'bucket': bucket,
            'prefix': prefix,
            'aws_access_key_id': aws_access_key_id,
            'aws_secret_access_key': aws_secret_access_key,
            'aws_session_token': aws_session_token,
            'region_name': region_name,
            's3_endpoint': s3_endpoint,
            'title': title,
            'description': description,
            'can_delete_objects': can_delete_objects,
            'project': self.id
        }
        response = self.make_request('POST', '/api/storages/export/s3', json=payload)
        return response.json()

    def connect_azure_import_storage(
            self,
            container: str,
            prefix: Optional[str] = None,
            regex_filter: Optional[str] = None,
            use_blob_urls: Optional[bool] = True,
            presign: Optional[bool] = True,
            presign_ttl: Optional[int] = 1,
            title: Optional[str] = '',
            description: Optional[str] = '',
            account_name: Optional[str] = None,
            account_key: Optional[str] = None
    ):
        """Connect a Microsoft Azure BLOB storage container to Label Studio to use as source storage and import tasks.

        Parameters
        ----------
        container: string
            Specify the name of the Azure container.
        prefix: string
            Optional, specify the prefix or folder within the Azure container with your data.
        regex_filter: string
            Optional, specify a regex filter to use to match the file types of your data.
        use_blob_urls: bool
            Optional, true by default. Specify whether your data is raw image or video data, or JSON tasks.
        presign: bool
            Optional, true by default. Specify whether or not to create presigned URLs.
        presign_ttl: int
            Optional, 1 by default. Specify how long to keep presigned URLs active.
        title: string
            Optional, specify a title for your Azure import storage that appears in Label Studio.
        description: string
            Optional, specify a description for your Azure import storage.
        account_name: string
            Optional, specify the name of the account with access to the container.
        account_key: string
            Optional, specify the key for the account with access to the container.

        Returns
        -------
        dict:
            containing the same fields as in the request and:

        id: int
            Storage ID
        type: str
            Type of storage
        created_at: str
            Creation time
        last_sync: str
            Time last sync finished, can be empty.
        last_sync_count: int
            Number of tasks synced in the last sync
        """
        payload = {
            'container': container,
            'prefix': prefix,
            'regex_filter': regex_filter,
            'use_blob_urls': use_blob_urls,
            'account_name': account_name,
            'account_key': account_key,
            'presign': presign,
            'presign_ttl': presign_ttl,
            'title': title,
            'description': description,
            'project': self.id
        }
        response = self.make_request('POST', '/api/storages/azure', json=payload)
        return response.json()

    def connect_azure_export_storage(
            self,
            container: str,
            prefix: Optional[str] = None,
            title: Optional[str] = '',
            description: Optional[str] = '',
            account_name: Optional[str] = None,
            account_key: Optional[str] = None,
            can_delete_objects: bool = False
    ):
        """Connect Microsoft Azure BLOB storage to Label Studio to use as target storage and export tasks.

        Parameters
        ----------
        container: string
            Specify the name of the Azure storage container.
        prefix: string
            Optional, specify the prefix or folder within the Azure container to export your data to.
        title: string
            Optional, specify a title for your Azure export storage that appears in Label Studio.
        description: string
            Optional, specify a description for your Azure export storage.
        can_delete_objects: bool
            False by default. Specify whether to delete tasks in the Azure container if they are deleted in Label Studio.
        account_name: string
            Optional, specify the name of the account with access to the container.
        account_key: string
            Optional, specify the key for the account with access to the container.

        Returns
        -------
        dict:
            containing the same fields as in the request and:

        id: int
            Storage ID
        type: str
            Type of storage
        created_at: str
            Creation time
        last_sync: str
            Time last sync finished, can be empty.
        last_sync_count: int
            Number of tasks synced in the last sync
        """
        payload = {
            'container': container,
            'prefix': prefix,
            'account_name': account_name,
            'account_key': account_key,
            'title': title,
            'description': description,
            'can_delete_objects': can_delete_objects,
            'project': self.id
        }
        response = self.make_request('POST', '/api/storages/export/azure', json=payload)
        return response.json()

    def _assign_by_sampling(
            self,
            users: List[int],
            assign_function: Callable,
            view_id: int = None,
            method: AssignmentSamplingMethod = AssignmentSamplingMethod.RANDOM,
            fraction: float = 1.0,
            overlap: int = 1
    ):
        """
        Assigning tasks to Reviewers or Annotators by assign_function with method by fraction from view_id
        Parameters
        ----------
        users: List[int]
            users' IDs list
        assign_function: Callable
            Function to assign tasks by list of user IDs
        view_id: int
            Optional, view ID to filter tasks to assign
        method: AssignmentSamplingMethod
            Optional, Assignment method
        fraction: float
            Optional, expresses the size of dataset to be assigned
        overlap: int
            Optional, expresses the count of assignments for each task
        Returns
        -------
        list[dict]
            List of dicts with counter of created assignments
        """
        assert len(users) > 0, 'Users list is empty.'
        assert len(users) >= overlap, 'Overlap is more than number of users.'
        # check if users are int and not User objects
        if isinstance(users[0], int):
            # get users from project
            project_users = self.get_members()
            # User objects list
            users = [user for user in project_users if user.id in users]
        final_results = []
        # Get tasks to assign
        tasks = self.get_tasks(view_id=view_id, only_ids=True)
        assert len(tasks) > 0, 'Tasks list is empty.'
        # Choice fraction of tasks
        if fraction != 1.0:
            k = int(len(tasks) * fraction)
            tasks = sample(tasks, k)
        # prepare random list of tasks for overlap > 1
        if overlap > 1:
            shuffle(tasks)
            tasks = tasks * overlap
        # Check how many tasks for each user
        n_tasks = max(int(len(tasks) // len(users)), 1)
        # Assign each user tasks
        for user in users:
            # check if last chunk of tasks is less than average chunk
            if n_tasks > len(tasks):
                n_tasks = len(tasks)
            # check if last chunk of tasks is more than average chunk + 1
            # (covers rounding issue in line 1407)
            elif n_tasks + 1 == len(tasks) and n_tasks != 1:
                n_tasks = n_tasks + 1
            if method == AssignmentSamplingMethod.RANDOM and overlap == 1:
                sample_tasks = sample(tasks, n_tasks)
            elif method == AssignmentSamplingMethod.RANDOM and overlap > 1:
                sample_tasks = tasks[:n_tasks]
            else:
                raise ValueError(f"Sampling method {method} is not allowed")
            final_results.append(assign_function([user], sample_tasks))
            if overlap > 1:
                tasks = tasks[n_tasks:]
            else:
                tasks = list(set(tasks) - set(sample_tasks))
            if len(tasks) == 0:
                break
        # check if any tasks left
        if len(tasks) > 0:
            for user in users:
                if not tasks:
                    break
                task = tasks.pop()
                final_results.append(assign_function([user], [task]))
        return final_results

    def assign_reviewers_by_sampling(
            self,
            users: List[int],
            view_id: int = None,
            method: AssignmentSamplingMethod = AssignmentSamplingMethod.RANDOM,
            fraction: float = 1.0,
            overlap: int = 1
    ):
        """
        Behaves similarly like `assign_reviewers()` but instead of specify tasks_ids explicitely,
        it gets users' IDs list and optional view ID and uniformly splits all tasks across reviewers
        Fraction expresses the size of dataset to be assigned
        Parameters
        ----------
        users: List[int]
            users' IDs list
        view_id: int
            Optional, view ID to filter tasks to assign
        method: AssignmentSamplingMethod
            Optional, Assignment method
        fraction: float
            Optional, expresses the size of dataset to be assigned
        overlap: int
            Optional, expresses the count of assignments for each task
        Returns
        -------
        list[dict]
            List of dicts with counter of created assignments
        """
        return self._assign_by_sampling(users=users,
                                        assign_function=self.assign_reviewers,
                                        view_id=view_id,
                                        method=method,
                                        fraction=fraction,
                                        overlap=overlap)

    def assign_annotators_by_sampling(
            self,
            users: List[int],
            view_id: int = None,
            method: AssignmentSamplingMethod = AssignmentSamplingMethod.RANDOM,
            fraction: float = 1.0,
            overlap: int = 1
    ):
        """
        Behaves similarly like `assign_annotators()` but instead of specify tasks_ids explicitely,
        it gets users' IDs list and optional view ID and splits all tasks across annotators.
        Fraction expresses the size of dataset to be assigned.
        Parameters
        ----------
        users: List[int]
            users' IDs list
        view_id: int
            Optional, view ID to filter tasks to assign
        method: AssignmentSamplingMethod
            Optional, Assignment method
        fraction: float
            Optional, expresses the size of dataset to be assigned
        overlap: int
            Optional, expresses the count of assignments for each task
        Returns
        -------
        list[dict]
            List of dicts with counter of created assignments
        """
        return self._assign_by_sampling(users=users,
                                        assign_function=self.assign_annotators,
                                        view_id=view_id,
                                        method=method,
                                        fraction=fraction,
                                        overlap=overlap)

    def export_snapshot_list(self):
        """
        Get list of export snapshots for the current project
        -------
        Returns
        -------
        List of dict with export snapshots with status:
        id: int
            Export ID
        created_at: str
            Creation time
        status: str
            Export status
        created_by: dict
            User data
        finished_at: str
            Finished time
        """
        response = self.make_request('GET', f'/api/projects/{self.id}/exports')
        return response.json()

    def export_snapshot_create(self,
                               title: str,
                               task_filter_options: dict = None,
                               serialization_options_drafts: bool = True,
                               serialization_options_predictions: bool = True,
                               serialization_options_annotations__completed_by: bool = True,
                               annotation_filter_options_usual: bool = True,
                               annotation_filter_options_ground_truth: bool = True,
                               annotation_filter_options_skipped: bool = True,
                               interpolate_key_frames: bool = False
                               ):
        """
        Create new export snapshot
        ----------
        Parameters
        ----------
        title: str
            Export title
        task_filter_options: dict
            Task filter options, use {"view": tab_id} to apply filter from this tab, 
            <a href="https://api.labelstud.io/#operation/api_projects_exports_create">check the API parameters for more details</a>
        serialization_options_drafts: bool
            Expand drafts or include only ID
        serialization_options_predictions: bool
            Expand predictions or include only ID
        serialization_options_annotations__completed_by: bool
            Expand user that completed_by or include only ID
        annotation_filter_options_usual: bool
            Include not cancelled and not ground truth annotations
        annotation_filter_options_ground_truth: bool
            Filter ground truth annotations
        annotation_filter_options_skipped: bool
            Filter skipped annotations
        interpolate_key_frames: bool
            Interpolate key frames into sequence

        Returns
        -------
        dict:
            containing the same fields as in the request and the created export fields:
        id: int
            Export ID
        created_at: str
            Creation time
        status: str
            Export status
        created_by: dict
            User data
        finished_at: str
            Finished time

        """
        if task_filter_options is None:
            task_filter_options = {}

        payload = {
            "title": title,
            "serialization_options": {
                "drafts": {
                    "only_id": serialization_options_drafts
                },
                "predictions": {
                    "only_id": serialization_options_predictions
                },
                "annotations__completed_by": {
                    "only_id": serialization_options_annotations__completed_by
                },
                "interpolate_key_frames": interpolate_key_frames
            },
            "task_filter_options": task_filter_options,
            "annotation_filter_options": {
                "usual": annotation_filter_options_usual,
                "ground_truth": annotation_filter_options_ground_truth,
                "skipped": annotation_filter_options_skipped
            },
        }
        response = self.make_request('POST', f'/api/projects/{self.id}/exports?interpolate_key_frames={interpolate_key_frames}', json=payload)
        return response.json()

    def export_snapshot_status(self, export_id: int):
        """
        Get export snapshot status by Export ID
        ----------
        Parameters
        ----------
        export_id: int
            Existing Export ID from current project. Can be referred as id from self.exports()

        Returns
        -------
        `label_studio_sdk.project.ExportSnapshotStatus`

        ExportSnapshotStatus.response is dict and contains the following fields:
        id: int
            Export ID
        created_at: str
            Creation time
        status: str
            created, completed, in_progress, failed
        created_by: dict
            User data
        finished_at: str
            Finished time
        """
        response = self.make_request('GET',
                                     f'/api/projects/{self.id}/exports/{export_id}')
        return ExportSnapshotStatus(response.json())

    def export_snapshot_download(self,
                                 export_id: int,
                                 export_type: str = 'JSON',
                                 path: str = "."):
        """
        Download file with export snapshot in provided format
        ----------
        Parameters
        ----------
        export_id: int
            Existing Export ID from current project. Can be referred as id from self.exports()
        export_type: str
            Default export_type is JSON.
            Specify another format type as referenced in <a href="https://github.com/heartexlabs/label-studio-converter/blob/master/label_studio_converter/converter.py#L32">
            the Label Studio converter code</a>.
        path: str
            Default path to store downloaded files
        Returns
        -------
        Status code for operation and downloaded filename
        """
        response = self.make_request('GET',
                                     f'/api/projects/{self.id}/exports/{export_id}/download?exportType={export_type}')
        filename = None
        if response.status_code == 200:
            filename = response.headers.get('filename')
            with open(os.path.join(path, filename), 'wb') as f:
                for chunk in response:
                    f.write(chunk)
        return response.status_code, filename

    def get_files_from_tasks(self,
                             tasks: Dict,
                             get_tasks: bool = False
                             ):
        """ Copy files from tasks to cache folder

        Parameters
        ----------
        tasks: Dict
        Tasks to download to local storage
        get_tasks: bool
        Get all tasks from current project

        Returns
        -------
        list
            List of filenames
        """
        if get_tasks:
            tasks = self.get_tasks()
        filenames = []
        if tasks:
            for task in tasks:
                for key in task['data']:
                    try:
                        filename = get_local_path(task['data'][key],
                                                  access_token=self.api_key,
                                                  hostname=self.url)
                        filenames.append(filename)
                    except (FileNotFoundError, InvalidSchema, MissingSchema, IOError):
                        logger.debug(f"Couldn't copy file {task['data'][key]}.")
        return filenames<|MERGE_RESOLUTION|>--- conflicted
+++ resolved
@@ -10,14 +10,11 @@
 from pathlib import Path
 from typing import Optional, Union, List, Dict, Callable
 from .client import Client
-<<<<<<< HEAD
+from .utils import parse_config, chunk
 
 from label_studio_tools.core.utils.io import get_local_path
 from label_studio_tools.core.label_config import parse_config
 
-=======
-from .utils import parse_config, chunk
->>>>>>> 64b77ca5
 
 logger = logging.getLogger(__name__)
 
@@ -1685,7 +1682,7 @@
         title: str
             Export title
         task_filter_options: dict
-            Task filter options, use {"view": tab_id} to apply filter from this tab, 
+            Task filter options, use {"view": tab_id} to apply filter from this tab,
             <a href="https://api.labelstud.io/#operation/api_projects_exports_create">check the API parameters for more details</a>
         serialization_options_drafts: bool
             Expand drafts or include only ID
