""" .. include::../docs/project.md
"""
import os
import json

<<<<<<< HEAD
from enum import Enum
from requests.exceptions import HTTPError
from typing import Optional, Union, List, Dict
=======
from enum import Enum, auto
from random import sample, shuffle
from pathlib import Path
from typing import Optional, Union, List, Dict, Callable
>>>>>>> 880c60fa
from .client import Client
from .utils import parse_config


class LabelStudioException(Exception):
    pass


class LabelStudioAttributeError(LabelStudioException):
    pass


class ProjectSampling(Enum):
    """ Enumerate the available task sampling modes for labeling.
    """

    RANDOM = 'Uniform sampling'
    """ Uniform random sampling of tasks """
    SEQUENCE = 'Sequential sampling'
    """ Sequential sampling of tasks using task IDs """
    UNCERTAINTY = 'Uncertainty sampling'
    """ Sample tasks based on prediction scores, such as for active learning (Enterprise only)"""


class ProjectStorage(Enum):
    """ Enumerate the available types of external source and target storage for labeling projects.
    """

    GOOGLE = 'gcs'
    """ Google Cloud Storage """
    S3 = 's3'
    """ Amazon S3 Storage """
    AZURE = 'azure_blob'
    """ Microsoft Azure Blob Storage """
    LOCAL = 'localfiles'
    """ Label Studio Local File Storage """
    REDIS = 'redis'
    """ Redis Storage """
    S3_SECURED = 's3s'
    """ Amazon S3 Storage secured by IAM roles (Enterprise only)"""


class AssignmentSamplingMethod(Enum):
    RANDOM = auto()  # produces uniform splits across annotators


class Project(Client):

    def __init__(self, *args, **kwargs):
        """ Initialize project class.

        Parameters
        ----------

        """
        super(Project, self).__init__(*args, **kwargs)
        self.params = {}

    def __getattr__(self, item):
        return self._get_param(item)

    @property
    def parsed_label_config(self):
        """ Get the parsed labeling configuration for the project. You can use this to more easily construct
        annotation or prediction results based on your labeling configuration.

        Returns
        -------
        dict
            Object and control tags from the project labeling configuration.
            Example with structured configuration of the form:
        ```
        {
            "<ControlTag>.name": {
                "type": "ControlTag",
                "to_name": ["<ObjectTag1>.name", "<ObjectTag2>.name"],
                "inputs: [
                    {"type": "ObjectTag1", "value": "<ObjectTag1>.value"},
                    {"type": "ObjectTag2", "value": "<ObjectTag2>.value"}
                ],
                "labels": ["Label1", "Label2", "Label3"]
        }
        ```
        `"labels"` are taken from "alias" attribute if it exists, else "value"
        """
        return parse_config(self.label_config)

    def get_members(self):
        """ Get members from this project.

        Parameters
        ----------

        Returns
        -------
        list of `label_studio_sdk.users.User`

        """
        from .users import User
        response = self.make_request('GET', f'/api/projects/{self.id}/members')
        users = []
        for user_data in response.json():
            user_data['client'] = self
            users.append(User(**user_data))
        return users

    def add_member(self, user):
        """ Add a user to a project.

        Parameters
        ----------
        user: User

        Returns
        -------
        dict
            Dict with created member

        """
        payload = {
            'user': user.id
        }
        response = self.make_request('POST', f'/api/projects/{self.id}/members', json=payload)
        return response.json()

    def assign_annotators(self, users, tasks_ids):
        """ Assign annotators to tasks

        Parameters
        ----------
        users: list of user IDs
        tasks_ids: list of integer task IDs to assign users to

        Returns
        -------
        dict
            Dict with counter of created assignments

        """
        payload = {
            'users': [user.id for user in users],
            'selectedItems': {'all': False, 'included': tasks_ids},
            'type': 'AN',
        }
        response = self.make_request('POST', f'/api/projects/{self.id}/tasks/assignees', json=payload)
        return response.json()

    def delete_annotators_assignment(self, tasks_ids):
        """ Remove all assigned annotators for tasks

        Parameters
        ----------
        tasks_ids: list of int

        Returns
        -------
        dict
            Dict with counter of deleted annotator assignments

        """
        payload = {
            'selectedItems': {'all': False, 'included': tasks_ids},
        }
        response = self.make_request('POST', f'/api/dm/actions?id=delete_annotators&project={self.id}', json=payload)
        return response.json()

    def delete_reviewers_assignment(self, tasks_ids):
        """ Clear all assigned reviewers for tasks

        Parameters
        ----------
        tasks_ids: list of int

        Returns
        -------
        dict
            Dict with counter of deleted reviewer assignments

        """
        payload = {
            'selectedItems': {'all': False, 'included': tasks_ids},
        }
        response = self.make_request('POST', f'/api/dm/actions?id=delete_reviewers&project={self.id}', json=payload)
        return response.json()

    def assign_reviewers(self, users, tasks_ids):
        """ Assign reviewers to tasks

        Parameters
        ----------
        users: list of user IDs
        tasks_ids: list of integer task IDs to assign reviewers to

        Returns
        -------
        dict
            Dict with counter of created assignments

        """
        payload = {
            'users': [user.id for user in users],
            'selectedItems': {'all': False, 'included': tasks_ids},
            'type': 'RE',
        }
        response = self.make_request('POST', f'/api/projects/{self.id}/tasks/assignees', json=payload)
        return response.json()

    def _get_param(self, param_name):
        if param_name not in self.params:
            self.update_params()
            if param_name not in self.params:
                raise LabelStudioAttributeError(f'Project "{param_name}" field is not set')
        return self.params[param_name]

    def get_params(self):
        """ Get all available project parameters.

        Returns
        --------
        dict
            containing all following params:

        title: str
            Project name.
        description: str
            Project description
        label_config: str
            Label config in XML format.
        expert_instruction: str
            Labeling instructions in HTML format
        show_instruction: bool
            Whether to display instructions to annotators before they start
        show_skip_button: bool
            Whether to show a skip button in the Label Studio UI and let annotators skip the task
        enable_empty_annotation: bool
            Allow annotators to submit empty annotations
        show_annotation_history: bool
            Show annotation history to annotator
        organization: int
            Organization ID
        color: str
            Color to decorate the project card in the Label Studio UI
        maximum_annotations: int
            Maximum number of annotations for one task. If the number of annotations per task is equal or greater
            to this value, the task is finished and is_labeled=True is set. (Enterprise only)
        is_published: bool
            Whether or not the project is published to annotators (Enterprise only)
        model_version: str
            Machine learning model version for predictions or pre-annotations
        is_draft: bool
            Whether or not the project is in the middle of being created (Enterprise only)
        created_by: object
            Details about the user that created the project
        min_annotations_to_start_training: int
            Minimum number of completed tasks after which model training is started
        show_collab_predictions: bool
            Whether to show model predictions to the annotator, allowing them to collaborate with the ML model
        sampling: str
            Type of sampling to use for task labeling. Uncertainty sampling is Enterprise only.
            Enum: "Sequential sampling" "Uniform sampling" "Uncertainty sampling"
        show_ground_truth_first: bool
            Whether to show tasks with ground truth annotations first (Enterprise only)
        show_overlap_first: bool
            Whether to show tasks with overlap first (Enterprise only)
        overlap_cohort_percentage: int
            Percentage of tasks that must be annotated multiple times. (Enterprise only)
        task_data_login: str
            User credentials for accessing task data. (Enterprise only)
        task_data_password: str
            Password credentials for accessing task data. (Enterprise only)
        control_weights: object
            Weights for control tags used when calculating agreement metrics. (Enterprise only)
        evaluate_predictions_automatically: bool
            Retrieve and display predictions when loading a task

        """
        response = self.make_request('GET', f'/api/projects/{self.id}')
        return response.json()

    def get_model_versions(self):
        """ Get the list of available ML model versions from pre-annotations or connected ML backends.

        Returns
        -------
        list of strings
             Model versions

        """
        response = self.make_request('GET', f'/api/projects/{self.id}/model-versions')
        return response.json()

    def update_params(self):
        """ Get [all available project parameters](#label_studio_sdk.project.Project.get_params) and cache them.
        """
        self.params = self.get_params()

    def start_project(self, **kwargs):
        """ Create a new labeling project in Label Studio.

        Parameters
        ----------
        title: str
            Project name.
        description: str
            Project description
        label_config: str
            Label config in XML format.
        expert_instruction: str
            Labeling instructions in HTML format
        show_instruction: bool
            Whether to display instructions to annotators before they start
        show_skip_button: bool
            Whether to show a skip button in the Label Studio UI and let annotators skip the task
        enable_empty_annotation: bool
            Allow annotators to submit empty annotations
        show_annotation_history: bool
            Show annotation history to annotator
        organization: int
            Organization ID
        color: str
            Color to decorate the project card in the Label Studio UI
        maximum_annotations: int
            Maximum number of annotations for one task. If the number of annotations per task is equal or greater
            to this value, the task is finished and is_labeled=True is set. (Enterprise only)
        is_published: bool
            Whether or not the project is published to annotators (Enterprise only)
        model_version: str
            Machine learning model version for predictions or pre-annotations
        is_draft: bool
            Whether or not the project is in the middle of being created (Enterprise only)
        created_by: object
            Details about the user that created the project
        min_annotations_to_start_training: int
            Minimum number of completed tasks after which model training is started
        show_collab_predictions: bool
            Whether to show model predictions to the annotator, allowing them to collaborate with the ML model
        sampling: str
            Type of sampling to use for task labeling. Uncertainty sampling is Enterprise only.
            Enum: "Sequential sampling" "Uniform sampling" "Uncertainty sampling"
        show_ground_truth_first: bool
            Whether to show tasks with ground truth annotations first (Enterprise only)
        show_overlap_first: bool
            Whether to show tasks with overlap first (Enterprise only)
        overlap_cohort_percentage: int
            Percentage of tasks that must be annotated multiple times. (Enterprise only)
        task_data_login: str
            User credentials for accessing task data. (Enterprise only)
        task_data_password: str
            Password credentials for accessing task data. (Enterprise only)
        control_weights: object
            Weights for control tags used when calculating agreement metrics. (Enterprise only)
        evaluate_predictions_automatically: bool
            Retrieve and display predictions when loading a task

        Raises LabelStudioException in case of errors.

        """
        response = self.make_request('POST', '/api/projects', json=kwargs)
        if response.status_code == 201:
            self.params = response.json()
        else:
            raise LabelStudioException('Project not created')

    @classmethod
    def _create_from_id(cls, client, project_id, params=None):
        project = cls(url=client.url, api_key=client.api_key, session=client.session)
        if params and isinstance(params, dict):
            # TODO: validate project parameters
            project.params = params
        project.params['id'] = project_id
        return project

    @classmethod
    def get_from_id(cls, client, project_id) -> "Project":
        """ Class factory to create a project instance from an existing project ID.

        Parameters
        ----------
        client: class Client
        project_id: int
            Project ID

        Returns
        -------
        `Project`
        """
        project = cls._create_from_id(client, project_id)
        project.update_params()
        return project

    def import_tasks(self, tasks, preannotated_from_fields: List = None):
        """ Import JSON-formatted labeling tasks. Tasks can be unlabeled or contain predictions.

        Parameters
        ----------
        tasks: list of dicts | dict | path to file
            Tasks in <a href="https://labelstud.io/guide/tasks.html#Basic-Label-Studio-JSON-format">
            Label Studio JSON format</a>

        preannotated_from_fields: list of strings
            Turns flat task JSON formatted like: `{"column1": value, "column2": value}` into Label Studio prediction
            data format: `{"data": {"column1"..}, "predictions": [{..."column2"}]`
            Useful when all your data is stored in tabular format with one column dedicated to model predictions.

        Returns
        -------
        list of int
            Imported task IDs

        """
        params = {'return_task_ids': '1'}
        if preannotated_from_fields:
            params['preannotated_from_fields'] = ','.join(preannotated_from_fields)
        if isinstance(tasks, (list, dict)):
            response = self.make_request(
                method='POST',
                url=f'/api/projects/{self.id}/import',
                json=tasks,
                params=params
            )
        elif isinstance(tasks, (str, Path)):
            # try import from file
            if not os.path.isfile(tasks):
                raise LabelStudioException(f'Not found import tasks file {tasks}')
            with open(tasks, mode='rb') as f:
                response = self.make_request(
                    method='POST',
                    url=f'/api/projects/{self.id}/import',
                    files={'file': f},
                    params=params
                )
        else:
            raise TypeError(f'Not supported type provided as "tasks" argument: {type(tasks)}')
        return response.json()['task_ids']

    def export_tasks(self, export_type='JSON'):
        """ Export annotated tasks.

        Parameters
        ----------
        export_type: string
            Default export_type is JSON.
            Specify another format type as referenced in <a href="https://github.com/heartexlabs/label-studio-converter/blob/master/label_studio_converter/converter.py#L32">
            the Label Studio converter code</a>.

        Returns
        -------
        list of dicts
            Tasks with annotations

        """
        response = self.make_request(
            method='GET',
            url=f'/api/projects/{self.id}/export?exportType={export_type}'
        )
        return response.json()

    def set_params(self, **kwargs):
        """ Low level function to set project parameters.
        """
        response = self.make_request('PATCH', f'/api/projects/{self.id}', json=kwargs)
        assert response.status_code == 200

    def set_sampling(self, sampling: ProjectSampling):
        """ Set the project sampling method for the labeling stream.
        """
        self.set_params(sampling=sampling.value)

    def set_published(self, is_published: bool):
        """ Set the project publication state. (Enterprise only)

        Parameters
        ----------
        is_published: bool
            Project publication state for reviewers and annotators

        """
        self.set_params(is_published=is_published)

    def set_model_version(self, model_version: str):
        """ Set the current model version to use for displaying predictions to annotators, perform uncertainty sampling
        and annotation evaluations in Label Studio Enterprise, and other operations.

        Parameters
        ----------
        model_version: string
            It can be any string you want

        """
        self.set_params(model_version=model_version)

    def get_tasks(
        self,
        filters=None,
        ordering=None,
        view_id=None,
        selected_ids=None,
        only_ids: bool = False,
    ):
        """ Retrieve a subset of tasks from the Data Manager based on a filter, ordering mechanism, or a
        predefined view ID.

        Parameters
        ----------
        filters: label_studio_sdk.data_manager.Filters.create()
            JSON objects representing Data Manager filters. Use `label_studio_sdk.data_manager.Filters.create()`
            helper to create it.
            Example:
        ```json
        {
          "conjunction": "and",
          "items": [
            {
              "filter": "filter:tasks:id",
              "operator": "equal",
              "type": "Number",
              "value": 1
            }
          ]
        }
        ```
        ordering: list of label_studio_sdk.data_manager.Column
            List with <b>one</b> string representing Data Manager ordering.
            Use `label_studio_sdk.data_manager.Column` helper class.
            Example:
            ```[Column.total_annotations]```
        view_id: int
            View ID, visible as a Data Manager tab, for which to retrieve filters, ordering, and selected items
        selected_ids: list of ints
            Task IDs
        only_ids: bool
            If true, return only task IDs

        Returns
        -------
        list
            Task list with task data, annotations, predictions and other fields from the Data Manager

        """

        page = 1
        result = []
        while True:
            try:
                data = self.get_paginated_tasks(
                    filters=filters,
                    ordering=ordering,
                    view_id=view_id,
                    selected_ids=selected_ids,
                    only_ids=only_ids,
                    page=page,
                    page_size=100
                )
                result += data['tasks']
                page += 1
            # we'll get 404 from API on empty page
            except LabelStudioException:
                break
        return result

    def get_paginated_tasks(
        self,
        filters=None,
        ordering=None,
        view_id=None,
        selected_ids=None,
        page: int = 1,
        page_size: int = -1,
        only_ids: bool = False,
    ):
        """ Retrieve a subset of tasks from the Data Manager based on a filter, ordering mechanism, or a
        predefined view ID.

        Parameters
        ----------
        filters: label_studio_sdk.data_manager.Filters.create()
            JSON objects representing Data Manager filters. Use `label_studio_sdk.data_manager.Filters.create()`
            helper to create it.
            Example:

                {
                  "conjunction": "and",
                  "items": [
                    {
                      "filter": "filter:tasks:id",
                      "operator": "equal",
                      "type": "Number",
                      "value": 1
                    }
                  ]
                }

        ordering: list of label_studio_sdk.data_manager.Column
            List with <b>one</b> string representing Data Manager ordering.
            Use `label_studio_sdk.data_manager.Column` helper class.
            Example:
            ```[Column.total_annotations]```
        view_id: int
            View ID, visible as a Data Manager tab, for which to retrieve filters, ordering, and selected items
        selected_ids: list of ints
            Task IDs
        page: int
            Page. Default is 1.
        page_size: int
            Page size. Default is -1, to retrieve all tasks in the project.
        only_ids: bool
            If true, return only task IDs

        Returns
        -------

        dict
            Example:

                {
                    "tasks": [{...}],
                    "total_annotations": 50,
                    "total_predictions": 100,
                    "total": 100
                }

        tasks: list of dicts
            Tasks with task data, annotations, predictions and other fields from the Data Manager
        total: int
            Total number of tasks in filtered result
        total_annotations: int
            Total number of annotations in filtered tasks
        total_predictions: int
            Total number of predictions in filtered tasks

        """
        query = {
            'filters': filters,
            'ordering': ordering or [],
            'selectedItems': {'all': False, 'included': selected_ids} if selected_ids else {'all': True, "excluded": []}
        }
        params={
            'project': self.id,
            'page': page,
            'page_size': page_size,
            'view': view_id,
            'query': json.dumps(query),
            'fields': 'all'
        }
        if only_ids:
            params['include'] = 'id'

        try:
            response = self.make_request('GET', '/api/tasks', params)
        except HTTPError as e:
            raise LabelStudioException('Error loading tasks')

        data = response.json()
        tasks = data['tasks']
        if only_ids:
            data['tasks'] = [task['id'] for task in tasks]

        return data

    def get_tasks_ids(self, *args, **kwargs):
        """Same as `label_studio_sdk.project.Project.get_tasks()` but returns only task IDs.
        """
        kwargs['only_ids'] = True
        return self.get_tasks(*args, **kwargs)

    def get_paginated_tasks_ids(self, *args, **kwargs):
        """Same as `label_studio_sdk.project.Project.get_paginated_tasks()` but returns
           only task IDs.
        """
        kwargs['only_ids'] = True
        return self.get_paginated_tasks(*args, **kwargs)

    def get_views(self):
        """Get all views related to the project

        Returns
        -------
        list
            List of view dicts
        """
        response = self.make_request('GET', f'/api/dm/views?project={self.id}')
        return response.json()

    def create_view(self, filters):
        """Create view

        Parameters
        ----------
        filters: dict
            Specify the filters(`label_studio_sdk.data_manager.Filters`) of the view

        Returns
        -------
        dict:
            dict with created view

        """
        data = {
            'project': self.id,
            'data': {
                'filters': filters,
            }
        }
        response = self.make_request('POST', '/api/dm/views', json=data)
        return response.json()

    @property
    def tasks(self):
        """ Retrieve all tasks from the project. This call can be very slow if the project has a lot of tasks.
        """
        return self.get_tasks()

    @property
    def tasks_ids(self):
        """ IDs for all tasks for a project. This call can be very slow if the project has lots of tasks.
        """
        return self.get_tasks_ids()

    def get_labeled_tasks(self, only_ids=False):
        """ Retrieve all tasks that have been completed, i.e. where requested number of annotations have been created

        Parameters
        ----------
        only_ids: bool
            Return only task IDs.

        Returns
        -------
        list
            List of task dicts, the same as in `get_tasks`.

        """
        return self.get_tasks(filters={
            'conjunction': 'and',
            'items': [{
                'filter': 'filter:tasks:completed_at',
                'operator': 'empty',
                'value': False,
                'type': 'Datetime'
            }]
        }, only_ids=only_ids)

    def get_labeled_tasks_ids(self):
        """ Retrieve all task IDs for completed tasks, i.e. where requested number of annotations have been created

        Returns
        -------
        list
            List of task IDs
        """
        return self.get_labeled_tasks(only_ids=True)

    def get_unlabeled_tasks(self, only_ids=False):
        """ Retrieve all tasks that are <b>not</b> completed.
         If using Label Studio Enterprise, this can include tasks that have been labeled one or more times, but not the full number of times defined in the
        project labeling settings.

        Parameters
        ----------
        only_ids: bool
            Return only task IDs

        Returns
        -------
        list
            List of task dicts, the same as in `get_tasks`.

        """
        return self.get_tasks(filters={
            'conjunction': 'and',
            'items': [{
                'filter': 'filter:tasks:completed_at',
                'operator': 'empty',
                'value': True,
                'type': 'Datetime'
            }]
        }, only_ids=only_ids)

    def get_unlabeled_tasks_ids(self):
        """ Retrieve all task IDs for tasks that are <b>not</b> completed. If using
        Label Studio Enterprise, this can include tasks that have been labeled one or more times, but not the full
        number of times defined in the project labeling settings.

        Returns
        -------
        list
            List of task IDs
        """
        return self.get_unlabeled_tasks(only_ids=True)

    def get_task(self, task_id):
        """ Get specific task by ID.

        Parameters
        ----------
        task_id: int
            Task ID you want to retrieve

        Returns
        -------
        dict:
            dict of task data containing all initial data and annotation results in [Label Studio JSON format](https://labelstud.io/guide/tasks.html#Basic-Label-Studio-JSON-format)

        ```
        id: int
            Task ID
        predictions: dict
            Predictions object
        annotations: dict
            Annotations object
        drafts: dict
            Drafts object
        data: object
            User imported or uploaded data for a task. Data is formatted according to the project label config.
        meta: object
            Meta is user imported (uploaded) data and can be useful as input for an ML Backend for embeddings, advanced vectors, and other info. It is passed to ML during training/predicting steps.
            (Deprecated)
        created_at: str
            Date time string representing the time a task was created.
        updated_at: str
            Date time string representing the last time a task was updated.
        is_labeled: bool
            True if the number of annotations for this task is greater than or equal to the number of maximum_completions for the project.
        overlap: int
            Number of distinct annotators that processed the current task.
        project: int
            Project ID for this task
        file_upload: str
            Uploaded file used as data source for this task
        ```
        """
        response = self.make_request('GET', f'/api/tasks/{task_id}')
        return response.json()

    def create_prediction(
        self,
        task_id: int,
        result: Optional[Union[List[Dict], Dict, str]] = None,
        score: Optional[float] = 0,
        model_version: Optional[str] = None
    ):
        """ Create a prediction for a specific task.

        Parameters
        ----------
        task_id: int
            Task ID
        result: list or dict or str
            Result in the <a href="https://labelstud.io/guide/export.html#Label-Studio-JSON-format-of-annotated-tasks">
            Label Studio JSON format as for annotations</a>.
            For the labeling config:

                <View>
                <Image name="image" value="$value"/>
                <Choices name="class_name" toName="image">
                    <Choice value="Class A"/>
                    <Choice value="Class B"/>
                </Choices>
                </View>

            The following inputs are equivalent, result could be either full `"predictions"`:

                [{
                    "from_name": "class_name",
                    "to_name": "image",
                    "type": "choices",
                    "value": {
                        "choices": ["Class A"]
                    }
                }]

            or just `"value"` payload

                {"choices": ["Class A"]}

            or just the class name:

                "Class A"

        score: float
            Model prediction score
        model_version: str
            Any string identifying your model
        """
        data = {'task': task_id, 'result': result, 'score': score}
        if model_version is not None:
            data['model_version'] = model_version
        response = self.make_request('POST', '/api/predictions', json=data)
        return response.json()

    def create_predictions(self, predictions):
        """ Bulk create predictions for tasks. See <a href="https://labelstud.io/guide/predictions.html">more
        details about pre-annotated tasks</a>.

        Parameters
        ----------
        predictions: list of dicts
            List of dicts with predictions in the <a href="https://labelstud.io/guide/export.html#Label-Studio-JSON-format-of-annotated-tasks">
            Label Studio JSON format as for annotations</a>.
        """
        response = self.make_request('POST', f'/api/projects/{self.id}/import/predictions', json=predictions)
        return response.json()

    def create_annotations_from_predictions(self, model_versions=None):
        """ Create annotations from all predictions that exist for project tasks from specific ML model versions.

        Parameters
        ----------
        model_versions: list or None
            Convert predictions with these model versions to annotations. If `None`, all existed model versions are used

        Returns
        -------
        dict
            Dict with counter of created predictions

        """
        payload = {
            'filters': {'conjunction': 'and', 'items': []},
            'model_version': model_versions,
            'ordering': [],
            'project': self.id,
            'selectedItems': {'all': True, 'excluded': []}
        }
        response = self.make_request('POST', '/api/dm/actions', params={
            'id': 'predictions_to_annotations',
            'project': self.id
        }, json=payload)
        return response.json()

    def update_annotation(self, annotation_id, **kwargs):
        """ Update specific annotation with new annotation parameters, e.g.
            ```
            project.update_annotation(annotation_id=123, ground_truth=True)
            ```

        Parameters
        ----------
        annotation_id: int
            Existing annotation ID from current project. Could be retrieved from `project.get_tasks()` response
        kwargs: kwargs parameters
            List of annotation parameters. Check all available parameters [here](https://labelstud.io/guide/export.html#Label-Studio-JSON-format-of-annotated-tasks)

        Returns
        -------
        dict
            Dict with updated annotation

        """
        response = self.make_request('PATCH', f'/api/annotations/{annotation_id}', json=kwargs)
        response.raise_for_status()
        return response.json()

    def get_predictions_coverage(self):
        """ Prediction coverage stats for all model versions for the project.

        Returns
        -------
        dict
            Example:

                {
                    "2021-01-01": 0.9,
                     "2021-02-01": 0.7
                }

            `0.9` means that 90% of project tasks is covered by predictions with model_version `"2021-01-01"`

        """
        model_versions = self.get_model_versions()
        params = self.get_params()
        tasks_number = params['task_number']
        coverage = {model_version: count / tasks_number for model_version, count in model_versions.items()}
        return coverage

    def get_predictions_conflict(self):
        raise NotImplementedError

    def get_predictions_precision(self):
        raise NotImplementedError

    def connect_google_import_storage(
            self,
            bucket: str,
            prefix: Optional[str] = None,
            regex_filter: Optional[str] = None,
            use_blob_urls: Optional[bool] = True,
            google_application_credentials: Optional[str] = None,
            presign: Optional[bool] = True,
            presign_ttl: Optional[int] = 1,
            title: Optional[str] = '',
            description: Optional[str] = ''
    ):
        """Connect a Google Cloud Storage (GCS) bucket to Label Studio to use as source storage and import tasks.

        Parameters
        ----------
        bucket: string
            Specify the name of the GCS bucket
        prefix: string
            Optional, specify the prefix or folder within the GCS bucket with your data
        regex_filter: string
            Optional, specify a regex filter to use to match the file types of your data
        use_blob_urls: bool
            Optional, true by default. Specify whether your data is raw image or video data, or JSON tasks.
        google_application_credentials: string
            Optional, provide a file with your Google application credentials. If not specified, it will use path stored in `GOOGLE_APPLICATION_CREDENTIALS` environmental variable. Read more about [Google Cloud authentication](https://cloud.google.com/docs/authentication/getting-started)
        presign: bool
            Optional, true by default. Specify whether or not to create presigned URLs.
        presign_ttl: int
            Optional, 1 by default. Specify how long to keep presigned URLs active.
        title: string
            Optional, specify a title for your GCS import storage that appears in Label Studio.
        description: string
            Optional, specify a description for your GCS import storage.

        Returns
        -------
        dict:
            containing the same fields as in the request and:

        id: int
            Storage ID
        type: str
            Type of storage
        created_at: str
            Creation time
        last_sync: str
            Time last sync finished, can be empty.
        last_sync_count: int
            Number of tasks synced in the last sync

        """
        if os.path.isfile(google_application_credentials):
            with open(google_application_credentials) as f:
                google_application_credentials = f.read()

        payload = {
            'bucket': bucket,
            'project': self.id,
            'prefix': prefix,
            'regex_filter': regex_filter,
            'use_blob_urls': use_blob_urls,
            'google_application_credentials': google_application_credentials,
            'presign': presign,
            'presign_ttl': presign_ttl,
            'title': title,
            'description': description,
            'project': self.id
        }
        response = self.make_request('POST', '/api/storages/gcs', json=payload)
        return response.json()

    def connect_google_export_storage(
            self,
            bucket: str,
            prefix: Optional[str] = None,
            google_application_credentials: Optional[str] = None,
            title: Optional[str] = '',
            description: Optional[str] = '',
            can_delete_objects: bool = False
    ):
        """Connect a Google Cloud Storage (GCS) bucket to Label Studio to use as target storage and export tasks.

        Parameters
        ----------
        bucket: string
            Specify the name of the GCS bucket
        prefix: string
            Optional, specify the prefix or folder within the GCS bucket to export your data to
        google_application_credentials: string
            Optional, provide a file with your Google application credentials. If not specified, it will use path stored in `GOOGLE_APPLICATION_CREDENTIALS` environmental variable. Read more about [Google Cloud authentication](https://cloud.google.com/docs/authentication/getting-started)
        title: string
            Optional, specify a title for your GCS export storage that appears in Label Studio.
        description: string
            Optional, specify a description for your GCS export storage.
        can_delete_objects: bool
            False by default. Specify whether to delete tasks in the GCS bucket if they are deleted in Label Studio.

        Returns
        -------
        dict:
            containing the same fields as in the request and:

        id: int
            Storage ID
        type: str
            Type of storage
        created_at: str
            Creation time
        last_sync: str
            Time last sync finished, can be empty.
        last_sync_count: int
            Number of tasks synced in the last sync

        """
        if os.path.isfile(google_application_credentials):
            with open(google_application_credentials) as f:
                google_application_credentials = f.read()

        payload = {
            'bucket': bucket,
            'prefix': prefix,
            'google_application_credentials': google_application_credentials,
            'title': title,
            'description': description,
            'can_delete_objects': can_delete_objects,
            'project': self.id
        }
        response = self.make_request('POST', '/api/storages/export/gcs', json=payload)
        return response.json()

    def connect_s3_import_storage(
            self,
            bucket: str,
            prefix: Optional[str] = None,
            regex_filter: Optional[str] = None,
            use_blob_urls: Optional[bool] = True,
            presign: Optional[bool] = True,
            presign_ttl: Optional[int] = 1,
            title: Optional[str] = '',
            description: Optional[str] = '',
            aws_access_key_id: Optional[str] = None,
            aws_secret_access_key: Optional[str] = None,
            aws_session_token: Optional[str] = None,
            region_name: Optional[str] = None,
            s3_endpoint: Optional[str] = None
    ):
        """Connect an Amazon S3 bucket to Label Studio to use as source storage and import tasks.

        Parameters
        ----------
        bucket: string
            Specify the name of the S3 bucket.
        prefix: string
            Optional, specify the prefix within the S3 bucket to import your data from.
        regex_filter: string
            Optional, specify a regex filter to use to match the file types of your data.
        use_blob_urls: bool
            Optional, true by default. Specify whether your data is raw image or video data, or JSON tasks.
        presign: bool
            Optional, true by default. Specify whether or not to create presigned URLs.
        presign_ttl: int
            Optional, 1 by default. Specify how long to keep presigned URLs active.
        title: string
            Optional, specify a title for your S3 import storage that appears in Label Studio.
        description: string
            Optional, specify a description for your S3 import storage.
        aws_access_key_id: string
            Optional, specify the access key ID for your bucket.
        aws_secret_access_key: string
            Optional, specify the secret access key for your bucket.
        aws_session_token: string
            Optional, specify a session token to use to access your bucket.
        region_name: string
            Optional, specify the AWS region of your S3 bucket.
        s3_endpoint: string
            Optional, specify an S3 endpoint URL to use to access your bucket instead of the standard access method.

        Returns
        -------
        dict:
            containing the same fields as in the request and:

        id: int
            Storage ID
        type: str
            Type of storage
        created_at: str
            Creation time
        last_sync: str
            Time last sync finished, can be empty.
        last_sync_count: int
            Number of tasks synced in the last sync
        """
        payload = {
            'bucket': bucket,
            'prefix': prefix,
            'regex_filter': regex_filter,
            'use_blob_urls': use_blob_urls,
            'aws_access_key_id': aws_access_key_id,
            'aws_secret_access_key': aws_secret_access_key,
            'aws_session_token': aws_session_token,
            'region_name': region_name,
            's3_endpoint': s3_endpoint,
            'presign': presign,
            'presign_ttl': presign_ttl,
            'title': title,
            'description': description,
            'project': self.id
        }
        response = self.make_request('POST', '/api/storages/s3', json=payload)
        return response.json()

    def connect_s3_export_storage(
            self,
            bucket: str,
            prefix: Optional[str] = None,
            title: Optional[str] = '',
            description: Optional[str] = '',
            aws_access_key_id: Optional[str] = None,
            aws_secret_access_key: Optional[str] = None,
            aws_session_token: Optional[str] = None,
            region_name: Optional[str] = None,
            s3_endpoint: Optional[str] = None,
            can_delete_objects: bool = False
    ):
        """Connect an Amazon S3 bucket to Label Studio to use as target storage and export tasks.

        Parameters
        ----------
        bucket: string
            Specify the name of the S3 bucket.
        prefix: string
            Optional, specify the prefix or folder within the S3 bucket to export your data to.
        title: string
            Optional, specify a title for your S3 export storage that appears in Label Studio.
        description: string
            Optional, specify a description for your S3 export storage.
        aws_access_key_id: string
            Optional, specify the access key ID for your bucket.
        aws_secret_access_key: string
            Optional, specify the secret access key for your bucket.
        aws_session_token: string
            Optional, specify a session token to use to access your bucket.
        region_name: string
            Optional, specify the AWS region of your S3 bucket.
        s3_endpoint: string
            Optional, specify an S3 endpoint URL to use to access your bucket instead of the standard access method.
        can_delete_objects: bool
            False by default. Specify whether to delete tasks in the S3 bucket if they are deleted in Label Studio.

        Returns
        -------
        dict:
            containing the same fields as in the request and:

        id: int
            Storage ID
        type: str
            Type of storage
        created_at: str
            Creation time
        last_sync: str
            Time last sync finished, can be empty.
        last_sync_count: int
            Number of tasks synced in the last sync
        """

        payload = {
            'bucket': bucket,
            'prefix': prefix,
            'aws_access_key_id': aws_access_key_id,
            'aws_secret_access_key': aws_secret_access_key,
            'aws_session_token': aws_session_token,
            'region_name': region_name,
            's3_endpoint': s3_endpoint,
            'title': title,
            'description': description,
            'can_delete_objects': can_delete_objects,
            'project': self.id
        }
        response = self.make_request('POST', '/api/storages/export/s3', json=payload)
        return response.json()

    def connect_azure_import_storage(
            self,
            container: str,
            prefix: Optional[str] = None,
            regex_filter: Optional[str] = None,
            use_blob_urls: Optional[bool] = True,
            presign: Optional[bool] = True,
            presign_ttl: Optional[int] = 1,
            title: Optional[str] = '',
            description: Optional[str] = '',
            account_name: Optional[str] = None,
            account_key: Optional[str] = None
    ):
        """Connect a Microsoft Azure BLOB storage container to Label Studio to use as source storage and import tasks.

        Parameters
        ----------
        container: string
            Specify the name of the Azure container.
        prefix: string
            Optional, specify the prefix or folder within the Azure container with your data.
        regex_filter: string
            Optional, specify a regex filter to use to match the file types of your data.
        use_blob_urls: bool
            Optional, true by default. Specify whether your data is raw image or video data, or JSON tasks.
        presign: bool
            Optional, true by default. Specify whether or not to create presigned URLs.
        presign_ttl: int
            Optional, 1 by default. Specify how long to keep presigned URLs active.
        title: string
            Optional, specify a title for your Azure import storage that appears in Label Studio.
        description: string
            Optional, specify a description for your Azure import storage.
        account_name: string
            Optional, specify the name of the account with access to the container.
        account_key: string
            Optional, specify the key for the account with access to the container.

        Returns
        -------
        dict:
            containing the same fields as in the request and:

        id: int
            Storage ID
        type: str
            Type of storage
        created_at: str
            Creation time
        last_sync: str
            Time last sync finished, can be empty.
        last_sync_count: int
            Number of tasks synced in the last sync
        """
        payload = {
            'container': container,
            'prefix': prefix,
            'regex_filter': regex_filter,
            'use_blob_urls': use_blob_urls,
            'account_name': account_name,
            'account_key': account_key,
            'presign': presign,
            'presign_ttl': presign_ttl,
            'title': title,
            'description': description,
            'project': self.id
        }
        response = self.make_request('POST', '/api/storages/azure', json=payload)
        return response.json()

    def connect_azure_export_storage(
            self,
            container: str,
            prefix: Optional[str] = None,
            title: Optional[str] = '',
            description: Optional[str] = '',
            account_name: Optional[str] = None,
            account_key: Optional[str] = None,
            can_delete_objects: bool = False
    ):
        """Connect Microsoft Azure BLOB storage to Label Studio to use as target storage and export tasks.

        Parameters
        ----------
        container: string
            Specify the name of the Azure storage container.
        prefix: string
            Optional, specify the prefix or folder within the Azure container to export your data to.
        title: string
            Optional, specify a title for your Azure export storage that appears in Label Studio.
        description: string
            Optional, specify a description for your Azure export storage.
        can_delete_objects: bool
            False by default. Specify whether to delete tasks in the Azure container if they are deleted in Label Studio.
        account_name: string
            Optional, specify the name of the account with access to the container.
        account_key: string
            Optional, specify the key for the account with access to the container.

        Returns
        -------
        dict:
            containing the same fields as in the request and:

        id: int
            Storage ID
        type: str
            Type of storage
        created_at: str
            Creation time
        last_sync: str
            Time last sync finished, can be empty.
        last_sync_count: int
            Number of tasks synced in the last sync
        """
        payload = {
            'container': container,
            'prefix': prefix,
            'account_name': account_name,
            'account_key': account_key,
            'title': title,
            'description': description,
            'can_delete_objects': can_delete_objects,
            'project': self.id
        }
        response = self.make_request('POST', '/api/storages/export/azure', json=payload)
        return response.json()

    def _assign_by_sampling(
            self,
            users: List[int],
            assign_function: Callable,
            view_id: int = None,
            method: AssignmentSamplingMethod = AssignmentSamplingMethod.RANDOM,
            fraction: float = 1.0,
            overlap: int = 1
    ):
        """
        Assigning tasks to Reviewers or Annotators by assign_function with method by fraction from view_id
        Parameters
        ----------
        users: List[int]
            users' IDs list
        assign_function: Callable
            Function to assign tasks by list of user IDs
        view_id: int
            Optional, view ID to filter tasks to assign
        method: AssignmentSamplingMethod
            Optional, Assignment method
        fraction: float
            Optional, expresses the size of dataset to be assigned
        overlap: int
            Optional, expresses the count of assignments for each task
        Returns
        -------
        list[dict]
            List of dicts with counter of created assignments
        """
        assert len(users) > 0, 'Users list is empty.'
        assert len(users) >= overlap, 'Overlap is more than number of users.'
        final_results = []
        # Get tasks to assign
        tasks = self.get_tasks(view_id=view_id, only_ids=True)
        assert len(tasks) > 0, 'Tasks list is empty.'
        # Choice fraction of tasks
        if fraction != 1.0:
            k = int(len(tasks) * fraction)
            tasks = sample(tasks, k)
        # prepare random list of tasks for overlap > 1
        if overlap > 1:
            shuffle(tasks)
            tasks = tasks * overlap
        # Check how many tasks for each user
        n_tasks = max(int(len(tasks) / len(users)), 1)
        # Assign each user tasks
        for user in users:
            # check if last chunk of tasks is less than average chunk
            if n_tasks > len(tasks):
                n_tasks = len(tasks)
            # check if last chunk of tasks is more than average chunk + 1
            # (covers rounding issue in line 1407)
            elif n_tasks + 1 == len(tasks) and n_tasks != 1:
                n_tasks = n_tasks + 1
            if method == AssignmentSamplingMethod.RANDOM and overlap == 1:
                sample_tasks = sample(tasks, n_tasks)
            elif method == AssignmentSamplingMethod.RANDOM and overlap > 1:
                sample_tasks = tasks[:n_tasks]
            else:
                raise ValueError(f"Sampling method {method} is not allowed")
            final_results.append(assign_function([user], sample_tasks))
            if overlap > 1:
                tasks = tasks[n_tasks:]
            else:
                tasks = list(set(tasks) - set(sample_tasks))
            if len(tasks) == 0:
                break
        # check if any tasks left
        if len(tasks) > 0:
            final_results.append(assign_function([users[-1]], tasks))
        return final_results

    def assign_reviewers_by_sampling(
            self,
            users: List[int],
            view_id: int = None,
            method: AssignmentSamplingMethod = AssignmentSamplingMethod.RANDOM,
            fraction: float = 1.0,
            overlap: int = 1
    ):
        """
        Behaves similarly like `assign_reviewers()` but instead of specify tasks_ids explicitely,
        it gets users' IDs list and optional view ID and uniformly splits all tasks across reviewers
        Fraction expresses the size of dataset to be assigned
        Parameters
        ----------
        users: List[int]
            users' IDs list
        view_id: int
            Optional, view ID to filter tasks to assign
        method: AssignmentSamplingMethod
            Optional, Assignment method
        fraction: float
            Optional, expresses the size of dataset to be assigned
        overlap: int
            Optional, expresses the count of assignments for each task
        Returns
        -------
        list[dict]
            List of dicts with counter of created assignments
        """

        return self._assign_by_sampling(users=users,
                                        assign_function=self.assign_reviewers,
                                        view_id=view_id,
                                        method=method,
                                        fraction=fraction,
                                        overlap=overlap)

    def assign_annotators_by_sampling(
            self,
            users: List[int],
            view_id: int = None,
            method: AssignmentSamplingMethod = AssignmentSamplingMethod.RANDOM,
            fraction: float = 1.0,
            overlap: int = 1
    ):
        """
        Behaves similarly like `assign_annotators()` but instead of specify tasks_ids explicitely,
        it gets users' IDs list and optional view ID and splits all tasks across annotators.
        Fraction expresses the size of dataset to be assigned.
        Parameters
        ----------
        users: List[int]
            users' IDs list
        view_id: int
            Optional, view ID to filter tasks to assign
        method: AssignmentSamplingMethod
            Optional, Assignment method
        fraction: float
            Optional, expresses the size of dataset to be assigned
        overlap: int
            Optional, expresses the count of assignments for each task
        Returns
        -------
        list[dict]
            List of dicts with counter of created assignments
        """
        return self._assign_by_sampling(users=users,
                                        assign_function=self.assign_annotators,
                                        view_id=view_id,
                                        method=method,
                                        fraction=fraction,
                                        overlap=overlap)<|MERGE_RESOLUTION|>--- conflicted
+++ resolved
@@ -3,16 +3,11 @@
 import os
 import json
 
-<<<<<<< HEAD
-from enum import Enum
-from requests.exceptions import HTTPError
-from typing import Optional, Union, List, Dict
-=======
 from enum import Enum, auto
 from random import sample, shuffle
+from requests.exceptions import HTTPError
 from pathlib import Path
 from typing import Optional, Union, List, Dict, Callable
->>>>>>> 880c60fa
 from .client import Client
 from .utils import parse_config
 
