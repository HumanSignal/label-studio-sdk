--- conflicted
+++ resolved
@@ -11,20 +11,10 @@
 from typing import Optional, Union, List, Dict, Callable
 from .client import Client
 from .utils import parse_config
-<<<<<<< HEAD
+
+logger = logging.getLogger(__name__)
+
 from .errors import LabelStudioAttributeError, LabelStudioError
-=======
-
-logger = logging.getLogger(__name__)
-
-
-class LabelStudioException(Exception):
-    pass
-
-
-class LabelStudioAttributeError(LabelStudioException):
-    pass
->>>>>>> 1a418645
 
 
 class ProjectSampling(Enum):
