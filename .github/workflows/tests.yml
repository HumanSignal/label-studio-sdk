name: pytests

on:
  push:
    branches:
      - master
    paths:
      - 'src/**'
      - 'tests/**'
      - '.github/workflows/tests.yml'
      - '**/requirements**'
      - 'codecov.yml'
    tags-ignore:
      - '**'
  pull_request:
    types:
      - opened
      - synchronize
      - reopened
      - ready_for_review
    branches:
      - master
      - 'release/**'
  workflow_dispatch:

env:
  POETRY_VERSION: 2.1.2

jobs:
  run_pytest:
    name: "pytest ${{ matrix.os }} | ${{ matrix.python-version }}"
    runs-on: ubuntu-latest
    strategy:
      fail-fast: false
      matrix:
        python-version:
          - 3.12
        os:
          - ubuntu-latest

    steps:
      - uses: actions/checkout@v4

      - name: "Install poetry"
<<<<<<< HEAD
        env:
          POETRY_VERSION: ${{ vars.POETRY_VERSION || '2.1.1' }}
        run: pipx install "poetry==${POETRY_VERSION}"
=======
        run: pipx install "poetry==${{ env.POETRY_VERSION }}"
>>>>>>> 68d512f7

      - name: "Set up Python"
        id: setup_python
        uses: actions/setup-python@v5
        with:
          python-version: ${{ matrix.python-version }}
          cache: 'poetry'

      - name: "Install dependencies"
        run: poetry install

      - name: Install Fern
        run: npm install -g fern-api@latest

      - name: Test
        run: fern test --command "poetry run pytest -rP ."<|MERGE_RESOLUTION|>--- conflicted
+++ resolved
@@ -42,13 +42,7 @@
       - uses: actions/checkout@v4
 
       - name: "Install poetry"
-<<<<<<< HEAD
-        env:
-          POETRY_VERSION: ${{ vars.POETRY_VERSION || '2.1.1' }}
-        run: pipx install "poetry==${POETRY_VERSION}"
-=======
         run: pipx install "poetry==${{ env.POETRY_VERSION }}"
->>>>>>> 68d512f7
 
       - name: "Set up Python"
         id: setup_python
