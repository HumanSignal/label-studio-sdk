imports:
  root: ../__package__.yml
service:
  auth: false
  base-path: ''
  endpoints:
    list:
      path: /api/prompts/{id}/versions
      method: GET
      auth: true
      docs: |
        Get a list of prompt versions.
      path-parameters:
        id:
          type: integer
          docs: Prompt ID
      display-name: List prompt versions
      response:
        docs: ''
        type: list<root.PromptVersion>
      examples:
        - path-parameters:
            id: 1
          response:
            body:
              - title: title
                parent_model: 1
                model_provider_connection: 1
                prompt: prompt
                provider: OpenAI
                provider_model_id: provider_model_id
                created_by: 1
                created_at: '2024-01-15T09:30:00Z'
                updated_at: '2024-01-15T09:30:00Z'
                organization: 1
      audiences:
        - public
    create:
      path: /api/prompts/{id}/versions
      method: POST
      auth: true
      docs: |
        Create a new version of a prompt.
      path-parameters:
        id:
          type: integer
          docs: Prompt ID
      display-name: Create prompt version
      request:
        body: root.PromptVersion
      response:
        docs: ''
        type: root.PromptVersion
      examples:
        - path-parameters:
            id: 1
          request: {}
          response:
            body:
              title: title
              parent_model: 1
              model_provider_connection: 1
              prompt: prompt
              provider: OpenAI
              provider_model_id: provider_model_id
              created_by: 1
              created_at: '2024-01-15T09:30:00Z'
              updated_at: '2024-01-15T09:30:00Z'
              organization: 1
      audiences:
        - public
    get:
      path: /api/prompts/{id}/versions/{version_id}
      method: GET
      auth: true
      docs: |
        Get a prompt version by ID.
      path-parameters:
        id:
          type: integer
          docs: Prompt ID
        version_id:
          type: integer
          docs: Prompt Version ID
      display-name: Get prompt version
      response:
        docs: ''
        type: root.PromptVersion
      examples:
        - path-parameters:
            id: 1
            version_id: 1
          response:
            body:
              title: title
              parent_model: 1
              model_provider_connection: 1
              prompt: prompt
              provider: OpenAI
              provider_model_id: provider_model_id
              created_by: 1
              created_at: '2024-01-15T09:30:00Z'
              updated_at: '2024-01-15T09:30:00Z'
              organization: 1
      audiences:
        - public
    delete:
      path: /api/prompts/{id}/versions/{version_id}
      method: DELETE
      auth: true
      docs: |
        Delete a prompt version by ID.
      path-parameters:
        id:
          type: integer
          docs: Prompt ID
        version_id:
          type: integer
          docs: Prompt Version ID
      display-name: Delete prompt version
      examples:
        - path-parameters:
            id: 1
            version_id: 1
      audiences:
        - public
    update:
      path: /api/prompts/{id}/versions/{version_id}
      method: PATCH
      auth: true
      docs: |
        Update a prompt version by ID.
      path-parameters:
        id:
          type: integer
          docs: Prompt ID
        version_id:
          type: integer
          docs: Prompt Version ID
      display-name: Update prompt version
      request:
        body: root.PromptVersion
      response:
        docs: ''
        type: root.PromptVersion
      examples:
        - path-parameters:
            id: 1
            version_id: 1
          request: {}
          response:
            body:
              title: title
              parent_model: 1
              model_provider_connection: 1
              prompt: prompt
              provider: OpenAI
              provider_model_id: provider_model_id
              created_by: 1
              created_at: '2024-01-15T09:30:00Z'
              updated_at: '2024-01-15T09:30:00Z'
              organization: 1
      audiences:
        - public
    get_refined_prompt:
      path: /api/prompts/{prompt_id}/versions/{version_id}/refine
      method: GET
      auth: true
      docs: |
        Get the refined prompt based on the `refinement_job_id`.
      path-parameters:
        prompt_id:
          type: integer
          docs: Prompt ID
        version_id:
          type: integer
          docs: Prompt Version ID
      display-name: Get refined prompt
      request:
        name: VersionsGetRefinedPromptRequest
        query-parameters:
          refinement_job_id:
            type: string
            docs: >-
              Refinement Job ID acquired from the `POST
              /api/prompts/{prompt_id}/versions/{version_id}/refine` endpoint
      response:
        docs: ''
        type: root.RefinedPromptResponse
      examples:
        - path-parameters:
            prompt_id: 1
            version_id: 1
          query-parameters:
            refinement_job_id: refinement_job_id
          response:
            body:
              title: title
              reasoning: reasoning
              prompt: prompt
              refinement_job_id: refinement_job_id
              refinement_status: Pending
<<<<<<< HEAD
=======
              total_cost: 1.1
              previous_version:
                title: title
                parent_model: 1
                model_provider_connection: 1
                prompt: prompt
                provider: OpenAI
                provider_model_id: provider_model_id
                created_by: 1
                created_at: '2024-01-15T09:30:00Z'
                updated_at: '2024-01-15T09:30:00Z'
                organization: 1
>>>>>>> 63e86451
      audiences:
        - public
    refine_prompt:
      path: /api/prompts/{prompt_id}/versions/{version_id}/refine
      method: POST
      auth: true
      docs: >
        Refine a prompt version using a teacher model and save the refined
        prompt as a new version.
      path-parameters:
        prompt_id:
          type: integer
          docs: Prompt ID
        version_id:
          type: integer
          docs: Base Prompt Version ID
      display-name: Refine a prompt version
      request:
        name: VersionsRefinePromptRequest
        query-parameters:
          async:
            type: optional<boolean>
            docs: Run the refinement job asynchronously
        body:
          properties:
            teacher_model_provider_connection_id:
              type: optional<integer>
              docs: Model Provider Connection ID to use to refine the prompt
            teacher_model_name:
              type: optional<string>
              docs: Name of the model to use to refine the prompt
            project_id:
              type: optional<integer>
              docs: Project ID to target the refined prompt for
      response:
        docs: ''
        type: root.RefinedPromptResponse
      examples:
        - path-parameters:
            prompt_id: 1
            version_id: 1
          request: {}
          response:
            body:
              title: title
              reasoning: reasoning
              prompt: prompt
              refinement_job_id: refinement_job_id
              refinement_status: Pending
<<<<<<< HEAD
=======
              total_cost: 1.1
              previous_version:
                title: title
                parent_model: 1
                model_provider_connection: 1
                prompt: prompt
                provider: OpenAI
                provider_model_id: provider_model_id
                created_by: 1
                created_at: '2024-01-15T09:30:00Z'
                updated_at: '2024-01-15T09:30:00Z'
                organization: 1
>>>>>>> 63e86451
      audiences:
        - public
  source:
    openapi: openapi/openapi.yaml<|MERGE_RESOLUTION|>--- conflicted
+++ resolved
@@ -200,8 +200,6 @@
               prompt: prompt
               refinement_job_id: refinement_job_id
               refinement_status: Pending
-<<<<<<< HEAD
-=======
               total_cost: 1.1
               previous_version:
                 title: title
@@ -214,7 +212,6 @@
                 created_at: '2024-01-15T09:30:00Z'
                 updated_at: '2024-01-15T09:30:00Z'
                 organization: 1
->>>>>>> 63e86451
       audiences:
         - public
     refine_prompt:
@@ -264,8 +261,6 @@
               prompt: prompt
               refinement_job_id: refinement_job_id
               refinement_status: Pending
-<<<<<<< HEAD
-=======
               total_cost: 1.1
               previous_version:
                 title: title
@@ -278,7 +273,6 @@
                 created_at: '2024-01-15T09:30:00Z'
                 updated_at: '2024-01-15T09:30:00Z'
                 organization: 1
->>>>>>> 63e86451
       audiences:
         - public
   source:
