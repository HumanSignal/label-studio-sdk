[project]
name = "label-studio-sdk"

[tool.poetry]
name = "label-studio-sdk"
<<<<<<< HEAD
version = "2.0.13"
=======
version = "2.0.13.dev"
>>>>>>> 0ea9e0d9
description = ""
readme = "README.md"
authors = []
keywords = []

classifiers = [
    "Intended Audience :: Developers",
    "Programming Language :: Python",
    "Programming Language :: Python :: 3",
    "Programming Language :: Python :: 3.8",
    "Programming Language :: Python :: 3.9",
    "Programming Language :: Python :: 3.10",
    "Programming Language :: Python :: 3.11",
    "Programming Language :: Python :: 3.12",
    "Operating System :: OS Independent",
    "Operating System :: POSIX",
    "Operating System :: MacOS",
    "Operating System :: POSIX :: Linux",
    "Operating System :: Microsoft :: Windows",
    "Topic :: Software Development :: Libraries :: Python Modules",
    "Typing :: Typed"
]
packages = [
    { include = "label_studio_sdk", from = "src"}
]

[project.urls]
Repository = 'https://github.com/HumanSignal/label-studio-sdk'

[tool.poetry.dependencies]
python = ">=3.9,<4"
Pillow = ">=11.3.0"
appdirs = ">=1.4.3"
datamodel-code-generator = "0.26.1"
httpx = ">=0.21.2"
ijson = ">=3.2.3"
jsf = "^0.11.2"
jsonschema = ">=4.23.0"
lxml = ">=4.2.5"
nltk = "^3.9.1"
numpy = ">=1.26.4,<3.0.0"
opencv-python = "^4.12.0"
pandas = ">=0.24.0"
pydantic = ">= 1.9.2"
pydantic-core = "^2.18.2"
pyjwt = "^2.10.1"
requests = ">=2.22.0"
requests-mock = "1.12.1"
typing_extensions = ">= 4.0.0"
ujson = ">=5.8.0"
urllib3 = ">=2.5.0"
xmljson = "0.2.1"

[tool.poetry.dev-dependencies]
mypy = "1.0.1"
pytest = "^7.4.0"
pytest-asyncio = "^0.23.5"
python-dateutil = "^2.9.0"
types-python-dateutil = "^2.9.0.20240316"
respx = "^0.22.0"
ruff = "^0.5.6"

[tool.pytest.ini_options]
testpaths = [ "tests" ]
asyncio_mode = "auto"

[tool.mypy]
plugins = ["pydantic.mypy"]

[tool.ruff]
line-length = 120


[build-system]
requires = ["poetry-core"]
build-backend = "poetry.core.masonry.api"<|MERGE_RESOLUTION|>--- conflicted
+++ resolved
@@ -3,11 +3,7 @@
 
 [tool.poetry]
 name = "label-studio-sdk"
-<<<<<<< HEAD
-version = "2.0.13"
-=======
 version = "2.0.13.dev"
->>>>>>> 0ea9e0d9
 description = ""
 readme = "README.md"
 authors = []
