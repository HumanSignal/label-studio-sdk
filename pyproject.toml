[project]
name = "label-studio-sdk"

[tool.poetry]
name = "label-studio-sdk"
version = "1.0.12.dev"
description = ""
readme = "README.md"
authors = []
keywords = []

classifiers = [
    "Intended Audience :: Developers",
    "Programming Language :: Python",
    "Programming Language :: Python :: 3",
    "Programming Language :: Python :: 3.8",
    "Programming Language :: Python :: 3.9",
    "Programming Language :: Python :: 3.10",
    "Programming Language :: Python :: 3.11",
    "Programming Language :: Python :: 3.12",
    "Operating System :: OS Independent",
    "Operating System :: POSIX",
    "Operating System :: MacOS",
    "Operating System :: POSIX :: Linux",
    "Operating System :: Microsoft :: Windows",
    "Topic :: Software Development :: Libraries :: Python Modules",
    "Typing :: Typed"
]
packages = [
    { include = "label_studio_sdk", from = "src"}
]

[project.urls]
Repository = 'https://github.com/HumanSignal/label-studio-sdk'

[tool.poetry.dependencies]
python = ">=3.9,<4"
Pillow = ">=10.0.1"
appdirs = ">=1.4.3"
datamodel-code-generator = "0.26.1"
httpx = ">=0.21.2"
ijson = ">=3.2.3"
jinja2 = ">=3.1.6,<4.0"
jsf = "^0.11.2"
jsonschema = ">=4.23.0"
lxml = ">=4.2.5"
nltk = "^3.9.1"
<<<<<<< HEAD
numpy = ">=1.26.4,<3.0.0"
=======
numpy = ">=1.26.4,<2.0.0"
opencv-python = "^4.9.0" #add openCV
>>>>>>> a0223aa8
pandas = ">=0.24.0"
pydantic = ">= 1.9.2"
pydantic-core = "^2.18.2"
pyjwt = "^2.10.1"
requests = ">=2.22.0"
requests-mock = "1.12.1"
typing_extensions = ">= 4.0.0"
ujson = ">=5.8.0"
xmljson = "0.2.1"

[tool.poetry.dev-dependencies]
mypy = "1.0.1"
pytest = "^7.4.0"
pytest-asyncio = "^0.23.5"
python-dateutil = "^2.9.0"
types-python-dateutil = "^2.9.0.20240316"
respx = "^0.22.0"
ruff = "^0.5.6"

[tool.pytest.ini_options]
testpaths = [ "tests" ]
asyncio_mode = "auto"

[tool.mypy]
plugins = ["pydantic.mypy"]

[tool.ruff]
line-length = 120


[build-system]
requires = ["poetry-core"]
build-backend = "poetry.core.masonry.api"

[project.scripts]
label-studio-converter = "label_studio_sdk.converter.main:main"<|MERGE_RESOLUTION|>--- conflicted
+++ resolved
@@ -45,12 +45,8 @@
 jsonschema = ">=4.23.0"
 lxml = ">=4.2.5"
 nltk = "^3.9.1"
-<<<<<<< HEAD
 numpy = ">=1.26.4,<3.0.0"
-=======
-numpy = ">=1.26.4,<2.0.0"
 opencv-python = "^4.9.0" #add openCV
->>>>>>> a0223aa8
 pandas = ">=0.24.0"
 pydantic = ">= 1.9.2"
 pydantic-core = "^2.18.2"
