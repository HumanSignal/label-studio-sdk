--- conflicted
+++ resolved
@@ -37,11 +37,8 @@
 datamodel-code-generator = "0.26.1"
 httpx = ">=0.21.2"
 ijson = ">=3.2.3"
-<<<<<<< HEAD
 jsf = "^0.11.2"
-=======
 jinja2 = ">=3.1.5"
->>>>>>> 250af500
 jsonschema = ">=4.23.0"
 lxml = ">=4.2.5"
 nltk = "^3.9.1"
