[project]
name = "label-studio-sdk"

[tool.poetry]
name = "label-studio-sdk"
<<<<<<< HEAD
version = "1.0.11"
=======
version = "1.0.11.dev"
>>>>>>> 622d92ab
description = ""
readme = "README.md"
authors = []
keywords = []

classifiers = [
    "Intended Audience :: Developers",
    "Programming Language :: Python",
    "Programming Language :: Python :: 3",
    "Programming Language :: Python :: 3.8",
    "Programming Language :: Python :: 3.9",
    "Programming Language :: Python :: 3.10",
    "Programming Language :: Python :: 3.11",
    "Programming Language :: Python :: 3.12",
    "Operating System :: OS Independent",
    "Operating System :: POSIX",
    "Operating System :: MacOS",
    "Operating System :: POSIX :: Linux",
    "Operating System :: Microsoft :: Windows",
    "Topic :: Software Development :: Libraries :: Python Modules",
    "Typing :: Typed"
]
packages = [
    { include = "label_studio_sdk", from = "src"}
]

[project.urls]
Repository = 'https://github.com/HumanSignal/label-studio-sdk'

[tool.poetry.dependencies]
python = ">=3.9,<4"
Pillow = ">=10.0.1"
appdirs = ">=1.4.3"
datamodel-code-generator = "0.26.1"
httpx = ">=0.21.2"
ijson = ">=3.2.3"
jsf = "^0.11.2"
jsonschema = ">=4.23.0"
lxml = ">=4.2.5"
nltk = "^3.9.1"
numpy = ">=1.26.4,<2.0.0"
pandas = ">=0.24.0"
pydantic = ">= 1.9.2"
pydantic-core = "^2.18.2"
requests = ">=2.22.0"
requests-mock = "1.12.1"
typing_extensions = ">= 4.0.0"
ujson = ">=5.8.0"
xmljson = "0.2.1"

[tool.poetry.dev-dependencies]
mypy = "1.0.1"
pytest = "^7.4.0"
pytest-asyncio = "^0.23.5"
python-dateutil = "^2.9.0"
types-python-dateutil = "^2.9.0.20240316"
ruff = "^0.5.6"

[tool.pytest.ini_options]
testpaths = [ "tests" ]
asyncio_mode = "auto"

[tool.mypy]
plugins = ["pydantic.mypy"]

[tool.ruff]
line-length = 120


[build-system]
requires = ["poetry-core"]
build-backend = "poetry.core.masonry.api"<|MERGE_RESOLUTION|>--- conflicted
+++ resolved
@@ -3,11 +3,7 @@
 
 [tool.poetry]
 name = "label-studio-sdk"
-<<<<<<< HEAD
-version = "1.0.11"
-=======
 version = "1.0.11.dev"
->>>>>>> 622d92ab
 description = ""
 readme = "README.md"
 authors = []
