[project]
name = "label-studio-sdk"

[tool.poetry]
name = "label-studio-sdk"
<<<<<<< HEAD
version = "1.0.21"
=======
version = "1.0.21.dev"
>>>>>>> f404928b
description = ""
readme = "README.md"
authors = []
keywords = []

classifiers = [
    "Intended Audience :: Developers",
    "Programming Language :: Python",
    "Programming Language :: Python :: 3",
    "Programming Language :: Python :: 3.8",
    "Programming Language :: Python :: 3.9",
    "Programming Language :: Python :: 3.10",
    "Programming Language :: Python :: 3.11",
    "Programming Language :: Python :: 3.12",
    "Operating System :: OS Independent",
    "Operating System :: POSIX",
    "Operating System :: MacOS",
    "Operating System :: POSIX :: Linux",
    "Operating System :: Microsoft :: Windows",
    "Topic :: Software Development :: Libraries :: Python Modules",
    "Typing :: Typed"
]
packages = [
    { include = "label_studio_sdk", from = "src"}
]

[project.urls]
Repository = 'https://github.com/HumanSignal/label-studio-sdk'

[tool.poetry.dependencies]
python = ">=3.9,<4"
Pillow = ">=11.3.0"
appdirs = ">=1.4.3"
datamodel-code-generator = "0.26.1"
httpx = ">=0.21.2"
ijson = ">=3.2.3"
jsf = "^0.11.2"
jsonschema = ">=4.23.0"
lxml = ">=4.2.5"
nltk = "^3.9.1"
numpy = ">=1.26.4,<3.0.0"
opencv-python = "^4.9.0"
pandas = ">=0.24.0"
pydantic = ">= 1.9.2"
pydantic-core = "^2.18.2"
pyjwt = "^2.10.1"
requests = ">=2.22.0"
requests-mock = "1.12.1"
typing_extensions = ">= 4.0.0"
ujson = ">=5.8.0"
urllib3 = ">=2.5.0"
xmljson = "0.2.1"

[tool.poetry.dev-dependencies]
mypy = "1.0.1"
pytest = "^7.4.0"
pytest-asyncio = "^0.23.5"
python-dateutil = "^2.9.0"
types-python-dateutil = "^2.9.0.20240316"
respx = "^0.22.0"
ruff = "^0.5.6"

[tool.pytest.ini_options]
testpaths = [ "tests" ]
asyncio_mode = "auto"

[tool.mypy]
plugins = ["pydantic.mypy"]

[tool.ruff]
line-length = 120


[build-system]
requires = ["poetry-core"]
build-backend = "poetry.core.masonry.api"<|MERGE_RESOLUTION|>--- conflicted
+++ resolved
@@ -3,11 +3,7 @@
 
 [tool.poetry]
 name = "label-studio-sdk"
-<<<<<<< HEAD
-version = "1.0.21"
-=======
 version = "1.0.21.dev"
->>>>>>> f404928b
 description = ""
 readme = "README.md"
 authors = []
