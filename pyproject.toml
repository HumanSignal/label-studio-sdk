--- conflicted
+++ resolved
@@ -3,11 +3,7 @@
 
 [tool.poetry]
 name = "label-studio-sdk"
-<<<<<<< HEAD
-version = "2.0.5"
-=======
 version = "2.0.5.dev"
->>>>>>> 727a301a
 description = ""
 readme = "README.md"
 authors = []
