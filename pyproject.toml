[tool.poetry]
name = "label-studio-sdk"
<<<<<<< HEAD
version = "1.0.5"
=======
version = "1.0.6.dev"
>>>>>>> 61d567e0
description = ""
readme = "README.md"
authors = []
keywords = []

classifiers = [
    "Intended Audience :: Developers",
    "Programming Language :: Python",
    "Programming Language :: Python :: 3",
    "Programming Language :: Python :: 3.8",
    "Programming Language :: Python :: 3.9",
    "Programming Language :: Python :: 3.10",
    "Programming Language :: Python :: 3.11",
    "Programming Language :: Python :: 3.12",
    "Operating System :: OS Independent",
    "Operating System :: POSIX",
    "Operating System :: MacOS",
    "Operating System :: POSIX :: Linux",
    "Operating System :: Microsoft :: Windows",
    "Topic :: Software Development :: Libraries :: Python Modules",
    "Typing :: Typed"
]
packages = [
    { include = "label_studio_sdk", from = "src"}
]

[project.urls]
Repository = 'https://github.com/HumanSignal/label-studio-sdk'

[tool.poetry.dependencies]
python = "^3.8"
Pillow = ">=10.0.1"
appdirs = ">=1.4.3"
httpx = ">=0.21.2"
ijson = ">=3.2.3"
jsonschema = ">=4.23.0"
lxml = ">=4.2.5"
nltk = "^3.8.2"
<<<<<<< HEAD
numpy = "<2.0.0"
=======
>>>>>>> 61d567e0
pandas = ">=0.24.0"
pydantic = ">= 1.9.2"
requests = ">=2.22.0"
requests-mock = "1.12.1"
typing_extensions = ">= 4.0.0"
ujson = ">=5.8.0"
xmljson = "0.2.1"

[tool.poetry.dev-dependencies]
mypy = "1.0.1"
pytest = "^7.4.0"
pytest-asyncio = "^0.23.5"
python-dateutil = "^2.9.0"
types-python-dateutil = "^2.9.0.20240316"

[tool.pytest.ini_options]
testpaths = [ "tests" ]
asyncio_mode = "auto"

[tool.mypy]
plugins = ["pydantic.mypy"]


[build-system]
requires = ["poetry-core"]
build-backend = "poetry.core.masonry.api"<|MERGE_RESOLUTION|>--- conflicted
+++ resolved
@@ -1,10 +1,6 @@
 [tool.poetry]
 name = "label-studio-sdk"
-<<<<<<< HEAD
-version = "1.0.5"
-=======
 version = "1.0.6.dev"
->>>>>>> 61d567e0
 description = ""
 readme = "README.md"
 authors = []
@@ -40,13 +36,9 @@
 appdirs = ">=1.4.3"
 httpx = ">=0.21.2"
 ijson = ">=3.2.3"
-jsonschema = ">=4.23.0"
+jsonschema = "3.2.0"
 lxml = ">=4.2.5"
 nltk = "^3.8.2"
-<<<<<<< HEAD
-numpy = "<2.0.0"
-=======
->>>>>>> 61d567e0
 pandas = ">=0.24.0"
 pydantic = ">= 1.9.2"
 requests = ">=2.22.0"
