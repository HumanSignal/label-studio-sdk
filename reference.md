--- conflicted
+++ resolved
@@ -3510,18 +3510,7 @@
     api_key="YOUR_API_KEY",
     base_url="https://yourhost.com/path/to/api",
 )
-<<<<<<< HEAD
 client.organizations.reset_token()
-=======
-response = client.projects.list(
-    include="task_number,total_annotations_number,num_tasks_with_annotations",
-)
-for item in response:
-    yield item
-# alternatively, you can paginate page-by-page
-for page in response.iter_pages():
-    yield page
->>>>>>> f404928b
 
 ```
 </dd>
@@ -3601,22 +3590,6 @@
 <dd>
 
 **ordering:** `typing.Optional[str]` — Which field to use when ordering the results.
-    
-</dd>
-</dl>
-
-<dl>
-<dd>
-
-**include:** `typing.Optional[str]` — Comma-separated list of count fields to include in the response to optimize performance.  Available fields: task_number, finished_task_number, total_predictions_number,  total_annotations_number, num_tasks_with_annotations, useful_annotation_number,  ground_truth_number, skipped_annotations_number. If not specified, all count fields are included.
-    
-</dd>
-</dl>
-
-<dl>
-<dd>
-
-**filter:** `typing.Optional[ProjectsListRequestFilter]` — Filter projects by pinned status. Use 'pinned_only' to return only pinned projects,  'exclude_pinned' to return only non-pinned projects, or 'all' to return all projects.
     
 </dd>
 </dl>
@@ -6462,7 +6435,9 @@
     api_key="YOUR_API_KEY",
     base_url="https://yourhost.com/path/to/api",
 )
-response = client.projects.list()
+response = client.projects.list(
+    include="task_number,total_annotations_number,num_tasks_with_annotations",
+)
 for item in response:
     yield item
 # alternatively, you can paginate page-by-page
@@ -6540,6 +6515,22 @@
 <dd>
 
 **workspaces:** `typing.Optional[int]` — workspaces
+    
+</dd>
+</dl>
+
+<dl>
+<dd>
+
+**include:** `typing.Optional[str]` — Comma-separated list of count fields to include in the response to optimize performance.  Available fields: task_number, finished_task_number, total_predictions_number,  total_annotations_number, num_tasks_with_annotations, useful_annotation_number,  ground_truth_number, skipped_annotations_number. If not specified, all count fields are included.
+    
+</dd>
+</dl>
+
+<dl>
+<dd>
+
+**filter:** `typing.Optional[ProjectsListRequestFilter]` — Filter projects by pinned status. Use 'pinned_only' to return only pinned projects,  'exclude_pinned' to return only non-pinned projects, or 'all' to return all projects.
     
 </dd>
 </dl>
