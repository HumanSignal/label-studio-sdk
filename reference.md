# Reference
## ActivityLogs
<details><summary><code>client.activity_logs.<a href="src/label_studio_sdk/activity_logs/client.py">list</a>(...)</code></summary>
<dl>
<dd>

#### 📝 Description

<dl>
<dd>

<dl>
<dd>

Retrieve activity logs filtered by workspace, project, user, HTTP method, date range or search query.
</dd>
</dl>
</dd>
</dl>

#### 🔌 Usage

<dl>
<dd>

<dl>
<dd>

```python
from label_studio_sdk import LabelStudio

client = LabelStudio(
    api_key="YOUR_API_KEY",
)
client.activity_logs.list()

```
</dd>
</dl>
</dd>
</dl>

#### ⚙️ Parameters

<dl>
<dd>

<dl>
<dd>

**end_date:** `typing.Optional[str]` — End date/time (ISO-8601) for log filtering.
    
</dd>
</dl>

<dl>
<dd>

**method:** `typing.Optional[ActivityLogsListRequestMethod]` — HTTP request method used in the log.
    
</dd>
</dl>

<dl>
<dd>

**ordering:** `typing.Optional[str]` — Which field to use when ordering the results.
    
</dd>
</dl>

<dl>
<dd>

**page:** `typing.Optional[int]` — [or "start"] Current page index.
    
</dd>
</dl>

<dl>
<dd>

**page_size:** `typing.Optional[int]` — [or "length"] Logs per page, use -1 to obtain all logs (might be slow).
    
</dd>
</dl>

<dl>
<dd>

**project:** `typing.Optional[int]` — Project ID to filter logs.
    
</dd>
</dl>

<dl>
<dd>

**search:** `typing.Optional[str]` — Search expression using "AND"/"OR" to filter by request URL.
    
</dd>
</dl>

<dl>
<dd>

**start_date:** `typing.Optional[str]` — Start date/time (ISO-8601) for log filtering.
    
</dd>
</dl>

<dl>
<dd>

**user:** `typing.Optional[int]` — User ID to filter logs.
    
</dd>
</dl>

<dl>
<dd>

**workspace:** `typing.Optional[int]` — Workspace owner ID to filter logs.
    
</dd>
</dl>

<dl>
<dd>

**request_options:** `typing.Optional[RequestOptions]` — Request-specific configuration.
    
</dd>
</dl>
</dd>
</dl>


</dd>
</dl>
</details>

## AnnotationHistory
<details><summary><code>client.annotation_history.<a href="src/label_studio_sdk/annotation_history/client.py">list</a>(...)</code></summary>
<dl>
<dd>

#### 📝 Description

<dl>
<dd>

<dl>
<dd>

List annotation history items for an annotation. Annotation history logs all actions performed with annotations, such as: imports, submits, updates, reviews, and more. Users can view annotation history items in the Annotation History panel during labeling.
</dd>
</dl>
</dd>
</dl>

#### 🔌 Usage

<dl>
<dd>

<dl>
<dd>

```python
from label_studio_sdk import LabelStudio

client = LabelStudio(
    api_key="YOUR_API_KEY",
)
client.annotation_history.list()

```
</dd>
</dl>
</dd>
</dl>

#### ⚙️ Parameters

<dl>
<dd>

<dl>
<dd>

**annotation:** `typing.Optional[int]` — Annotation ID to get annotation history items for.
    
</dd>
</dl>

<dl>
<dd>

**ordering:** `typing.Optional[str]` — Which field to use when ordering the results.
    
</dd>
</dl>

<dl>
<dd>

**request_options:** `typing.Optional[RequestOptions]` — Request-specific configuration.
    
</dd>
</dl>
</dd>
</dl>


</dd>
</dl>
</details>

<details><summary><code>client.annotation_history.<a href="src/label_studio_sdk/annotation_history/client.py">delete</a>(...)</code></summary>
<dl>
<dd>

#### 📝 Description

<dl>
<dd>

<dl>
<dd>

Delete all annotation history items for a specific annotation, task or project. This method is available only for users with administrator roles.
</dd>
</dl>
</dd>
</dl>

#### 🔌 Usage

<dl>
<dd>

<dl>
<dd>

```python
from label_studio_sdk import LabelStudio

client = LabelStudio(
    api_key="YOUR_API_KEY",
)
client.annotation_history.delete()

```
</dd>
</dl>
</dd>
</dl>

#### ⚙️ Parameters

<dl>
<dd>

<dl>
<dd>

**annotation:** `typing.Optional[int]` — Annotation ID to delete annotation history items for.
    
</dd>
</dl>

<dl>
<dd>

**project:** `typing.Optional[int]` — Project ID to delete annotation history items for.
    
</dd>
</dl>

<dl>
<dd>

**task:** `typing.Optional[int]` — Task ID to delete annotation history items for.
    
</dd>
</dl>

<dl>
<dd>

**request_options:** `typing.Optional[RequestOptions]` — Request-specific configuration.
    
</dd>
</dl>
</dd>
</dl>


</dd>
</dl>
</details>

<details><summary><code>client.annotation_history.<a href="src/label_studio_sdk/annotation_history/client.py">list_for_project</a>(...)</code></summary>
<dl>
<dd>

#### 📝 Description

<dl>
<dd>

<dl>
<dd>

List all annotation history items for the project with pagination.
</dd>
</dl>
</dd>
</dl>

#### 🔌 Usage

<dl>
<dd>

<dl>
<dd>

```python
from label_studio_sdk import LabelStudio

client = LabelStudio(
    api_key="YOUR_API_KEY",
)
client.annotation_history.list_for_project(
    id=1,
)

```
</dd>
</dl>
</dd>
</dl>

#### ⚙️ Parameters

<dl>
<dd>

<dl>
<dd>

**id:** `int` 
    
</dd>
</dl>

<dl>
<dd>

**page:** `typing.Optional[int]` — A page number within the paginated result set.
    
</dd>
</dl>

<dl>
<dd>

**page_size:** `typing.Optional[int]` — Number of results to return per page.
    
</dd>
</dl>

<dl>
<dd>

**request_options:** `typing.Optional[RequestOptions]` — Request-specific configuration.
    
</dd>
</dl>
</dd>
</dl>


</dd>
</dl>
</details>

## AnnotationReviews
<details><summary><code>client.annotation_reviews.<a href="src/label_studio_sdk/annotation_reviews/client.py">list</a>(...)</code></summary>
<dl>
<dd>

#### 📝 Description

<dl>
<dd>

<dl>
<dd>

List all reviews for a specific annotation ID.
</dd>
</dl>
</dd>
</dl>

#### 🔌 Usage

<dl>
<dd>

<dl>
<dd>

```python
from label_studio_sdk import LabelStudio

client = LabelStudio(
    api_key="YOUR_API_KEY",
)
client.annotation_reviews.list()

```
</dd>
</dl>
</dd>
</dl>

#### ⚙️ Parameters

<dl>
<dd>

<dl>
<dd>

**annotation:** `typing.Optional[int]` 
    
</dd>
</dl>

<dl>
<dd>

**annotation_task_project:** `typing.Optional[int]` 
    
</dd>
</dl>

<dl>
<dd>

**ordering:** `typing.Optional[str]` — Which field to use when ordering the results.
    
</dd>
</dl>

<dl>
<dd>

**request_options:** `typing.Optional[RequestOptions]` — Request-specific configuration.
    
</dd>
</dl>
</dd>
</dl>


</dd>
</dl>
</details>

<details><summary><code>client.annotation_reviews.<a href="src/label_studio_sdk/annotation_reviews/client.py">create</a>(...)</code></summary>
<dl>
<dd>

#### 📝 Description

<dl>
<dd>

<dl>
<dd>

Create a review for a specific annotation ID.
</dd>
</dl>
</dd>
</dl>

#### 🔌 Usage

<dl>
<dd>

<dl>
<dd>

```python
from label_studio_sdk import LabelStudio

client = LabelStudio(
    api_key="YOUR_API_KEY",
)
client.annotation_reviews.create(
    annotation=1,
)

```
</dd>
</dl>
</dd>
</dl>

#### ⚙️ Parameters

<dl>
<dd>

<dl>
<dd>

**annotation:** `int` — Corresponding annotation
    
</dd>
</dl>

<dl>
<dd>

**async_postprocess:** `typing.Optional[bool]` — Whether to postprocess the review asynchronously.
    
</dd>
</dl>

<dl>
<dd>

**accepted:** `typing.Optional[bool]` — Accepted or rejected (if false) flag
    
</dd>
</dl>

<dl>
<dd>

**comment:** `typing.Optional[str]` 
    
</dd>
</dl>

<dl>
<dd>

**last_annotation_history:** `typing.Optional[int]` 
    
</dd>
</dl>

<dl>
<dd>

**remove_from_queue:** `typing.Optional[bool]` 
    
</dd>
</dl>

<dl>
<dd>

**result:** `typing.Optional[typing.Optional[typing.Any]]` 
    
</dd>
</dl>

<dl>
<dd>

**started_at:** `typing.Optional[dt.datetime]` 
    
</dd>
</dl>

<dl>
<dd>

**request_options:** `typing.Optional[RequestOptions]` — Request-specific configuration.
    
</dd>
</dl>
</dd>
</dl>


</dd>
</dl>
</details>

<details><summary><code>client.annotation_reviews.<a href="src/label_studio_sdk/annotation_reviews/client.py">get</a>(...)</code></summary>
<dl>
<dd>

#### 📝 Description

<dl>
<dd>

<dl>
<dd>

Retrieve a specific review by ID for an annotation.
</dd>
</dl>
</dd>
</dl>

#### 🔌 Usage

<dl>
<dd>

<dl>
<dd>

```python
from label_studio_sdk import LabelStudio

client = LabelStudio(
    api_key="YOUR_API_KEY",
)
client.annotation_reviews.get(
    id=1,
)

```
</dd>
</dl>
</dd>
</dl>

#### ⚙️ Parameters

<dl>
<dd>

<dl>
<dd>

**id:** `int` — A unique integer value identifying this annotation review.
    
</dd>
</dl>

<dl>
<dd>

**request_options:** `typing.Optional[RequestOptions]` — Request-specific configuration.
    
</dd>
</dl>
</dd>
</dl>


</dd>
</dl>
</details>

<details><summary><code>client.annotation_reviews.<a href="src/label_studio_sdk/annotation_reviews/client.py">delete</a>(...)</code></summary>
<dl>
<dd>

#### 📝 Description

<dl>
<dd>

<dl>
<dd>

Delete a review by ID
</dd>
</dl>
</dd>
</dl>

#### 🔌 Usage

<dl>
<dd>

<dl>
<dd>

```python
from label_studio_sdk import LabelStudio

client = LabelStudio(
    api_key="YOUR_API_KEY",
)
client.annotation_reviews.delete(
    id=1,
)

```
</dd>
</dl>
</dd>
</dl>

#### ⚙️ Parameters

<dl>
<dd>

<dl>
<dd>

**id:** `int` — A unique integer value identifying this annotation review.
    
</dd>
</dl>

<dl>
<dd>

**request_options:** `typing.Optional[RequestOptions]` — Request-specific configuration.
    
</dd>
</dl>
</dd>
</dl>


</dd>
</dl>
</details>

<details><summary><code>client.annotation_reviews.<a href="src/label_studio_sdk/annotation_reviews/client.py">update</a>(...)</code></summary>
<dl>
<dd>

#### 📝 Description

<dl>
<dd>

<dl>
<dd>

Update a specific review by ID.
</dd>
</dl>
</dd>
</dl>

#### 🔌 Usage

<dl>
<dd>

<dl>
<dd>

```python
from label_studio_sdk import LabelStudio

client = LabelStudio(
    api_key="YOUR_API_KEY",
)
client.annotation_reviews.update(
    id=1,
)

```
</dd>
</dl>
</dd>
</dl>

#### ⚙️ Parameters

<dl>
<dd>

<dl>
<dd>

**id:** `int` — A unique integer value identifying this annotation review.
    
</dd>
</dl>

<dl>
<dd>

**accepted:** `typing.Optional[bool]` — Accepted or rejected (if false) flag
    
</dd>
</dl>

<dl>
<dd>

**annotation:** `typing.Optional[int]` — Corresponding annotation
    
</dd>
</dl>

<dl>
<dd>

**comment:** `typing.Optional[str]` 
    
</dd>
</dl>

<dl>
<dd>

**last_annotation_history:** `typing.Optional[int]` 
    
</dd>
</dl>

<dl>
<dd>

**remove_from_queue:** `typing.Optional[bool]` 
    
</dd>
</dl>

<dl>
<dd>

**result:** `typing.Optional[typing.Optional[typing.Any]]` 
    
</dd>
</dl>

<dl>
<dd>

**started_at:** `typing.Optional[dt.datetime]` 
    
</dd>
</dl>

<dl>
<dd>

**request_options:** `typing.Optional[RequestOptions]` — Request-specific configuration.
    
</dd>
</dl>
</dd>
</dl>


</dd>
</dl>
</details>

## Annotations
<details><summary><code>client.annotations.<a href="src/label_studio_sdk/annotations/client.py">create_bulk</a>(...)</code></summary>
<dl>
<dd>

#### 📝 Description

<dl>
<dd>

<dl>
<dd>

Create multiple annotations at once
</dd>
</dl>
</dd>
</dl>

#### 🔌 Usage

<dl>
<dd>

<dl>
<dd>

```python
from label_studio_sdk import LabelStudio

client = LabelStudio(
    api_key="YOUR_API_KEY",
)
client.annotations.create_bulk()

```
</dd>
</dl>
</dd>
</dl>

#### ⚙️ Parameters

<dl>
<dd>

<dl>
<dd>

**bulk_created:** `typing.Optional[bool]` — Annotation was created in bulk mode
    
</dd>
</dl>

<dl>
<dd>

**completed_by:** `typing.Optional[int]` 
    
</dd>
</dl>

<dl>
<dd>

**draft_created_at:** `typing.Optional[dt.datetime]` — Draft creation time
    
</dd>
</dl>

<dl>
<dd>

**ground_truth:** `typing.Optional[bool]` — This annotation is a Ground Truth (ground_truth)
    
</dd>
</dl>

<dl>
<dd>

**import_id:** `typing.Optional[int]` — Original annotation ID that was at the import step or NULL if this annotation wasn't imported
    
</dd>
</dl>

<dl>
<dd>

**last_action:** `typing.Optional[AnnotationBulkSerializerWithSelectedItemsRequestLastAction]` 

Action which was performed in the last annotation history item

* `prediction` - Created from prediction
* `propagated_annotation` - Created from another annotation
* `imported` - Imported
* `submitted` - Submitted
* `updated` - Updated
* `skipped` - Skipped
* `accepted` - Accepted
* `rejected` - Rejected
* `fixed_and_accepted` - Fixed and accepted
* `deleted_review` - Deleted review
    
</dd>
</dl>

<dl>
<dd>

**last_created_by:** `typing.Optional[int]` — User who created the last annotation history item
    
</dd>
</dl>

<dl>
<dd>

**lead_time:** `typing.Optional[float]` — How much time it took to annotate the task
    
</dd>
</dl>

<dl>
<dd>

**parent_annotation:** `typing.Optional[int]` — Points to the parent annotation from which this annotation was created
    
</dd>
</dl>

<dl>
<dd>

**parent_prediction:** `typing.Optional[int]` — Points to the prediction from which this annotation was created
    
</dd>
</dl>

<dl>
<dd>

**project:** `typing.Optional[int]` — Project ID for this annotation
    
</dd>
</dl>

<dl>
<dd>

**result:** `typing.Optional[typing.Sequence[typing.Dict[str, typing.Optional[typing.Any]]]]` — List of annotation results for the task
    
</dd>
</dl>

<dl>
<dd>

**selected_items:** `typing.Optional[SelectedItemsRequest]` 
    
</dd>
</dl>

<dl>
<dd>

**task:** `typing.Optional[int]` — Corresponding task for this annotation
    
</dd>
</dl>

<dl>
<dd>

**tasks:** `typing.Optional[typing.Sequence[int]]` 
    
</dd>
</dl>

<dl>
<dd>

**unique_id:** `typing.Optional[str]` 
    
</dd>
</dl>

<dl>
<dd>

**updated_by:** `typing.Optional[int]` — Last user who updated this annotation
    
</dd>
</dl>

<dl>
<dd>

**was_cancelled:** `typing.Optional[bool]` — User skipped the task
    
</dd>
</dl>

<dl>
<dd>

**request_options:** `typing.Optional[RequestOptions]` — Request-specific configuration.
    
</dd>
</dl>
</dd>
</dl>


</dd>
</dl>
</details>

<details><summary><code>client.annotations.<a href="src/label_studio_sdk/annotations/client.py">get</a>(...)</code></summary>
<dl>
<dd>

#### 📝 Description

<dl>
<dd>

<dl>
<dd>

Retrieve a specific annotation for a task using the annotation result ID.
</dd>
</dl>
</dd>
</dl>

#### 🔌 Usage

<dl>
<dd>

<dl>
<dd>

```python
from label_studio_sdk import LabelStudio

client = LabelStudio(
    api_key="YOUR_API_KEY",
)
client.annotations.get(
    id=1,
)

```
</dd>
</dl>
</dd>
</dl>

#### ⚙️ Parameters

<dl>
<dd>

<dl>
<dd>

**id:** `int` 
    
</dd>
</dl>

<dl>
<dd>

**request_options:** `typing.Optional[RequestOptions]` — Request-specific configuration.
    
</dd>
</dl>
</dd>
</dl>


</dd>
</dl>
</details>

<details><summary><code>client.annotations.<a href="src/label_studio_sdk/annotations/client.py">delete</a>(...)</code></summary>
<dl>
<dd>

#### 📝 Description

<dl>
<dd>

<dl>
<dd>

Delete an annotation. This action can't be undone!
</dd>
</dl>
</dd>
</dl>

#### 🔌 Usage

<dl>
<dd>

<dl>
<dd>

```python
from label_studio_sdk import LabelStudio

client = LabelStudio(
    api_key="YOUR_API_KEY",
)
client.annotations.delete(
    id=1,
)

```
</dd>
</dl>
</dd>
</dl>

#### ⚙️ Parameters

<dl>
<dd>

<dl>
<dd>

**id:** `int` 
    
</dd>
</dl>

<dl>
<dd>

**request_options:** `typing.Optional[RequestOptions]` — Request-specific configuration.
    
</dd>
</dl>
</dd>
</dl>


</dd>
</dl>
</details>

<details><summary><code>client.annotations.<a href="src/label_studio_sdk/annotations/client.py">update</a>(...)</code></summary>
<dl>
<dd>

#### 📝 Description

<dl>
<dd>

<dl>
<dd>

Update existing attributes on an annotation.
</dd>
</dl>
</dd>
</dl>

#### 🔌 Usage

<dl>
<dd>

<dl>
<dd>

```python
from label_studio_sdk import LabelStudio

client = LabelStudio(
    api_key="YOUR_API_KEY",
)
client.annotations.update(
    id=1,
    ground_truth=True,
    result=[
        {
            "from_name": "bboxes",
            "image_rotation": 0,
            "original_height": 1080,
            "original_width": 1920,
            "to_name": "image",
            "type": "rectanglelabels",
            "value": {
                "height": 60,
                "rotation": 0,
                "values": {"rectanglelabels": ["Person"]},
                "width": 50,
                "x": 20,
                "y": 30,
            },
        }
    ],
    was_cancelled=False,
)

```
</dd>
</dl>
</dd>
</dl>

#### ⚙️ Parameters

<dl>
<dd>

<dl>
<dd>

**id:** `int` 
    
</dd>
</dl>

<dl>
<dd>

**completed_by:** `typing.Optional[int]` — User ID of the person who created this annotation
    
</dd>
</dl>

<dl>
<dd>

**ground_truth:** `typing.Optional[bool]` — This annotation is a Ground Truth
    
</dd>
</dl>

<dl>
<dd>

**lead_time:** `typing.Optional[float]` — How much time it took to annotate the task (in seconds)
    
</dd>
</dl>

<dl>
<dd>

**project:** `typing.Optional[int]` — Project ID for this annotation
    
</dd>
</dl>

<dl>
<dd>

**result:** `typing.Optional[typing.Sequence[typing.Dict[str, typing.Optional[typing.Any]]]]` — Labeling result in JSON format. Read more about the format in [the Label Studio documentation.](https://labelstud.io/guide/task_format)
    
</dd>
</dl>

<dl>
<dd>

**task:** `typing.Optional[int]` — Corresponding task for this annotation
    
</dd>
</dl>

<dl>
<dd>

**updated_by:** `typing.Optional[int]` — Last user who updated this annotation
    
</dd>
</dl>

<dl>
<dd>

**was_cancelled:** `typing.Optional[bool]` — User skipped the task
    
</dd>
</dl>

<dl>
<dd>

**request_options:** `typing.Optional[RequestOptions]` — Request-specific configuration.
    
</dd>
</dl>
</dd>
</dl>


</dd>
</dl>
</details>

<details><summary><code>client.annotations.<a href="src/label_studio_sdk/annotations/client.py">list</a>(...)</code></summary>
<dl>
<dd>

#### 📝 Description

<dl>
<dd>

<dl>
<dd>

List all annotations for a task.
</dd>
</dl>
</dd>
</dl>

#### 🔌 Usage

<dl>
<dd>

<dl>
<dd>

```python
from label_studio_sdk import LabelStudio

client = LabelStudio(
    api_key="YOUR_API_KEY",
)
client.annotations.list(
    id=1,
)

```
</dd>
</dl>
</dd>
</dl>

#### ⚙️ Parameters

<dl>
<dd>

<dl>
<dd>

**id:** `int` — Task ID
    
</dd>
</dl>

<dl>
<dd>

**ordering:** `typing.Optional[str]` — Which field to use when ordering the results.
    
</dd>
</dl>

<dl>
<dd>

**request_options:** `typing.Optional[RequestOptions]` — Request-specific configuration.
    
</dd>
</dl>
</dd>
</dl>


</dd>
</dl>
</details>

<details><summary><code>client.annotations.<a href="src/label_studio_sdk/annotations/client.py">create</a>(...)</code></summary>
<dl>
<dd>

#### 📝 Description

<dl>
<dd>

<dl>
<dd>


        Add annotations to a task like an annotator does. The content of the result field depends on your 
        labeling configuration. For example, send the following data as part of your POST 
        request to send an empty annotation with the ID of the user who completed the task:
        
        ```json
        {
        "result": {},
        "was_cancelled": true,
        "ground_truth": true,
        "lead_time": 0,
        "task": 0
        "completed_by": 123
        } 
        ```
        
</dd>
</dl>
</dd>
</dl>

#### 🔌 Usage

<dl>
<dd>

<dl>
<dd>

```python
from label_studio_sdk import LabelStudio

client = LabelStudio(
    api_key="YOUR_API_KEY",
)
client.annotations.create(
    id=1,
    ground_truth=True,
    result=[
        {
            "from_name": "bboxes",
            "image_rotation": 0,
            "original_height": 1080,
            "original_width": 1920,
            "to_name": "image",
            "type": "rectanglelabels",
            "value": {
                "height": 60,
                "rotation": 0,
                "values": {"rectanglelabels": ["Person"]},
                "width": 50,
                "x": 20,
                "y": 30,
            },
        }
    ],
    was_cancelled=False,
)

```
</dd>
</dl>
</dd>
</dl>

#### ⚙️ Parameters

<dl>
<dd>

<dl>
<dd>

**id:** `int` — Task ID
    
</dd>
</dl>

<dl>
<dd>

**completed_by:** `typing.Optional[int]` — User ID of the person who created this annotation
    
</dd>
</dl>

<dl>
<dd>

**ground_truth:** `typing.Optional[bool]` — This annotation is a Ground Truth
    
</dd>
</dl>

<dl>
<dd>

**lead_time:** `typing.Optional[float]` — How much time it took to annotate the task (in seconds)
    
</dd>
</dl>

<dl>
<dd>

**project:** `typing.Optional[int]` — Project ID for this annotation
    
</dd>
</dl>

<dl>
<dd>

**result:** `typing.Optional[typing.Sequence[typing.Dict[str, typing.Optional[typing.Any]]]]` — Labeling result in JSON format. Read more about the format in [the Label Studio documentation.](https://labelstud.io/guide/task_format)
    
</dd>
</dl>

<dl>
<dd>

**task:** `typing.Optional[int]` — Corresponding task for this annotation
    
</dd>
</dl>

<dl>
<dd>

**updated_by:** `typing.Optional[int]` — Last user who updated this annotation
    
</dd>
</dl>

<dl>
<dd>

**was_cancelled:** `typing.Optional[bool]` — User skipped the task
    
</dd>
</dl>

<dl>
<dd>

**request_options:** `typing.Optional[RequestOptions]` — Request-specific configuration.
    
</dd>
</dl>
</dd>
</dl>


</dd>
</dl>
</details>

## Billing
<details><summary><code>client.billing.<a href="src/label_studio_sdk/billing/client.py">info</a>()</code></summary>
<dl>
<dd>

#### 📝 Description

<dl>
<dd>

<dl>
<dd>

Retrieve billing checks and feature flags for the active organization.
</dd>
</dl>
</dd>
</dl>

#### 🔌 Usage

<dl>
<dd>

<dl>
<dd>

```python
from label_studio_sdk import LabelStudio

client = LabelStudio(
    api_key="YOUR_API_KEY",
)
client.billing.info()

```
</dd>
</dl>
</dd>
</dl>

#### ⚙️ Parameters

<dl>
<dd>

<dl>
<dd>

**request_options:** `typing.Optional[RequestOptions]` — Request-specific configuration.
    
</dd>
</dl>
</dd>
</dl>


</dd>
</dl>
</details>

## Comments
<details><summary><code>client.comments.<a href="src/label_studio_sdk/comments/client.py">list</a>(...)</code></summary>
<dl>
<dd>

#### 📝 Description

<dl>
<dd>

<dl>
<dd>

List all comments for a specific annotation ID.
</dd>
</dl>
</dd>
</dl>

#### 🔌 Usage

<dl>
<dd>

<dl>
<dd>

```python
from label_studio_sdk import LabelStudio

client = LabelStudio(
    api_key="YOUR_API_KEY",
)
client.comments.list()

```
</dd>
</dl>
</dd>
</dl>

#### ⚙️ Parameters

<dl>
<dd>

<dl>
<dd>

**annotation:** `typing.Optional[int]` 
    
</dd>
</dl>

<dl>
<dd>

**annotators:** `typing.Optional[str]` 
    
</dd>
</dl>

<dl>
<dd>

**draft:** `typing.Optional[int]` 
    
</dd>
</dl>

<dl>
<dd>

**expand_created_by:** `typing.Optional[bool]` 
    
</dd>
</dl>

<dl>
<dd>

**ordering:** `typing.Optional[str]` — Which field to use when ordering the results.
    
</dd>
</dl>

<dl>
<dd>

**projects:** `typing.Optional[str]` 
    
</dd>
</dl>

<dl>
<dd>

**request_options:** `typing.Optional[RequestOptions]` — Request-specific configuration.
    
</dd>
</dl>
</dd>
</dl>


</dd>
</dl>
</details>

<details><summary><code>client.comments.<a href="src/label_studio_sdk/comments/client.py">create</a>(...)</code></summary>
<dl>
<dd>

#### 📝 Description

<dl>
<dd>

<dl>
<dd>

Create a comment for a specific annotation ID.
</dd>
</dl>
</dd>
</dl>

#### 🔌 Usage

<dl>
<dd>

<dl>
<dd>

```python
from label_studio_sdk import LabelStudio

client = LabelStudio(
    api_key="YOUR_API_KEY",
)
client.comments.create()

```
</dd>
</dl>
</dd>
</dl>

#### ⚙️ Parameters

<dl>
<dd>

<dl>
<dd>

**expand_created_by:** `typing.Optional[bool]` — Expand the created_by field
    
</dd>
</dl>

<dl>
<dd>

**annotation:** `typing.Optional[int]` 
    
</dd>
</dl>

<dl>
<dd>

**classifications:** `typing.Optional[typing.Optional[typing.Any]]` 
    
</dd>
</dl>

<dl>
<dd>

**draft:** `typing.Optional[int]` 
    
</dd>
</dl>

<dl>
<dd>

**is_resolved:** `typing.Optional[bool]` — True if the comment is resolved
    
</dd>
</dl>

<dl>
<dd>

**region_ref:** `typing.Optional[typing.Optional[typing.Any]]` 
    
</dd>
</dl>

<dl>
<dd>

**text:** `typing.Optional[str]` — Reviewer or annotator comment
    
</dd>
</dl>

<dl>
<dd>

**request_options:** `typing.Optional[RequestOptions]` — Request-specific configuration.
    
</dd>
</dl>
</dd>
</dl>


</dd>
</dl>
</details>

<details><summary><code>client.comments.<a href="src/label_studio_sdk/comments/client.py">get</a>(...)</code></summary>
<dl>
<dd>

#### 📝 Description

<dl>
<dd>

<dl>
<dd>

Retrieve a specific comment by ID for an annotation.
</dd>
</dl>
</dd>
</dl>

#### 🔌 Usage

<dl>
<dd>

<dl>
<dd>

```python
from label_studio_sdk import LabelStudio

client = LabelStudio(
    api_key="YOUR_API_KEY",
)
client.comments.get(
    id="id",
)

```
</dd>
</dl>
</dd>
</dl>

#### ⚙️ Parameters

<dl>
<dd>

<dl>
<dd>

**id:** `str` 
    
</dd>
</dl>

<dl>
<dd>

**expand_created_by:** `typing.Optional[bool]` — Expand the created_by field
    
</dd>
</dl>

<dl>
<dd>

**request_options:** `typing.Optional[RequestOptions]` — Request-specific configuration.
    
</dd>
</dl>
</dd>
</dl>


</dd>
</dl>
</details>

<details><summary><code>client.comments.<a href="src/label_studio_sdk/comments/client.py">delete</a>(...)</code></summary>
<dl>
<dd>

#### 📝 Description

<dl>
<dd>

<dl>
<dd>

Delete a comment by ID
</dd>
</dl>
</dd>
</dl>

#### 🔌 Usage

<dl>
<dd>

<dl>
<dd>

```python
from label_studio_sdk import LabelStudio

client = LabelStudio(
    api_key="YOUR_API_KEY",
)
client.comments.delete(
    id="id",
)

```
</dd>
</dl>
</dd>
</dl>

#### ⚙️ Parameters

<dl>
<dd>

<dl>
<dd>

**id:** `str` 
    
</dd>
</dl>

<dl>
<dd>

**expand_created_by:** `typing.Optional[bool]` — Expand the created_by field
    
</dd>
</dl>

<dl>
<dd>

**request_options:** `typing.Optional[RequestOptions]` — Request-specific configuration.
    
</dd>
</dl>
</dd>
</dl>


</dd>
</dl>
</details>

<details><summary><code>client.comments.<a href="src/label_studio_sdk/comments/client.py">update</a>(...)</code></summary>
<dl>
<dd>

#### 📝 Description

<dl>
<dd>

<dl>
<dd>

Update a specific comment by ID.
</dd>
</dl>
</dd>
</dl>

#### 🔌 Usage

<dl>
<dd>

<dl>
<dd>

```python
from label_studio_sdk import LabelStudio

client = LabelStudio(
    api_key="YOUR_API_KEY",
)
client.comments.update(
    id="id",
)

```
</dd>
</dl>
</dd>
</dl>

#### ⚙️ Parameters

<dl>
<dd>

<dl>
<dd>

**id:** `str` 
    
</dd>
</dl>

<dl>
<dd>

**expand_created_by:** `typing.Optional[bool]` — Expand the created_by field
    
</dd>
</dl>

<dl>
<dd>

**annotation:** `typing.Optional[int]` 
    
</dd>
</dl>

<dl>
<dd>

**classifications:** `typing.Optional[typing.Optional[typing.Any]]` 
    
</dd>
</dl>

<dl>
<dd>

**draft:** `typing.Optional[int]` 
    
</dd>
</dl>

<dl>
<dd>

**is_resolved:** `typing.Optional[bool]` — True if the comment is resolved
    
</dd>
</dl>

<dl>
<dd>

**region_ref:** `typing.Optional[typing.Optional[typing.Any]]` 
    
</dd>
</dl>

<dl>
<dd>

**text:** `typing.Optional[str]` — Reviewer or annotator comment
    
</dd>
</dl>

<dl>
<dd>

**request_options:** `typing.Optional[RequestOptions]` — Request-specific configuration.
    
</dd>
</dl>
</dd>
</dl>


</dd>
</dl>
</details>

## Users
<details><summary><code>client.users.<a href="src/label_studio_sdk/users/client.py">get_current_user</a>()</code></summary>
<dl>
<dd>

#### 📝 Description

<dl>
<dd>

<dl>
<dd>

Get info about the currently authenticated user.
</dd>
</dl>
</dd>
</dl>

#### 🔌 Usage

<dl>
<dd>

<dl>
<dd>

```python
from label_studio_sdk import LabelStudio

client = LabelStudio(
    api_key="YOUR_API_KEY",
)
client.users.get_current_user()

```
</dd>
</dl>
</dd>
</dl>

#### ⚙️ Parameters

<dl>
<dd>

<dl>
<dd>

**request_options:** `typing.Optional[RequestOptions]` — Request-specific configuration.
    
</dd>
</dl>
</dd>
</dl>


</dd>
</dl>
</details>

<details><summary><code>client.users.<a href="src/label_studio_sdk/users/client.py">update_current_user</a>(...)</code></summary>
<dl>
<dd>

#### 📝 Description

<dl>
<dd>

<dl>
<dd>

Update details for the currently authenticated user.
</dd>
</dl>
</dd>
</dl>

#### 🔌 Usage

<dl>
<dd>

<dl>
<dd>

```python
from label_studio_sdk import LabelStudio

client = LabelStudio(
    api_key="YOUR_API_KEY",
)
client.users.update_current_user()

```
</dd>
</dl>
</dd>
</dl>

#### ⚙️ Parameters

<dl>
<dd>

<dl>
<dd>

**active_organization:** `typing.Optional[int]` 
    
</dd>
</dl>

<dl>
<dd>

**allow_newsletters:** `typing.Optional[bool]` — Allow sending newsletters to user
    
</dd>
</dl>

<dl>
<dd>

**custom_hotkeys:** `typing.Optional[typing.Optional[typing.Any]]` 
    
</dd>
</dl>

<dl>
<dd>

**date_joined:** `typing.Optional[dt.datetime]` 
    
</dd>
</dl>

<dl>
<dd>

**email_notification_settings:** `typing.Optional[typing.Optional[typing.Any]]` 
    
</dd>
</dl>

<dl>
<dd>

**first_name:** `typing.Optional[str]` 
    
</dd>
</dl>

<dl>
<dd>

**is_email_verified:** `typing.Optional[bool]` 
    
</dd>
</dl>

<dl>
<dd>

**last_name:** `typing.Optional[str]` 
    
</dd>
</dl>

<dl>
<dd>

**onboarding_state:** `typing.Optional[str]` 
    
</dd>
</dl>

<dl>
<dd>

**password:** `typing.Optional[str]` 
    
</dd>
</dl>

<dl>
<dd>

**phone:** `typing.Optional[str]` 
    
</dd>
</dl>

<dl>
<dd>

**username:** `typing.Optional[str]` 
    
</dd>
</dl>

<dl>
<dd>

**request_options:** `typing.Optional[RequestOptions]` — Request-specific configuration.
    
</dd>
</dl>
</dd>
</dl>


</dd>
</dl>
</details>

<details><summary><code>client.users.<a href="src/label_studio_sdk/users/client.py">get_hotkeys</a>()</code></summary>
<dl>
<dd>

#### 📝 Description

<dl>
<dd>

<dl>
<dd>

Retrieve the custom hotkeys configuration for the current user.
</dd>
</dl>
</dd>
</dl>

#### 🔌 Usage

<dl>
<dd>

<dl>
<dd>

```python
from label_studio_sdk import LabelStudio

client = LabelStudio(
    api_key="YOUR_API_KEY",
)
client.users.get_hotkeys()

```
</dd>
</dl>
</dd>
</dl>

#### ⚙️ Parameters

<dl>
<dd>

<dl>
<dd>

**request_options:** `typing.Optional[RequestOptions]` — Request-specific configuration.
    
</dd>
</dl>
</dd>
</dl>


</dd>
</dl>
</details>

<details><summary><code>client.users.<a href="src/label_studio_sdk/users/client.py">update_hotkeys</a>(...)</code></summary>
<dl>
<dd>

#### 📝 Description

<dl>
<dd>

<dl>
<dd>

Update the custom hotkeys configuration for the current user.
</dd>
</dl>
</dd>
</dl>

#### 🔌 Usage

<dl>
<dd>

<dl>
<dd>

```python
from label_studio_sdk import LabelStudio

client = LabelStudio(
    api_key="YOUR_API_KEY",
)
client.users.update_hotkeys()

```
</dd>
</dl>
</dd>
</dl>

#### ⚙️ Parameters

<dl>
<dd>

<dl>
<dd>

**custom_hotkeys:** `typing.Optional[typing.Dict[str, typing.Optional[typing.Any]]]` 
    
</dd>
</dl>

<dl>
<dd>

**request_options:** `typing.Optional[RequestOptions]` — Request-specific configuration.
    
</dd>
</dl>
</dd>
</dl>


</dd>
</dl>
</details>

<details><summary><code>client.users.<a href="src/label_studio_sdk/users/client.py">reset_token</a>()</code></summary>
<dl>
<dd>

#### 📝 Description

<dl>
<dd>

<dl>
<dd>

Reset the user token for the current user.
</dd>
</dl>
</dd>
</dl>

#### 🔌 Usage

<dl>
<dd>

<dl>
<dd>

```python
from label_studio_sdk import LabelStudio

client = LabelStudio(
    api_key="YOUR_API_KEY",
)
client.users.reset_token()

```
</dd>
</dl>
</dd>
</dl>

#### ⚙️ Parameters

<dl>
<dd>

<dl>
<dd>

**request_options:** `typing.Optional[RequestOptions]` — Request-specific configuration.
    
</dd>
</dl>
</dd>
</dl>


</dd>
</dl>
</details>

<details><summary><code>client.users.<a href="src/label_studio_sdk/users/client.py">get_token</a>()</code></summary>
<dl>
<dd>

#### 📝 Description

<dl>
<dd>

<dl>
<dd>

Get a user token to authenticate to the API as the current user.
</dd>
</dl>
</dd>
</dl>

#### 🔌 Usage

<dl>
<dd>

<dl>
<dd>

```python
from label_studio_sdk import LabelStudio

client = LabelStudio(
    api_key="YOUR_API_KEY",
)
client.users.get_token()

```
</dd>
</dl>
</dd>
</dl>

#### ⚙️ Parameters

<dl>
<dd>

<dl>
<dd>

**request_options:** `typing.Optional[RequestOptions]` — Request-specific configuration.
    
</dd>
</dl>
</dd>
</dl>


</dd>
</dl>
</details>

<details><summary><code>client.users.<a href="src/label_studio_sdk/users/client.py">whoami</a>()</code></summary>
<dl>
<dd>

#### 📝 Description

<dl>
<dd>

<dl>
<dd>

Retrieve details of the account that you are using to access the API.
</dd>
</dl>
</dd>
</dl>

#### 🔌 Usage

<dl>
<dd>

<dl>
<dd>

```python
from label_studio_sdk import LabelStudio

client = LabelStudio(
    api_key="YOUR_API_KEY",
)
client.users.whoami()

```
</dd>
</dl>
</dd>
</dl>

#### ⚙️ Parameters

<dl>
<dd>

<dl>
<dd>

**request_options:** `typing.Optional[RequestOptions]` — Request-specific configuration.
    
</dd>
</dl>
</dd>
</dl>


</dd>
</dl>
</details>

<details><summary><code>client.users.<a href="src/label_studio_sdk/users/client.py">list</a>(...)</code></summary>
<dl>
<dd>

#### 📝 Description

<dl>
<dd>

<dl>
<dd>

List the users that exist on the Label Studio server.
</dd>
</dl>
</dd>
</dl>

#### 🔌 Usage

<dl>
<dd>

<dl>
<dd>

```python
from label_studio_sdk import LabelStudio

client = LabelStudio(
    api_key="YOUR_API_KEY",
)
client.users.list()

```
</dd>
</dl>
</dd>
</dl>

#### ⚙️ Parameters

<dl>
<dd>

<dl>
<dd>

**ordering:** `typing.Optional[str]` — Which field to use when ordering the results.
    
</dd>
</dl>

<dl>
<dd>

**request_options:** `typing.Optional[RequestOptions]` — Request-specific configuration.
    
</dd>
</dl>
</dd>
</dl>


</dd>
</dl>
</details>

<details><summary><code>client.users.<a href="src/label_studio_sdk/users/client.py">create</a>(...)</code></summary>
<dl>
<dd>

#### 📝 Description

<dl>
<dd>

<dl>
<dd>

Create a user in Label Studio.
</dd>
</dl>
</dd>
</dl>

#### 🔌 Usage

<dl>
<dd>

<dl>
<dd>

```python
from label_studio_sdk import LabelStudio

client = LabelStudio(
    api_key="YOUR_API_KEY",
)
client.users.create()

```
</dd>
</dl>
</dd>
</dl>

#### ⚙️ Parameters

<dl>
<dd>

<dl>
<dd>

**allow_newsletters:** `typing.Optional[bool]` — Whether the user allows newsletters
    
</dd>
</dl>

<dl>
<dd>

**avatar:** `typing.Optional[str]` — Avatar URL of the user
    
</dd>
</dl>

<dl>
<dd>

**email:** `typing.Optional[str]` — Email of the user
    
</dd>
</dl>

<dl>
<dd>

**first_name:** `typing.Optional[str]` — First name of the user
    
</dd>
</dl>

<dl>
<dd>

**id:** `typing.Optional[int]` — User ID
    
</dd>
</dl>

<dl>
<dd>

**initials:** `typing.Optional[str]` — Initials of the user
    
</dd>
</dl>

<dl>
<dd>

**last_name:** `typing.Optional[str]` — Last name of the user
    
</dd>
</dl>

<dl>
<dd>

**phone:** `typing.Optional[str]` — Phone number of the user
    
</dd>
</dl>

<dl>
<dd>

**username:** `typing.Optional[str]` — Username of the user
    
</dd>
</dl>

<dl>
<dd>

**request_options:** `typing.Optional[RequestOptions]` — Request-specific configuration.
    
</dd>
</dl>
</dd>
</dl>


</dd>
</dl>
</details>

<details><summary><code>client.users.<a href="src/label_studio_sdk/users/client.py">get</a>(...)</code></summary>
<dl>
<dd>

#### 📝 Description

<dl>
<dd>

<dl>
<dd>

Get info about a specific Label Studio user, based on the user ID.
</dd>
</dl>
</dd>
</dl>

#### 🔌 Usage

<dl>
<dd>

<dl>
<dd>

```python
from label_studio_sdk import LabelStudio

client = LabelStudio(
    api_key="YOUR_API_KEY",
)
client.users.get(
    id=1,
)

```
</dd>
</dl>
</dd>
</dl>

#### ⚙️ Parameters

<dl>
<dd>

<dl>
<dd>

**id:** `int` — User ID
    
</dd>
</dl>

<dl>
<dd>

**request_options:** `typing.Optional[RequestOptions]` — Request-specific configuration.
    
</dd>
</dl>
</dd>
</dl>


</dd>
</dl>
</details>

<details><summary><code>client.users.<a href="src/label_studio_sdk/users/client.py">delete</a>(...)</code></summary>
<dl>
<dd>

#### 📝 Description

<dl>
<dd>

<dl>
<dd>

Delete a specific Label Studio user. Only available in community edition.

<Warning>Use caution when deleting a user, as this can cause issues such as breaking the "Annotated by" filter or leaving orphaned records.</Warning>
</dd>
</dl>
</dd>
</dl>

#### 🔌 Usage

<dl>
<dd>

<dl>
<dd>

```python
from label_studio_sdk import LabelStudio

client = LabelStudio(
    api_key="YOUR_API_KEY",
)
client.users.delete(
    id=1,
)

```
</dd>
</dl>
</dd>
</dl>

#### ⚙️ Parameters

<dl>
<dd>

<dl>
<dd>

**id:** `int` — User ID
    
</dd>
</dl>

<dl>
<dd>

**request_options:** `typing.Optional[RequestOptions]` — Request-specific configuration.
    
</dd>
</dl>
</dd>
</dl>


</dd>
</dl>
</details>

<details><summary><code>client.users.<a href="src/label_studio_sdk/users/client.py">update</a>(...)</code></summary>
<dl>
<dd>

#### 📝 Description

<dl>
<dd>

<dl>
<dd>


        Update details for a specific user, such as their name or contact information, in Label Studio.
        
</dd>
</dl>
</dd>
</dl>

#### 🔌 Usage

<dl>
<dd>

<dl>
<dd>

```python
from label_studio_sdk import LabelStudio

client = LabelStudio(
    api_key="YOUR_API_KEY",
)
client.users.update(
    id=1,
)

```
</dd>
</dl>
</dd>
</dl>

#### ⚙️ Parameters

<dl>
<dd>

<dl>
<dd>

**id:** `int` — User ID
    
</dd>
</dl>

<dl>
<dd>

**allow_newsletters:** `typing.Optional[bool]` — Whether the user allows newsletters
    
</dd>
</dl>

<dl>
<dd>

**avatar:** `typing.Optional[str]` — Avatar URL of the user
    
</dd>
</dl>

<dl>
<dd>

**email:** `typing.Optional[str]` — Email of the user
    
</dd>
</dl>

<dl>
<dd>

**first_name:** `typing.Optional[str]` — First name of the user
    
</dd>
</dl>

<dl>
<dd>

**users_update_request_id:** `typing.Optional[int]` — User ID
    
</dd>
</dl>

<dl>
<dd>

**initials:** `typing.Optional[str]` — Initials of the user
    
</dd>
</dl>

<dl>
<dd>

**last_name:** `typing.Optional[str]` — Last name of the user
    
</dd>
</dl>

<dl>
<dd>

**phone:** `typing.Optional[str]` — Phone number of the user
    
</dd>
</dl>

<dl>
<dd>

**username:** `typing.Optional[str]` — Username of the user
    
</dd>
</dl>

<dl>
<dd>

**request_options:** `typing.Optional[RequestOptions]` — Request-specific configuration.
    
</dd>
</dl>
</dd>
</dl>


</dd>
</dl>
</details>

## Actions
<details><summary><code>client.actions.<a href="src/label_studio_sdk/actions/client.py">list</a>(...)</code></summary>
<dl>
<dd>

#### 📝 Description

<dl>
<dd>

<dl>
<dd>

Retrieve all the registered actions with descriptions that data manager can use.
</dd>
</dl>
</dd>
</dl>

#### 🔌 Usage

<dl>
<dd>

<dl>
<dd>

```python
from label_studio_sdk import LabelStudio

client = LabelStudio(
    api_key="YOUR_API_KEY",
)
client.actions.list(
    project=1,
)

```
</dd>
</dl>
</dd>
</dl>

#### ⚙️ Parameters

<dl>
<dd>

<dl>
<dd>

**project:** `int` — Project ID
    
</dd>
</dl>

<dl>
<dd>

**request_options:** `typing.Optional[RequestOptions]` — Request-specific configuration.
    
</dd>
</dl>
</dd>
</dl>


</dd>
</dl>
</details>

<details><summary><code>client.actions.<a href="src/label_studio_sdk/actions/client.py">create</a>(...)</code></summary>
<dl>
<dd>

#### 📝 Description

<dl>
<dd>

<dl>
<dd>

Perform a Data Manager action with the selected tasks and filters. Note: More complex actions require additional parameters in the request body. Call `GET api/actions?project=<id>` to explore them. <br>Example: `GET api/actions?id=delete_tasks&project=1`
</dd>
</dl>
</dd>
</dl>

#### 🔌 Usage

<dl>
<dd>

<dl>
<dd>

```python
from label_studio_sdk import LabelStudio
from label_studio_sdk.actions import (
    ActionsCreateRequestFilters,
    ActionsCreateRequestFiltersItemsItem,
    ActionsCreateRequestSelectedItemsExcluded,
)

client = LabelStudio(
    api_key="YOUR_API_KEY",
)
client.actions.create(
    id="delete_annotators",
    project=1,
    filters=ActionsCreateRequestFilters(
        conjunction="or",
        items=[
            ActionsCreateRequestFiltersItemsItem(
                filter="filter:tasks:id",
                operator="greater",
                type="Number",
                value=123,
            )
        ],
    ),
    ordering=["tasks:total_annotations"],
    selected_items=ActionsCreateRequestSelectedItemsExcluded(
        all_=True,
        excluded=[124, 125, 126],
    ),
)

```
</dd>
</dl>
</dd>
</dl>

#### ⚙️ Parameters

<dl>
<dd>

<dl>
<dd>

**id:** `ActionsCreateRequestId` — Action name ID, see the full list of actions in the `GET api/actions` request
    
</dd>
</dl>

<dl>
<dd>

**project:** `int` — Project ID
    
</dd>
</dl>

<dl>
<dd>

**view:** `typing.Optional[int]` — View ID (optional, it has higher priority than filters, selectedItems and ordering from the request body payload)
    
</dd>
</dl>

<dl>
<dd>

**filters:** `typing.Optional[ActionsCreateRequestFilters]` — Filters to apply on tasks. You can use [the helper class `Filters` from this page](https://labelstud.io/sdk/data_manager.html) to create Data Manager Filters.<br>Example: `{"conjunction": "or", "items": [{"filter": "filter:tasks:completed_at", "operator": "greater", "type": "Datetime", "value": "2021-01-01T00:00:00.000Z"}]}`
    
</dd>
</dl>

<dl>
<dd>

**ordering:** `typing.Optional[typing.Sequence[ActionsCreateRequestOrderingItem]]` — List of fields to order by. Fields are similar to filters but without the `filter:` prefix. To reverse the order, add a minus sign before the field name, e.g. `-tasks:created_at`.
    
</dd>
</dl>

<dl>
<dd>

**selected_items:** `typing.Optional[ActionsCreateRequestSelectedItems]` — Task selection by IDs. If filters are applied, the selection will be applied to the filtered tasks.If "all" is `false`, `"included"` must be used. If "all" is `true`, `"excluded"` must be used.<br>Examples: `{"all": false, "included": [1, 2, 3]}` or `{"all": true, "excluded": [4, 5]}`
    
</dd>
</dl>

<dl>
<dd>

**request_options:** `typing.Optional[RequestOptions]` — Request-specific configuration.
    
</dd>
</dl>
</dd>
</dl>


</dd>
</dl>
</details>

## Views
<details><summary><code>client.views.<a href="src/label_studio_sdk/views/client.py">list</a>(...)</code></summary>
<dl>
<dd>

#### 📝 Description

<dl>
<dd>

<dl>
<dd>

List all views for a specific project.
</dd>
</dl>
</dd>
</dl>

#### 🔌 Usage

<dl>
<dd>

<dl>
<dd>

```python
from label_studio_sdk import LabelStudio

client = LabelStudio(
    api_key="YOUR_API_KEY",
)
client.views.list()

```
</dd>
</dl>
</dd>
</dl>

#### ⚙️ Parameters

<dl>
<dd>

<dl>
<dd>

**project:** `typing.Optional[int]` — Project ID
    
</dd>
</dl>

<dl>
<dd>

**request_options:** `typing.Optional[RequestOptions]` — Request-specific configuration.
    
</dd>
</dl>
</dd>
</dl>


</dd>
</dl>
</details>

<details><summary><code>client.views.<a href="src/label_studio_sdk/views/client.py">create</a>(...)</code></summary>
<dl>
<dd>

#### 📝 Description

<dl>
<dd>

<dl>
<dd>

Create a view for a specific project.
</dd>
</dl>
</dd>
</dl>

#### 🔌 Usage

<dl>
<dd>

<dl>
<dd>

```python
from label_studio_sdk import LabelStudio

client = LabelStudio(
    api_key="YOUR_API_KEY",
)
client.views.create()

```
</dd>
</dl>
</dd>
</dl>

#### ⚙️ Parameters

<dl>
<dd>

<dl>
<dd>

**data:** `typing.Optional[ViewsCreateRequestData]` — Custom view data
    
</dd>
</dl>

<dl>
<dd>

**project:** `typing.Optional[int]` — Project ID
    
</dd>
</dl>

<dl>
<dd>

**request_options:** `typing.Optional[RequestOptions]` — Request-specific configuration.
    
</dd>
</dl>
</dd>
</dl>


</dd>
</dl>
</details>

<details><summary><code>client.views.<a href="src/label_studio_sdk/views/client.py">update_order</a>(...)</code></summary>
<dl>
<dd>

#### 📝 Description

<dl>
<dd>

<dl>
<dd>

Update the order field of views based on the provided list of view IDs
</dd>
</dl>
</dd>
</dl>

#### 🔌 Usage

<dl>
<dd>

<dl>
<dd>

```python
from label_studio_sdk import LabelStudio

client = LabelStudio(
    api_key="YOUR_API_KEY",
)
client.views.update_order(
    ids=[1],
    project=1,
)

```
</dd>
</dl>
</dd>
</dl>

#### ⚙️ Parameters

<dl>
<dd>

<dl>
<dd>

**ids:** `typing.Sequence[int]` — A list of view IDs in the desired order.
    
</dd>
</dl>

<dl>
<dd>

**project:** `int` 
    
</dd>
</dl>

<dl>
<dd>

**request_options:** `typing.Optional[RequestOptions]` — Request-specific configuration.
    
</dd>
</dl>
</dd>
</dl>


</dd>
</dl>
</details>

<details><summary><code>client.views.<a href="src/label_studio_sdk/views/client.py">delete_all</a>(...)</code></summary>
<dl>
<dd>

#### 📝 Description

<dl>
<dd>

<dl>
<dd>

Delete all views for a specific project.
</dd>
</dl>
</dd>
</dl>

#### 🔌 Usage

<dl>
<dd>

<dl>
<dd>

```python
from label_studio_sdk import LabelStudio

client = LabelStudio(
    api_key="YOUR_API_KEY",
)
client.views.delete_all(
    project=1,
)

```
</dd>
</dl>
</dd>
</dl>

#### ⚙️ Parameters

<dl>
<dd>

<dl>
<dd>

**project:** `int` — Project ID
    
</dd>
</dl>

<dl>
<dd>

**request_options:** `typing.Optional[RequestOptions]` — Request-specific configuration.
    
</dd>
</dl>
</dd>
</dl>


</dd>
</dl>
</details>

<details><summary><code>client.views.<a href="src/label_studio_sdk/views/client.py">get</a>(...)</code></summary>
<dl>
<dd>

#### 📝 Description

<dl>
<dd>

<dl>
<dd>

Get the details about a specific view in the data manager
</dd>
</dl>
</dd>
</dl>

#### 🔌 Usage

<dl>
<dd>

<dl>
<dd>

```python
from label_studio_sdk import LabelStudio

client = LabelStudio(
    api_key="YOUR_API_KEY",
)
client.views.get(
    id="id",
)

```
</dd>
</dl>
</dd>
</dl>

#### ⚙️ Parameters

<dl>
<dd>

<dl>
<dd>

**id:** `str` — View ID
    
</dd>
</dl>

<dl>
<dd>

**request_options:** `typing.Optional[RequestOptions]` — Request-specific configuration.
    
</dd>
</dl>
</dd>
</dl>


</dd>
</dl>
</details>

<details><summary><code>client.views.<a href="src/label_studio_sdk/views/client.py">delete</a>(...)</code></summary>
<dl>
<dd>

#### 📝 Description

<dl>
<dd>

<dl>
<dd>

Delete a specific view by ID.
</dd>
</dl>
</dd>
</dl>

#### 🔌 Usage

<dl>
<dd>

<dl>
<dd>

```python
from label_studio_sdk import LabelStudio

client = LabelStudio(
    api_key="YOUR_API_KEY",
)
client.views.delete(
    id="id",
)

```
</dd>
</dl>
</dd>
</dl>

#### ⚙️ Parameters

<dl>
<dd>

<dl>
<dd>

**id:** `str` — View ID
    
</dd>
</dl>

<dl>
<dd>

**request_options:** `typing.Optional[RequestOptions]` — Request-specific configuration.
    
</dd>
</dl>
</dd>
</dl>


</dd>
</dl>
</details>

<details><summary><code>client.views.<a href="src/label_studio_sdk/views/client.py">update</a>(...)</code></summary>
<dl>
<dd>

#### 📝 Description

<dl>
<dd>

<dl>
<dd>

Update view data with additional filters and other information for a specific project.
</dd>
</dl>
</dd>
</dl>

#### 🔌 Usage

<dl>
<dd>

<dl>
<dd>

```python
from label_studio_sdk import LabelStudio

client = LabelStudio(
    api_key="YOUR_API_KEY",
)
client.views.update(
    id="id",
)

```
</dd>
</dl>
</dd>
</dl>

#### ⚙️ Parameters

<dl>
<dd>

<dl>
<dd>

**id:** `str` — View ID
    
</dd>
</dl>

<dl>
<dd>

**data:** `typing.Optional[ViewsUpdateRequestData]` — Custom view data
    
</dd>
</dl>

<dl>
<dd>

**project:** `typing.Optional[int]` — Project ID
    
</dd>
</dl>

<dl>
<dd>

**request_options:** `typing.Optional[RequestOptions]` — Request-specific configuration.
    
</dd>
</dl>
</dd>
</dl>


</dd>
</dl>
</details>

## Files
<details><summary><code>client.files.<a href="src/label_studio_sdk/files/client.py">get</a>(...)</code></summary>
<dl>
<dd>

#### 📝 Description

<dl>
<dd>

<dl>
<dd>

Retrieve details about a specific uploaded file.
</dd>
</dl>
</dd>
</dl>

#### 🔌 Usage

<dl>
<dd>

<dl>
<dd>

```python
from label_studio_sdk import LabelStudio

client = LabelStudio(
    api_key="YOUR_API_KEY",
)
client.files.get(
    id=1,
)

```
</dd>
</dl>
</dd>
</dl>

#### ⚙️ Parameters

<dl>
<dd>

<dl>
<dd>

**id:** `int` 
    
</dd>
</dl>

<dl>
<dd>

**request_options:** `typing.Optional[RequestOptions]` — Request-specific configuration.
    
</dd>
</dl>
</dd>
</dl>


</dd>
</dl>
</details>

<details><summary><code>client.files.<a href="src/label_studio_sdk/files/client.py">delete</a>(...)</code></summary>
<dl>
<dd>

#### 📝 Description

<dl>
<dd>

<dl>
<dd>

Delete a specific uploaded file.
</dd>
</dl>
</dd>
</dl>

#### 🔌 Usage

<dl>
<dd>

<dl>
<dd>

```python
from label_studio_sdk import LabelStudio

client = LabelStudio(
    api_key="YOUR_API_KEY",
)
client.files.delete(
    id=1,
)

```
</dd>
</dl>
</dd>
</dl>

#### ⚙️ Parameters

<dl>
<dd>

<dl>
<dd>

**id:** `int` 
    
</dd>
</dl>

<dl>
<dd>

**request_options:** `typing.Optional[RequestOptions]` — Request-specific configuration.
    
</dd>
</dl>
</dd>
</dl>


</dd>
</dl>
</details>

<details><summary><code>client.files.<a href="src/label_studio_sdk/files/client.py">update</a>(...)</code></summary>
<dl>
<dd>

#### 📝 Description

<dl>
<dd>

<dl>
<dd>

Update a specific uploaded file.
</dd>
</dl>
</dd>
</dl>

#### 🔌 Usage

<dl>
<dd>

<dl>
<dd>

```python
from label_studio_sdk import LabelStudio

client = LabelStudio(
    api_key="YOUR_API_KEY",
)
client.files.update(
    id=1,
)

```
</dd>
</dl>
</dd>
</dl>

#### ⚙️ Parameters

<dl>
<dd>

<dl>
<dd>

**id:** `int` 
    
</dd>
</dl>

<dl>
<dd>

**file:** `from __future__ import annotations

typing.Optional[core.File]` — See core.File for more documentation
    
</dd>
</dl>

<dl>
<dd>

**request_options:** `typing.Optional[RequestOptions]` — Request-specific configuration.
    
</dd>
</dl>
</dd>
</dl>


</dd>
</dl>
</details>

<details><summary><code>client.files.<a href="src/label_studio_sdk/files/client.py">list</a>(...)</code></summary>
<dl>
<dd>

#### 📝 Description

<dl>
<dd>

<dl>
<dd>


        Retrieve the list of uploaded files used to create labeling tasks for a specific project.
        
</dd>
</dl>
</dd>
</dl>

#### 🔌 Usage

<dl>
<dd>

<dl>
<dd>

```python
from label_studio_sdk import LabelStudio

client = LabelStudio(
    api_key="YOUR_API_KEY",
)
client.files.list(
    id=1,
)

```
</dd>
</dl>
</dd>
</dl>

#### ⚙️ Parameters

<dl>
<dd>

<dl>
<dd>

**id:** `int` 
    
</dd>
</dl>

<dl>
<dd>

**all_:** `typing.Optional[bool]` — Set to "true" if you want to retrieve all file uploads
    
</dd>
</dl>

<dl>
<dd>

**ids:** `typing.Optional[typing.Union[str, typing.Sequence[str]]]` — Specify the list of file upload IDs to retrieve, e.g. ids=[1,2,3]
    
</dd>
</dl>

<dl>
<dd>

**ordering:** `typing.Optional[str]` — Which field to use when ordering the results.
    
</dd>
</dl>

<dl>
<dd>

**request_options:** `typing.Optional[RequestOptions]` — Request-specific configuration.
    
</dd>
</dl>
</dd>
</dl>


</dd>
</dl>
</details>

<details><summary><code>client.files.<a href="src/label_studio_sdk/files/client.py">delete_many</a>(...)</code></summary>
<dl>
<dd>

#### 📝 Description

<dl>
<dd>

<dl>
<dd>


        Delete uploaded files for a specific project.
        
</dd>
</dl>
</dd>
</dl>

#### 🔌 Usage

<dl>
<dd>

<dl>
<dd>

```python
from label_studio_sdk import LabelStudio

client = LabelStudio(
    api_key="YOUR_API_KEY",
)
client.files.delete_many(
    id=1,
)

```
</dd>
</dl>
</dd>
</dl>

#### ⚙️ Parameters

<dl>
<dd>

<dl>
<dd>

**id:** `int` 
    
</dd>
</dl>

<dl>
<dd>

**request_options:** `typing.Optional[RequestOptions]` — Request-specific configuration.
    
</dd>
</dl>
</dd>
</dl>


</dd>
</dl>
</details>

<details><summary><code>client.files.<a href="src/label_studio_sdk/files/client.py">download</a>(...)</code></summary>
<dl>
<dd>

#### 📝 Description

<dl>
<dd>

<dl>
<dd>

Download a specific uploaded file.
</dd>
</dl>
</dd>
</dl>

#### 🔌 Usage

<dl>
<dd>

<dl>
<dd>

```python
from label_studio_sdk import LabelStudio

client = LabelStudio(
    api_key="YOUR_API_KEY",
)
client.files.download(
    filename="filename",
)

```
</dd>
</dl>
</dd>
</dl>

#### ⚙️ Parameters

<dl>
<dd>

<dl>
<dd>

**filename:** `str` 
    
</dd>
</dl>

<dl>
<dd>

**request_options:** `typing.Optional[RequestOptions]` — Request-specific configuration.
    
</dd>
</dl>
</dd>
</dl>


</dd>
</dl>
</details>

## Organizations
<details><summary><code>client.organizations.<a href="src/label_studio_sdk/organizations/client.py">reset_token</a>()</code></summary>
<dl>
<dd>

#### 📝 Description

<dl>
<dd>

<dl>
<dd>

Reset the token used in the invitation link to invite someone to an organization.
</dd>
</dl>
</dd>
</dl>

#### 🔌 Usage

<dl>
<dd>

<dl>
<dd>

```python
from label_studio_sdk import LabelStudio

client = LabelStudio(
    api_key="YOUR_API_KEY",
)
client.organizations.reset_token()

```
</dd>
</dl>
</dd>
</dl>

#### ⚙️ Parameters

<dl>
<dd>

<dl>
<dd>

**request_options:** `typing.Optional[RequestOptions]` — Request-specific configuration.
    
</dd>
</dl>
</dd>
</dl>


</dd>
</dl>
</details>

<details><summary><code>client.organizations.<a href="src/label_studio_sdk/organizations/client.py">list</a>(...)</code></summary>
<dl>
<dd>

#### 📝 Description

<dl>
<dd>

<dl>
<dd>


        Return a list of the organizations you've created or that you have access to.
        
</dd>
</dl>
</dd>
</dl>

#### 🔌 Usage

<dl>
<dd>

<dl>
<dd>

```python
from label_studio_sdk import LabelStudio

client = LabelStudio(
    api_key="YOUR_API_KEY",
)
client.organizations.list()

```
</dd>
</dl>
</dd>
</dl>

#### ⚙️ Parameters

<dl>
<dd>

<dl>
<dd>

**ordering:** `typing.Optional[str]` — Which field to use when ordering the results.
    
</dd>
</dl>

<dl>
<dd>

**request_options:** `typing.Optional[RequestOptions]` — Request-specific configuration.
    
</dd>
</dl>
</dd>
</dl>


</dd>
</dl>
</details>

<details><summary><code>client.organizations.<a href="src/label_studio_sdk/organizations/client.py">get</a>(...)</code></summary>
<dl>
<dd>

#### 📝 Description

<dl>
<dd>

<dl>
<dd>

Retrieve the settings for a specific organization by ID.
</dd>
</dl>
</dd>
</dl>

#### 🔌 Usage

<dl>
<dd>

<dl>
<dd>

```python
from label_studio_sdk import LabelStudio

client = LabelStudio(
    api_key="YOUR_API_KEY",
)
client.organizations.get(
    id=1,
)

```
</dd>
</dl>
</dd>
</dl>

#### ⚙️ Parameters

<dl>
<dd>

<dl>
<dd>

**id:** `int` 
    
</dd>
</dl>

<dl>
<dd>

**request_options:** `typing.Optional[RequestOptions]` — Request-specific configuration.
    
</dd>
</dl>
</dd>
</dl>


</dd>
</dl>
</details>

<details><summary><code>client.organizations.<a href="src/label_studio_sdk/organizations/client.py">update</a>(...)</code></summary>
<dl>
<dd>

#### 📝 Description

<dl>
<dd>

<dl>
<dd>

Update organization details including title, embed domains, and custom scripts settings.
</dd>
</dl>
</dd>
</dl>

#### 🔌 Usage

<dl>
<dd>

<dl>
<dd>

```python
from label_studio_sdk import LabelStudio

client = LabelStudio(
    api_key="YOUR_API_KEY",
)
client.organizations.update(
    id=1,
)

```
</dd>
</dl>
</dd>
</dl>

#### ⚙️ Parameters

<dl>
<dd>

<dl>
<dd>

**id:** `int` 
    
</dd>
</dl>

<dl>
<dd>

**contact_info:** `typing.Optional[str]` 
    
</dd>
</dl>

<dl>
<dd>

**created_by:** `typing.Optional[int]` 
    
</dd>
</dl>

<dl>
<dd>

**custom_scripts_editable_by:** `typing.Optional[str]` 
    
</dd>
</dl>

<dl>
<dd>

**custom_scripts_enabled:** `typing.Optional[bool]` 
    
</dd>
</dl>

<dl>
<dd>

**email_notification_settings:** `typing.Optional[typing.Optional[typing.Any]]` 
    
</dd>
</dl>

<dl>
<dd>

**embed_domains:** `typing.Optional[typing.Sequence[typing.Dict[str, str]]]` 
    
</dd>
</dl>

<dl>
<dd>

**embed_settings:** `typing.Optional[typing.Optional[typing.Any]]` 
    
</dd>
</dl>

<dl>
<dd>

**title:** `typing.Optional[str]` 
    
</dd>
</dl>

<dl>
<dd>

**token:** `typing.Optional[str]` 
    
</dd>
</dl>

<dl>
<dd>

**request_options:** `typing.Optional[RequestOptions]` — Request-specific configuration.
    
</dd>
</dl>
</dd>
</dl>


</dd>
</dl>
</details>

<details><summary><code>client.organizations.<a href="src/label_studio_sdk/organizations/client.py">update_default_role</a>(...)</code></summary>
<dl>
<dd>

#### 📝 Description

<dl>
<dd>

<dl>
<dd>

Update the default role for members of a specific organization.
</dd>
</dl>
</dd>
</dl>

#### 🔌 Usage

<dl>
<dd>

<dl>
<dd>

```python
from label_studio_sdk import LabelStudio

client = LabelStudio(
    api_key="YOUR_API_KEY",
)
client.organizations.update_default_role(
    id=1,
)

```
</dd>
</dl>
</dd>
</dl>

#### ⚙️ Parameters

<dl>
<dd>

<dl>
<dd>

**id:** `int` 
    
</dd>
</dl>

<dl>
<dd>

**annotator_reviewer_firewall_enabled_at:** `typing.Optional[dt.datetime]` — Set to current time to restrict data sharing between annotators and reviewers in the label stream, review stream, and notifications (which will be disabled). In these settings, information about annotator and reviewer identity is suppressed in the UI.
    
</dd>
</dl>

<dl>
<dd>

**custom_scripts_editable_by:** `typing.Optional[PatchedDefaultRoleRequestCustomScriptsEditableBy]` 

Set the minimum user role that can edit custom scripts in the UI.

* `AD` - Administrator
* `MA` - Manager
    
</dd>
</dl>

<dl>
<dd>

**custom_scripts_enabled_at:** `typing.Optional[dt.datetime]` — Set to current time to enabled custom scripts for this organization. Can only be enabled if no organization members are active members of any other organizations; otherwise an error will be raised. If this occurs, contact the LEAP team for assistance with enabling custom scripts.
    
</dd>
</dl>

<dl>
<dd>

**default_role:** `typing.Optional[Role9E7Enum]` 

Default membership role for invited users

* `OW` - Owner
* `AD` - Administrator
* `MA` - Manager
* `RE` - Reviewer
* `AN` - Annotator
* `DI` - Deactivated
* `NO` - Not Activated
    
</dd>
</dl>

<dl>
<dd>

**email_notification_settings:** `typing.Optional[typing.Optional[typing.Any]]` 
    
</dd>
</dl>

<dl>
<dd>

**embed_domains:** `typing.Optional[typing.Optional[typing.Any]]` 
    
</dd>
</dl>

<dl>
<dd>

**embed_settings:** `typing.Optional[typing.Optional[typing.Any]]` 
    
</dd>
</dl>

<dl>
<dd>

**external_id:** `typing.Optional[str]` — External ID to uniquely identify this organization
    
</dd>
</dl>

<dl>
<dd>

**extra_data_on_activity_logs:** `typing.Optional[bool]` 
    
</dd>
</dl>

<dl>
<dd>

**label_stream_navigation_disabled_at:** `typing.Optional[dt.datetime]` — Set to current time to disable the label stream navigation for this organization. This will prevent users from going back in the label stream to view previous labels.
    
</dd>
</dl>

<dl>
<dd>

**organization:** `typing.Optional[int]` — A unique integer value identifying this organization.
    
</dd>
</dl>

<dl>
<dd>

**read_only_quick_view_enabled_at:** `typing.Optional[dt.datetime]` — Set to current time to prevent creating or editing annotations in quick view.
    
</dd>
</dl>

<dl>
<dd>

**request_options:** `typing.Optional[RequestOptions]` — Request-specific configuration.
    
</dd>
</dl>
</dd>
</dl>


</dd>
</dl>
</details>

## JwtSettings
<details><summary><code>client.jwt_settings.<a href="src/label_studio_sdk/jwt_settings/client.py">get</a>()</code></summary>
<dl>
<dd>

#### 📝 Description

<dl>
<dd>

<dl>
<dd>

Retrieve JWT settings for the currently active organization.
</dd>
</dl>
</dd>
</dl>

#### 🔌 Usage

<dl>
<dd>

<dl>
<dd>

```python
from label_studio_sdk import LabelStudio

client = LabelStudio(
    api_key="YOUR_API_KEY",
)
client.jwt_settings.get()

```
</dd>
</dl>
</dd>
</dl>

#### ⚙️ Parameters

<dl>
<dd>

<dl>
<dd>

**request_options:** `typing.Optional[RequestOptions]` — Request-specific configuration.
    
</dd>
</dl>
</dd>
</dl>


</dd>
</dl>
</details>

<details><summary><code>client.jwt_settings.<a href="src/label_studio_sdk/jwt_settings/client.py">update</a>(...)</code></summary>
<dl>
<dd>

#### 📝 Description

<dl>
<dd>

<dl>
<dd>

Update JWT settings for the currently active organization.
</dd>
</dl>
</dd>
</dl>

#### 🔌 Usage

<dl>
<dd>

<dl>
<dd>

```python
from label_studio_sdk import LabelStudio

client = LabelStudio(
    api_key="YOUR_API_KEY",
)
client.jwt_settings.update(
    api_token_ttl_days=1,
)

```
</dd>
</dl>
</dd>
</dl>

#### ⚙️ Parameters

<dl>
<dd>

<dl>
<dd>

**api_token_ttl_days:** `int` 
    
</dd>
</dl>

<dl>
<dd>

**api_tokens_enabled:** `typing.Optional[bool]` — Enable JWT API token authentication for this organization
    
</dd>
</dl>

<dl>
<dd>

**legacy_api_tokens_enabled:** `typing.Optional[bool]` — Enable legacy API token authentication for this organization
    
</dd>
</dl>

<dl>
<dd>

**request_options:** `typing.Optional[RequestOptions]` — Request-specific configuration.
    
</dd>
</dl>
</dd>
</dl>


</dd>
</dl>
</details>

## Ml
<details><summary><code>client.ml.<a href="src/label_studio_sdk/ml/client.py">list</a>(...)</code></summary>
<dl>
<dd>

#### 📝 Description

<dl>
<dd>

<dl>
<dd>


    List all configured ML backends for a specific project by ID.
    Use the following cURL command:
    ```bash
    curl http://localhost:8000/api/ml?project={project_id} -H 'Authorization: Token abc123'
    
</dd>
</dl>
</dd>
</dl>

#### 🔌 Usage

<dl>
<dd>

<dl>
<dd>

```python
from label_studio_sdk import LabelStudio

client = LabelStudio(
    api_key="YOUR_API_KEY",
)
client.ml.list()

```
</dd>
</dl>
</dd>
</dl>

#### ⚙️ Parameters

<dl>
<dd>

<dl>
<dd>

**project:** `typing.Optional[int]` — Project ID
    
</dd>
</dl>

<dl>
<dd>

**request_options:** `typing.Optional[RequestOptions]` — Request-specific configuration.
    
</dd>
</dl>
</dd>
</dl>


</dd>
</dl>
</details>

<details><summary><code>client.ml.<a href="src/label_studio_sdk/ml/client.py">create</a>(...)</code></summary>
<dl>
<dd>

#### 📝 Description

<dl>
<dd>

<dl>
<dd>


    Add an ML backend to a project using the Label Studio UI or by sending a POST request using the following cURL 
    command:
    ```bash
    curl -X POST -H 'Content-type: application/json' http://localhost:8000/api/ml -H 'Authorization: Token abc123'\
    --data '{"url": "http://localhost:9090", "project": {project_id}}' 
    
</dd>
</dl>
</dd>
</dl>

#### 🔌 Usage

<dl>
<dd>

<dl>
<dd>

```python
from label_studio_sdk import LabelStudio

client = LabelStudio(
    api_key="YOUR_API_KEY",
)
client.ml.create()

```
</dd>
</dl>
</dd>
</dl>

#### ⚙️ Parameters

<dl>
<dd>

<dl>
<dd>

**auth_method:** `typing.Optional[MlCreateRequestAuthMethod]` — Auth method
    
</dd>
</dl>

<dl>
<dd>

**basic_auth_pass:** `typing.Optional[str]` — Basic auth password
    
</dd>
</dl>

<dl>
<dd>

**basic_auth_user:** `typing.Optional[str]` — Basic auth user
    
</dd>
</dl>

<dl>
<dd>

**description:** `typing.Optional[str]` — Description
    
</dd>
</dl>

<dl>
<dd>

**extra_params:** `typing.Optional[typing.Dict[str, typing.Optional[typing.Any]]]` — Extra parameters
    
</dd>
</dl>

<dl>
<dd>

**is_interactive:** `typing.Optional[bool]` — Is interactive
    
</dd>
</dl>

<dl>
<dd>

**project:** `typing.Optional[int]` — Project ID
    
</dd>
</dl>

<dl>
<dd>

**timeout:** `typing.Optional[int]` — Response model timeout
    
</dd>
</dl>

<dl>
<dd>

**title:** `typing.Optional[str]` — Title
    
</dd>
</dl>

<dl>
<dd>

**url:** `typing.Optional[str]` — ML backend URL
    
</dd>
</dl>

<dl>
<dd>

**request_options:** `typing.Optional[RequestOptions]` — Request-specific configuration.
    
</dd>
</dl>
</dd>
</dl>


</dd>
</dl>
</details>

<details><summary><code>client.ml.<a href="src/label_studio_sdk/ml/client.py">get</a>(...)</code></summary>
<dl>
<dd>

#### 📝 Description

<dl>
<dd>

<dl>
<dd>


    Get details about a specific ML backend connection by ID. For example, make a GET request using the
    following cURL command:
    ```bash
    curl http://localhost:8000/api/ml/{ml_backend_ID} -H 'Authorization: Token abc123'
    
</dd>
</dl>
</dd>
</dl>

#### 🔌 Usage

<dl>
<dd>

<dl>
<dd>

```python
from label_studio_sdk import LabelStudio

client = LabelStudio(
    api_key="YOUR_API_KEY",
)
client.ml.get(
    id=1,
)

```
</dd>
</dl>
</dd>
</dl>

#### ⚙️ Parameters

<dl>
<dd>

<dl>
<dd>

**id:** `int` 
    
</dd>
</dl>

<dl>
<dd>

**request_options:** `typing.Optional[RequestOptions]` — Request-specific configuration.
    
</dd>
</dl>
</dd>
</dl>


</dd>
</dl>
</details>

<details><summary><code>client.ml.<a href="src/label_studio_sdk/ml/client.py">delete</a>(...)</code></summary>
<dl>
<dd>

#### 📝 Description

<dl>
<dd>

<dl>
<dd>


    Remove an existing ML backend connection by ID. For example, use the
    following cURL command:
    ```bash
    curl -X DELETE http://localhost:8000/api/ml/{ml_backend_ID} -H 'Authorization: Token abc123'
    
</dd>
</dl>
</dd>
</dl>

#### 🔌 Usage

<dl>
<dd>

<dl>
<dd>

```python
from label_studio_sdk import LabelStudio

client = LabelStudio(
    api_key="YOUR_API_KEY",
)
client.ml.delete(
    id=1,
)

```
</dd>
</dl>
</dd>
</dl>

#### ⚙️ Parameters

<dl>
<dd>

<dl>
<dd>

**id:** `int` 
    
</dd>
</dl>

<dl>
<dd>

**request_options:** `typing.Optional[RequestOptions]` — Request-specific configuration.
    
</dd>
</dl>
</dd>
</dl>


</dd>
</dl>
</details>

<details><summary><code>client.ml.<a href="src/label_studio_sdk/ml/client.py">update</a>(...)</code></summary>
<dl>
<dd>

#### 📝 Description

<dl>
<dd>

<dl>
<dd>


    Update ML backend parameters using the Label Studio UI or by sending a PATCH request using the following cURL command:
    ```bash
    curl -X PATCH -H 'Content-type: application/json' http://localhost:8000/api/ml/{ml_backend_ID} -H 'Authorization: Token abc123'\
    --data '{"url": "http://localhost:9091"}' 
    
</dd>
</dl>
</dd>
</dl>

#### 🔌 Usage

<dl>
<dd>

<dl>
<dd>

```python
from label_studio_sdk import LabelStudio

client = LabelStudio(
    api_key="YOUR_API_KEY",
)
client.ml.update(
    id=1,
)

```
</dd>
</dl>
</dd>
</dl>

#### ⚙️ Parameters

<dl>
<dd>

<dl>
<dd>

**id:** `int` 
    
</dd>
</dl>

<dl>
<dd>

**auth_method:** `typing.Optional[MlUpdateRequestAuthMethod]` — Auth method
    
</dd>
</dl>

<dl>
<dd>

**basic_auth_pass:** `typing.Optional[str]` — Basic auth password
    
</dd>
</dl>

<dl>
<dd>

**basic_auth_user:** `typing.Optional[str]` — Basic auth user
    
</dd>
</dl>

<dl>
<dd>

**description:** `typing.Optional[str]` — Description
    
</dd>
</dl>

<dl>
<dd>

**extra_params:** `typing.Optional[typing.Dict[str, typing.Optional[typing.Any]]]` — Extra parameters
    
</dd>
</dl>

<dl>
<dd>

**is_interactive:** `typing.Optional[bool]` — Is interactive
    
</dd>
</dl>

<dl>
<dd>

**project:** `typing.Optional[int]` — Project ID
    
</dd>
</dl>

<dl>
<dd>

**timeout:** `typing.Optional[int]` — Response model timeout
    
</dd>
</dl>

<dl>
<dd>

**title:** `typing.Optional[str]` — Title
    
</dd>
</dl>

<dl>
<dd>

**url:** `typing.Optional[str]` — ML backend URL
    
</dd>
</dl>

<dl>
<dd>

**request_options:** `typing.Optional[RequestOptions]` — Request-specific configuration.
    
</dd>
</dl>
</dd>
</dl>


</dd>
</dl>
</details>

<details><summary><code>client.ml.<a href="src/label_studio_sdk/ml/client.py">predict_interactive</a>(...)</code></summary>
<dl>
<dd>

#### 📝 Description

<dl>
<dd>

<dl>
<dd>


        Send a request to the machine learning backend set up to be used for interactive preannotations to retrieve a
        predicted region based on annotator input. 
        See [set up machine learning](https://labelstud.io/guide/ml.html#Get-interactive-preannotations) for more.
        
</dd>
</dl>
</dd>
</dl>

#### 🔌 Usage

<dl>
<dd>

<dl>
<dd>

```python
from label_studio_sdk import LabelStudio

client = LabelStudio(
    api_key="YOUR_API_KEY",
)
client.ml.predict_interactive(
    id=1,
    task=1,
)

```
</dd>
</dl>
</dd>
</dl>

#### ⚙️ Parameters

<dl>
<dd>

<dl>
<dd>

**id:** `int` — A unique integer value identifying this ML backend.
    
</dd>
</dl>

<dl>
<dd>

**task:** `int` — ID of task to annotate
    
</dd>
</dl>

<dl>
<dd>

**context:** `typing.Optional[typing.Optional[typing.Any]]` 
    
</dd>
</dl>

<dl>
<dd>

**request_options:** `typing.Optional[RequestOptions]` — Request-specific configuration.
    
</dd>
</dl>
</dd>
</dl>


</dd>
</dl>
</details>

<details><summary><code>client.ml.<a href="src/label_studio_sdk/ml/client.py">predict_all_tasks</a>(...)</code></summary>
<dl>
<dd>

#### 📝 Description

<dl>
<dd>

<dl>
<dd>

Note: not available in the community edition of Label Studio. 

Create predictions for all tasks using a specific ML backend so that you can set up an active learning strategy based on the confidence or uncertainty scores associated with the predictions. Creating predictions requires a Label Studio ML backend set up and configured for your project. 

See [Set up machine learning](https://labelstud.io/guide/ml.html) for more details about a Label Studio ML backend. 

Reference the ML backend ID in the path of this API call. Get the ML backend ID by [listing the ML backends for a project](https://labelstud.io/api/#operation/api_ml_list).
</dd>
</dl>
</dd>
</dl>

#### 🔌 Usage

<dl>
<dd>

<dl>
<dd>

```python
from label_studio_sdk import LabelStudio

client = LabelStudio(
    api_key="YOUR_API_KEY",
)
client.ml.predict_all_tasks(
    id=1,
)

```
</dd>
</dl>
</dd>
</dl>

#### ⚙️ Parameters

<dl>
<dd>

<dl>
<dd>

**id:** `int` — A unique integer value identifying this ML backend.
    
</dd>
</dl>

<dl>
<dd>

**batch_size:** `typing.Optional[int]` — Computed number of tasks without predictions that the ML backend needs to predict.
    
</dd>
</dl>

<dl>
<dd>

**request_options:** `typing.Optional[RequestOptions]` — Request-specific configuration.
    
</dd>
</dl>
</dd>
</dl>


</dd>
</dl>
</details>

<details><summary><code>client.ml.<a href="src/label_studio_sdk/ml/client.py">train</a>(...)</code></summary>
<dl>
<dd>

#### 📝 Description

<dl>
<dd>

<dl>
<dd>


        After you add an ML backend, call this API with the ML backend ID to start training with 
        already-labeled tasks. 
        
        Get the ML backend ID by [listing the ML backends for a project](https://labelstud.io/api/#operation/api_ml_list).
        
</dd>
</dl>
</dd>
</dl>

#### 🔌 Usage

<dl>
<dd>

<dl>
<dd>

```python
from label_studio_sdk import LabelStudio

client = LabelStudio(
    api_key="YOUR_API_KEY",
)
client.ml.train(
    id=1,
)

```
</dd>
</dl>
</dd>
</dl>

#### ⚙️ Parameters

<dl>
<dd>

<dl>
<dd>

**id:** `int` — A unique integer value identifying this ML backend.
    
</dd>
</dl>

<dl>
<dd>

**use_ground_truth:** `typing.Optional[bool]` — Whether to include ground truth annotations in training
    
</dd>
</dl>

<dl>
<dd>

**request_options:** `typing.Optional[RequestOptions]` — Request-specific configuration.
    
</dd>
</dl>
</dd>
</dl>


</dd>
</dl>
</details>

<details><summary><code>client.ml.<a href="src/label_studio_sdk/ml/client.py">list_model_versions</a>(...)</code></summary>
<dl>
<dd>

#### 📝 Description

<dl>
<dd>

<dl>
<dd>

Get available versions of the model.
</dd>
</dl>
</dd>
</dl>

#### 🔌 Usage

<dl>
<dd>

<dl>
<dd>

```python
from label_studio_sdk import LabelStudio

client = LabelStudio(
    api_key="YOUR_API_KEY",
)
client.ml.list_model_versions(
    id=1,
)

```
</dd>
</dl>
</dd>
</dl>

#### ⚙️ Parameters

<dl>
<dd>

<dl>
<dd>

**id:** `int` 
    
</dd>
</dl>

<dl>
<dd>

**request_options:** `typing.Optional[RequestOptions]` — Request-specific configuration.
    
</dd>
</dl>
</dd>
</dl>


</dd>
</dl>
</details>

## ModelProviders
<details><summary><code>client.model_providers.<a href="src/label_studio_sdk/model_providers/client.py">list</a>(...)</code></summary>
<dl>
<dd>

#### 📝 Description

<dl>
<dd>

<dl>
<dd>

List all model provider connections.
</dd>
</dl>
</dd>
</dl>

#### 🔌 Usage

<dl>
<dd>

<dl>
<dd>

```python
from label_studio_sdk import LabelStudio

client = LabelStudio(
    api_key="YOUR_API_KEY",
)
client.model_providers.list()

```
</dd>
</dl>
</dd>
</dl>

#### ⚙️ Parameters

<dl>
<dd>

<dl>
<dd>

**ordering:** `typing.Optional[str]` — Which field to use when ordering the results.
    
</dd>
</dl>

<dl>
<dd>

**request_options:** `typing.Optional[RequestOptions]` — Request-specific configuration.
    
</dd>
</dl>
</dd>
</dl>


</dd>
</dl>
</details>

<details><summary><code>client.model_providers.<a href="src/label_studio_sdk/model_providers/client.py">create</a>(...)</code></summary>
<dl>
<dd>

#### 📝 Description

<dl>
<dd>

<dl>
<dd>

Create a new model provider connection.
</dd>
</dl>
</dd>
</dl>

#### 🔌 Usage

<dl>
<dd>

<dl>
<dd>

```python
from label_studio_sdk import LabelStudio

client = LabelStudio(
    api_key="YOUR_API_KEY",
)
client.model_providers.create()

```
</dd>
</dl>
</dd>
</dl>

#### ⚙️ Parameters

<dl>
<dd>

<dl>
<dd>

**api_key:** `typing.Optional[str]` — Model provider API key
    
</dd>
</dl>

<dl>
<dd>

**auth_token:** `typing.Optional[str]` — Model provider Auth token
    
</dd>
</dl>

<dl>
<dd>

**budget_alert_threshold:** `typing.Optional[float]` — Budget alert threshold for the given provider connection
    
</dd>
</dl>

<dl>
<dd>

**cached_available_models:** `typing.Optional[str]` — List of available models from the provider
    
</dd>
</dl>

<dl>
<dd>

**deployment_name:** `typing.Optional[str]` — Azure OpenAI deployment name
    
</dd>
</dl>

<dl>
<dd>

**endpoint:** `typing.Optional[str]` — Azure OpenAI endpoint
    
</dd>
</dl>

<dl>
<dd>

**google_application_credentials:** `typing.Optional[str]` — The content of GOOGLE_APPLICATION_CREDENTIALS json file
    
</dd>
</dl>

<dl>
<dd>

**google_location:** `typing.Optional[str]` — Google project location
    
</dd>
</dl>

<dl>
<dd>

**google_project_id:** `typing.Optional[str]` — Google project ID
    
</dd>
</dl>

<dl>
<dd>

**is_internal:** `typing.Optional[bool]` — Whether the model provider connection is internal, not visible to the user
    
</dd>
</dl>

<dl>
<dd>

**provider:** `typing.Optional[ProviderEnum]` 
    
</dd>
</dl>

<dl>
<dd>

**scope:** `typing.Optional[ScopeEnum]` 
    
</dd>
</dl>

<dl>
<dd>

**request_options:** `typing.Optional[RequestOptions]` — Request-specific configuration.
    
</dd>
</dl>
</dd>
</dl>


</dd>
</dl>
</details>

<details><summary><code>client.model_providers.<a href="src/label_studio_sdk/model_providers/client.py">list_model_provider_choices</a>()</code></summary>
<dl>
<dd>

#### 📝 Description

<dl>
<dd>

<dl>
<dd>

List all possible model provider choices
</dd>
</dl>
</dd>
</dl>

#### 🔌 Usage

<dl>
<dd>

<dl>
<dd>

```python
from label_studio_sdk import LabelStudio

client = LabelStudio(
    api_key="YOUR_API_KEY",
)
client.model_providers.list_model_provider_choices()

```
</dd>
</dl>
</dd>
</dl>

#### ⚙️ Parameters

<dl>
<dd>

<dl>
<dd>

**request_options:** `typing.Optional[RequestOptions]` — Request-specific configuration.
    
</dd>
</dl>
</dd>
</dl>


</dd>
</dl>
</details>

<details><summary><code>client.model_providers.<a href="src/label_studio_sdk/model_providers/client.py">get</a>(...)</code></summary>
<dl>
<dd>

#### 📝 Description

<dl>
<dd>

<dl>
<dd>

Retrieve a specific model provider connection.
</dd>
</dl>
</dd>
</dl>

#### 🔌 Usage

<dl>
<dd>

<dl>
<dd>

```python
from label_studio_sdk import LabelStudio

client = LabelStudio(
    api_key="YOUR_API_KEY",
)
client.model_providers.get(
    id="id",
)

```
</dd>
</dl>
</dd>
</dl>

#### ⚙️ Parameters

<dl>
<dd>

<dl>
<dd>

**id:** `str` 
    
</dd>
</dl>

<dl>
<dd>

**request_options:** `typing.Optional[RequestOptions]` — Request-specific configuration.
    
</dd>
</dl>
</dd>
</dl>


</dd>
</dl>
</details>

<details><summary><code>client.model_providers.<a href="src/label_studio_sdk/model_providers/client.py">delete</a>(...)</code></summary>
<dl>
<dd>

#### 📝 Description

<dl>
<dd>

<dl>
<dd>

Delete a model provider connection by ID
</dd>
</dl>
</dd>
</dl>

#### 🔌 Usage

<dl>
<dd>

<dl>
<dd>

```python
from label_studio_sdk import LabelStudio

client = LabelStudio(
    api_key="YOUR_API_KEY",
)
client.model_providers.delete(
    id="id",
)

```
</dd>
</dl>
</dd>
</dl>

#### ⚙️ Parameters

<dl>
<dd>

<dl>
<dd>

**id:** `str` 
    
</dd>
</dl>

<dl>
<dd>

**request_options:** `typing.Optional[RequestOptions]` — Request-specific configuration.
    
</dd>
</dl>
</dd>
</dl>


</dd>
</dl>
</details>

<details><summary><code>client.model_providers.<a href="src/label_studio_sdk/model_providers/client.py">update</a>(...)</code></summary>
<dl>
<dd>

#### 📝 Description

<dl>
<dd>

<dl>
<dd>

Update a specific model provider connection by ID.
</dd>
</dl>
</dd>
</dl>

#### 🔌 Usage

<dl>
<dd>

<dl>
<dd>

```python
from label_studio_sdk import LabelStudio

client = LabelStudio(
    api_key="YOUR_API_KEY",
)
client.model_providers.update(
    id="id",
)

```
</dd>
</dl>
</dd>
</dl>

#### ⚙️ Parameters

<dl>
<dd>

<dl>
<dd>

**id:** `str` 
    
</dd>
</dl>

<dl>
<dd>

**api_key:** `typing.Optional[str]` — Model provider API key
    
</dd>
</dl>

<dl>
<dd>

**auth_token:** `typing.Optional[str]` — Model provider Auth token
    
</dd>
</dl>

<dl>
<dd>

**budget_alert_threshold:** `typing.Optional[float]` — Budget alert threshold for the given provider connection
    
</dd>
</dl>

<dl>
<dd>

**cached_available_models:** `typing.Optional[str]` — List of available models from the provider
    
</dd>
</dl>

<dl>
<dd>

**deployment_name:** `typing.Optional[str]` — Azure OpenAI deployment name
    
</dd>
</dl>

<dl>
<dd>

**endpoint:** `typing.Optional[str]` — Azure OpenAI endpoint
    
</dd>
</dl>

<dl>
<dd>

**google_application_credentials:** `typing.Optional[str]` — The content of GOOGLE_APPLICATION_CREDENTIALS json file
    
</dd>
</dl>

<dl>
<dd>

**google_location:** `typing.Optional[str]` — Google project location
    
</dd>
</dl>

<dl>
<dd>

**google_project_id:** `typing.Optional[str]` — Google project ID
    
</dd>
</dl>

<dl>
<dd>

**is_internal:** `typing.Optional[bool]` — Whether the model provider connection is internal, not visible to the user
    
</dd>
</dl>

<dl>
<dd>

**provider:** `typing.Optional[ProviderEnum]` 
    
</dd>
</dl>

<dl>
<dd>

**scope:** `typing.Optional[ScopeEnum]` 
    
</dd>
</dl>

<dl>
<dd>

**request_options:** `typing.Optional[RequestOptions]` — Request-specific configuration.
    
</dd>
</dl>
</dd>
</dl>


</dd>
</dl>
</details>

## Prompts
<details><summary><code>client.prompts.<a href="src/label_studio_sdk/prompts/client.py">batch_failed_predictions</a>(...)</code></summary>
<dl>
<dd>

#### 📝 Description

<dl>
<dd>

<dl>
<dd>

Create a new batch of failed predictions.
</dd>
</dl>
</dd>
</dl>

#### 🔌 Usage

<dl>
<dd>

<dl>
<dd>

```python
from label_studio_sdk import LabelStudio

client = LabelStudio(
    api_key="YOUR_API_KEY",
)
client.prompts.batch_failed_predictions(
    failed_predictions=[],
    modelrun_id=1,
)

```
</dd>
</dl>
</dd>
</dl>

#### ⚙️ Parameters

<dl>
<dd>

<dl>
<dd>

**failed_predictions:** `typing.Sequence[typing.Optional[typing.Any]]` 
    
</dd>
</dl>

<dl>
<dd>

**modelrun_id:** `int` 
    
</dd>
</dl>

<dl>
<dd>

**num_failed_predictions:** `typing.Optional[int]` — Number of failed predictions being sent (for telemetry only, has no effect)
    
</dd>
</dl>

<dl>
<dd>

**job_id:** `typing.Optional[str]` 
    
</dd>
</dl>

<dl>
<dd>

**request_options:** `typing.Optional[RequestOptions]` — Request-specific configuration.
    
</dd>
</dl>
</dd>
</dl>


</dd>
</dl>
</details>

<details><summary><code>client.prompts.<a href="src/label_studio_sdk/prompts/client.py">batch_predictions</a>(...)</code></summary>
<dl>
<dd>

#### 📝 Description

<dl>
<dd>

<dl>
<dd>

Create a new batch prediction.
</dd>
</dl>
</dd>
</dl>

#### 🔌 Usage

<dl>
<dd>

<dl>
<dd>

```python
from label_studio_sdk import LabelStudio

client = LabelStudio(
    api_key="YOUR_API_KEY",
)
client.prompts.batch_predictions(
    modelrun_id=1,
    results=[],
)

```
</dd>
</dl>
</dd>
</dl>

#### ⚙️ Parameters

<dl>
<dd>

<dl>
<dd>

**modelrun_id:** `int` 
    
</dd>
</dl>

<dl>
<dd>

**results:** `typing.Sequence[typing.Optional[typing.Any]]` 
    
</dd>
</dl>

<dl>
<dd>

**num_predictions:** `typing.Optional[int]` — Number of predictions being sent (for telemetry only, has no effect)
    
</dd>
</dl>

<dl>
<dd>

**job_id:** `typing.Optional[str]` 
    
</dd>
</dl>

<dl>
<dd>

**request_options:** `typing.Optional[RequestOptions]` — Request-specific configuration.
    
</dd>
</dl>
</dd>
</dl>


</dd>
</dl>
</details>

<details><summary><code>client.prompts.<a href="src/label_studio_sdk/prompts/client.py">subset_tasks</a>(...)</code></summary>
<dl>
<dd>

#### 📝 Description

<dl>
<dd>

<dl>
<dd>


        Provides list of tasks, based on project subset. Includes predictions for tasks. For the 'HasGT' subset, accuracy metrics will also be provided.
        
</dd>
</dl>
</dd>
</dl>

#### 🔌 Usage

<dl>
<dd>

<dl>
<dd>

```python
from label_studio_sdk import LabelStudio

client = LabelStudio(
    api_key="YOUR_API_KEY",
)
client.prompts.subset_tasks(
    project_pk=1,
)

```
</dd>
</dl>
</dd>
</dl>

#### ⚙️ Parameters

<dl>
<dd>

<dl>
<dd>

**project_pk:** `int` 
    
</dd>
</dl>

<dl>
<dd>

**include_total:** `typing.Optional[bool]` — If true (default), includes task_count in response; if false, omits it.
    
</dd>
</dl>

<dl>
<dd>

**model_run:** `typing.Optional[int]` — A unique ID of a ModelRun
    
</dd>
</dl>

<dl>
<dd>

**ordering:** `typing.Optional[str]` — Which field to use when ordering the results.
    
</dd>
</dl>

<dl>
<dd>

**page:** `typing.Optional[int]` — A page number within the paginated result set.
    
</dd>
</dl>

<dl>
<dd>

**page_size:** `typing.Optional[int]` — Number of results to return per page.
    
</dd>
</dl>

<dl>
<dd>

**parent_model:** `typing.Optional[int]` — The ID of the parent model (ModelInterface) for this Inference Run
    
</dd>
</dl>

<dl>
<dd>

**project_subset:** `typing.Optional[str]` — The project subset to retrieve tasks for
    
</dd>
</dl>

<dl>
<dd>

**request_options:** `typing.Optional[RequestOptions]` — Request-specific configuration.
    
</dd>
</dl>
</dd>
</dl>


</dd>
</dl>
</details>

<details><summary><code>client.prompts.<a href="src/label_studio_sdk/prompts/client.py">subsets</a>(...)</code></summary>
<dl>
<dd>

#### 📝 Description

<dl>
<dd>

<dl>
<dd>


        Provides list of available subsets for a project along with count of tasks in each subset
        
</dd>
</dl>
</dd>
</dl>

#### 🔌 Usage

<dl>
<dd>

<dl>
<dd>

```python
from label_studio_sdk import LabelStudio

client = LabelStudio(
    api_key="YOUR_API_KEY",
)
client.prompts.subsets(
    project_pk=1,
)

```
</dd>
</dl>
</dd>
</dl>

#### ⚙️ Parameters

<dl>
<dd>

<dl>
<dd>

**project_pk:** `int` 
    
</dd>
</dl>

<dl>
<dd>

**ordering:** `typing.Optional[str]` — Which field to use when ordering the results.
    
</dd>
</dl>

<dl>
<dd>

**request_options:** `typing.Optional[RequestOptions]` — Request-specific configuration.
    
</dd>
</dl>
</dd>
</dl>


</dd>
</dl>
</details>

<details><summary><code>client.prompts.<a href="src/label_studio_sdk/prompts/client.py">list</a>(...)</code></summary>
<dl>
<dd>

#### 📝 Description

<dl>
<dd>

<dl>
<dd>

List all prompts.
</dd>
</dl>
</dd>
</dl>

#### 🔌 Usage

<dl>
<dd>

<dl>
<dd>

```python
from label_studio_sdk import LabelStudio

client = LabelStudio(
    api_key="YOUR_API_KEY",
)
client.prompts.list()

```
</dd>
</dl>
</dd>
</dl>

#### ⚙️ Parameters

<dl>
<dd>

<dl>
<dd>

**ordering:** `typing.Optional[str]` — Which field to use when ordering the results.
    
</dd>
</dl>

<dl>
<dd>

**request_options:** `typing.Optional[RequestOptions]` — Request-specific configuration.
    
</dd>
</dl>
</dd>
</dl>


</dd>
</dl>
</details>

<details><summary><code>client.prompts.<a href="src/label_studio_sdk/prompts/client.py">create</a>(...)</code></summary>
<dl>
<dd>

#### 📝 Description

<dl>
<dd>

<dl>
<dd>

Create a new prompt.
</dd>
</dl>
</dd>
</dl>

#### 🔌 Usage

<dl>
<dd>

<dl>
<dd>

```python
from label_studio_sdk import LabelStudio

client = LabelStudio(
    api_key="YOUR_API_KEY",
)
client.prompts.create(
    title="title",
)

```
</dd>
</dl>
</dd>
</dl>

#### ⚙️ Parameters

<dl>
<dd>

<dl>
<dd>

**title:** `str` — Model name
    
</dd>
</dl>

<dl>
<dd>

**associated_projects:** `typing.Optional[typing.Sequence[int]]` 
    
</dd>
</dl>

<dl>
<dd>

**created_by:** `typing.Optional[UserSimpleRequest]` — User who created Dataset
    
</dd>
</dl>

<dl>
<dd>

**description:** `typing.Optional[str]` — Model description
    
</dd>
</dl>

<dl>
<dd>

**input_fields:** `typing.Optional[typing.Optional[typing.Any]]` 
    
</dd>
</dl>

<dl>
<dd>

**organization:** `typing.Optional[int]` 
    
</dd>
</dl>

<dl>
<dd>

**output_classes:** `typing.Optional[typing.Optional[typing.Any]]` 
    
</dd>
</dl>

<dl>
<dd>

**skill_name:** `typing.Optional[SkillNameEnum]` 
    
</dd>
</dl>

<dl>
<dd>

**request_options:** `typing.Optional[RequestOptions]` — Request-specific configuration.
    
</dd>
</dl>
</dd>
</dl>


</dd>
</dl>
</details>

<details><summary><code>client.prompts.<a href="src/label_studio_sdk/prompts/client.py">compatible_projects</a>(...)</code></summary>
<dl>
<dd>

#### 📝 Description

<dl>
<dd>

<dl>
<dd>

Retrieve a list of compatible project for prompt.
</dd>
</dl>
</dd>
</dl>

#### 🔌 Usage

<dl>
<dd>

<dl>
<dd>

```python
from label_studio_sdk import LabelStudio

client = LabelStudio(
    api_key="YOUR_API_KEY",
)
client.prompts.compatible_projects()

```
</dd>
</dl>
</dd>
</dl>

#### ⚙️ Parameters

<dl>
<dd>

<dl>
<dd>

**ordering:** `typing.Optional[str]` — Which field to use when ordering the results.
    
</dd>
</dl>

<dl>
<dd>

**page:** `typing.Optional[int]` — A page number within the paginated result set.
    
</dd>
</dl>

<dl>
<dd>

**page_size:** `typing.Optional[int]` — Number of results to return per page.
    
</dd>
</dl>

<dl>
<dd>

**project_type:** `typing.Optional[PromptsCompatibleProjectsRequestProjectType]` — Skill to filter by
    
</dd>
</dl>

<dl>
<dd>

**request_options:** `typing.Optional[RequestOptions]` — Request-specific configuration.
    
</dd>
</dl>
</dd>
</dl>


</dd>
</dl>
</details>

<details><summary><code>client.prompts.<a href="src/label_studio_sdk/prompts/client.py">get</a>(...)</code></summary>
<dl>
<dd>

#### 📝 Description

<dl>
<dd>

<dl>
<dd>

Retrieve a specific prompt.
</dd>
</dl>
</dd>
</dl>

#### 🔌 Usage

<dl>
<dd>

<dl>
<dd>

```python
from label_studio_sdk import LabelStudio

client = LabelStudio(
    api_key="YOUR_API_KEY",
)
client.prompts.get(
    id="id",
)

```
</dd>
</dl>
</dd>
</dl>

#### ⚙️ Parameters

<dl>
<dd>

<dl>
<dd>

**id:** `str` 
    
</dd>
</dl>

<dl>
<dd>

**request_options:** `typing.Optional[RequestOptions]` — Request-specific configuration.
    
</dd>
</dl>
</dd>
</dl>


</dd>
</dl>
</details>

<details><summary><code>client.prompts.<a href="src/label_studio_sdk/prompts/client.py">delete</a>(...)</code></summary>
<dl>
<dd>

#### 📝 Description

<dl>
<dd>

<dl>
<dd>

Delete a prompt by ID
</dd>
</dl>
</dd>
</dl>

#### 🔌 Usage

<dl>
<dd>

<dl>
<dd>

```python
from label_studio_sdk import LabelStudio

client = LabelStudio(
    api_key="YOUR_API_KEY",
)
client.prompts.delete(
    id="id",
)

```
</dd>
</dl>
</dd>
</dl>

#### ⚙️ Parameters

<dl>
<dd>

<dl>
<dd>

**id:** `str` 
    
</dd>
</dl>

<dl>
<dd>

**request_options:** `typing.Optional[RequestOptions]` — Request-specific configuration.
    
</dd>
</dl>
</dd>
</dl>


</dd>
</dl>
</details>

<details><summary><code>client.prompts.<a href="src/label_studio_sdk/prompts/client.py">update</a>(...)</code></summary>
<dl>
<dd>

#### 📝 Description

<dl>
<dd>

<dl>
<dd>

Update a specific prompt by ID.
</dd>
</dl>
</dd>
</dl>

#### 🔌 Usage

<dl>
<dd>

<dl>
<dd>

```python
from label_studio_sdk import LabelStudio

client = LabelStudio(
    api_key="YOUR_API_KEY",
)
client.prompts.update(
    id="id",
)

```
</dd>
</dl>
</dd>
</dl>

#### ⚙️ Parameters

<dl>
<dd>

<dl>
<dd>

**id:** `str` 
    
</dd>
</dl>

<dl>
<dd>

**associated_projects:** `typing.Optional[typing.Sequence[int]]` 
    
</dd>
</dl>

<dl>
<dd>

**created_by:** `typing.Optional[UserSimpleRequest]` — User who created Dataset
    
</dd>
</dl>

<dl>
<dd>

**description:** `typing.Optional[str]` — Model description
    
</dd>
</dl>

<dl>
<dd>

**input_fields:** `typing.Optional[typing.Optional[typing.Any]]` 
    
</dd>
</dl>

<dl>
<dd>

**organization:** `typing.Optional[int]` 
    
</dd>
</dl>

<dl>
<dd>

**output_classes:** `typing.Optional[typing.Optional[typing.Any]]` 
    
</dd>
</dl>

<dl>
<dd>

**skill_name:** `typing.Optional[SkillNameEnum]` 
    
</dd>
</dl>

<dl>
<dd>

**title:** `typing.Optional[str]` — Model name
    
</dd>
</dl>

<dl>
<dd>

**request_options:** `typing.Optional[RequestOptions]` — Request-specific configuration.
    
</dd>
</dl>
</dd>
</dl>


</dd>
</dl>
</details>

## Predictions
<details><summary><code>client.predictions.<a href="src/label_studio_sdk/predictions/client.py">list</a>(...)</code></summary>
<dl>
<dd>

#### 📝 Description

<dl>
<dd>

<dl>
<dd>

List all predictions and their IDs.
</dd>
</dl>
</dd>
</dl>

#### 🔌 Usage

<dl>
<dd>

<dl>
<dd>

```python
from label_studio_sdk import LabelStudio

client = LabelStudio(
    api_key="YOUR_API_KEY",
)
client.predictions.list()

```
</dd>
</dl>
</dd>
</dl>

#### ⚙️ Parameters

<dl>
<dd>

<dl>
<dd>

**project:** `typing.Optional[int]` — Filter predictions by project ID
    
</dd>
</dl>

<dl>
<dd>

**task:** `typing.Optional[int]` — Filter predictions by task ID
    
</dd>
</dl>

<dl>
<dd>

**request_options:** `typing.Optional[RequestOptions]` — Request-specific configuration.
    
</dd>
</dl>
</dd>
</dl>


</dd>
</dl>
</details>

<details><summary><code>client.predictions.<a href="src/label_studio_sdk/predictions/client.py">create</a>(...)</code></summary>
<dl>
<dd>

#### 📝 Description

<dl>
<dd>

<dl>
<dd>

Create a prediction for a specific task.
</dd>
</dl>
</dd>
</dl>

#### 🔌 Usage

<dl>
<dd>

<dl>
<dd>

```python
from label_studio_sdk import LabelStudio

client = LabelStudio(
    api_key="YOUR_API_KEY",
)
client.predictions.create(
    model_version="yolo-v8",
    result=[
        {
            "from_name": "bboxes",
            "image_rotation": 0,
            "original_height": 1080,
            "original_width": 1920,
            "to_name": "image",
            "type": "rectanglelabels",
            "value": {
                "height": 60,
                "rotation": 0,
                "values": {"rectanglelabels": ["Person"]},
                "width": 50,
                "x": 20,
                "y": 30,
            },
        }
    ],
    score=0.95,
)

```
</dd>
</dl>
</dd>
</dl>

#### ⚙️ Parameters

<dl>
<dd>

<dl>
<dd>

**model_version:** `typing.Optional[str]` — Model version - tag for predictions that can be used to filter tasks in Data Manager, as well as select specific model version for showing preannotations in the labeling interface
    
</dd>
</dl>

<dl>
<dd>

**result:** `typing.Optional[typing.Sequence[typing.Dict[str, typing.Optional[typing.Any]]]]` — Prediction result in JSON format. Read more about the format in [the Label Studio documentation.](https://labelstud.io/guide/predictions)
    
</dd>
</dl>

<dl>
<dd>

**score:** `typing.Optional[float]` — Prediction score. Can be used in Data Manager to sort task by model confidence. Task with the lowest score will be shown first.
    
</dd>
</dl>

<dl>
<dd>

**task:** `typing.Optional[int]` — Task ID for which the prediction is created
    
</dd>
</dl>

<dl>
<dd>

**request_options:** `typing.Optional[RequestOptions]` — Request-specific configuration.
    
</dd>
</dl>
</dd>
</dl>


</dd>
</dl>
</details>

<details><summary><code>client.predictions.<a href="src/label_studio_sdk/predictions/client.py">get</a>(...)</code></summary>
<dl>
<dd>

#### 📝 Description

<dl>
<dd>

<dl>
<dd>

Get details about a specific prediction by its ID.
</dd>
</dl>
</dd>
</dl>

#### 🔌 Usage

<dl>
<dd>

<dl>
<dd>

```python
from label_studio_sdk import LabelStudio

client = LabelStudio(
    api_key="YOUR_API_KEY",
)
client.predictions.get(
    id=1,
)

```
</dd>
</dl>
</dd>
</dl>

#### ⚙️ Parameters

<dl>
<dd>

<dl>
<dd>

**id:** `int` — Prediction ID
    
</dd>
</dl>

<dl>
<dd>

**request_options:** `typing.Optional[RequestOptions]` — Request-specific configuration.
    
</dd>
</dl>
</dd>
</dl>


</dd>
</dl>
</details>

<details><summary><code>client.predictions.<a href="src/label_studio_sdk/predictions/client.py">delete</a>(...)</code></summary>
<dl>
<dd>

#### 📝 Description

<dl>
<dd>

<dl>
<dd>

Delete a prediction by prediction ID.
</dd>
</dl>
</dd>
</dl>

#### 🔌 Usage

<dl>
<dd>

<dl>
<dd>

```python
from label_studio_sdk import LabelStudio

client = LabelStudio(
    api_key="YOUR_API_KEY",
)
client.predictions.delete(
    id=1,
)

```
</dd>
</dl>
</dd>
</dl>

#### ⚙️ Parameters

<dl>
<dd>

<dl>
<dd>

**id:** `int` — Prediction ID
    
</dd>
</dl>

<dl>
<dd>

**request_options:** `typing.Optional[RequestOptions]` — Request-specific configuration.
    
</dd>
</dl>
</dd>
</dl>


</dd>
</dl>
</details>

<details><summary><code>client.predictions.<a href="src/label_studio_sdk/predictions/client.py">update</a>(...)</code></summary>
<dl>
<dd>

#### 📝 Description

<dl>
<dd>

<dl>
<dd>

Update prediction data by prediction ID.
</dd>
</dl>
</dd>
</dl>

#### 🔌 Usage

<dl>
<dd>

<dl>
<dd>

```python
from label_studio_sdk import LabelStudio

client = LabelStudio(
    api_key="YOUR_API_KEY",
)
client.predictions.update(
    id=1,
    model_version="yolo-v8",
    result=[
        {
            "from_name": "bboxes",
            "image_rotation": 0,
            "original_height": 1080,
            "original_width": 1920,
            "to_name": "image",
            "type": "rectanglelabels",
            "value": {
                "height": 60,
                "rotation": 0,
                "values": {"rectanglelabels": ["Person"]},
                "width": 50,
                "x": 20,
                "y": 30,
            },
        }
    ],
    score=0.95,
)

```
</dd>
</dl>
</dd>
</dl>

#### ⚙️ Parameters

<dl>
<dd>

<dl>
<dd>

**id:** `int` — Prediction ID
    
</dd>
</dl>

<dl>
<dd>

**model_version:** `typing.Optional[str]` — Model version - tag for predictions that can be used to filter tasks in Data Manager, as well as select specific model version for showing preannotations in the labeling interface
    
</dd>
</dl>

<dl>
<dd>

**result:** `typing.Optional[typing.Sequence[typing.Dict[str, typing.Optional[typing.Any]]]]` — Prediction result in JSON format. Read more about the format in [the Label Studio documentation.](https://labelstud.io/guide/predictions)
    
</dd>
</dl>

<dl>
<dd>

**score:** `typing.Optional[float]` — Prediction score. Can be used in Data Manager to sort task by model confidence. Task with the lowest score will be shown first.
    
</dd>
</dl>

<dl>
<dd>

**task:** `typing.Optional[int]` — Task ID for which the prediction is created
    
</dd>
</dl>

<dl>
<dd>

**request_options:** `typing.Optional[RequestOptions]` — Request-specific configuration.
    
</dd>
</dl>
</dd>
</dl>


</dd>
</dl>
</details>

## ProjectTemplates
<details><summary><code>client.project_templates.<a href="src/label_studio_sdk/project_templates/client.py">list</a>(...)</code></summary>
<dl>
<dd>

#### 📝 Description

<dl>
<dd>

<dl>
<dd>

Get a list of all project templates for an organization.
</dd>
</dl>
</dd>
</dl>

#### 🔌 Usage

<dl>
<dd>

<dl>
<dd>

```python
from label_studio_sdk import LabelStudio

client = LabelStudio(
    api_key="YOUR_API_KEY",
)
client.project_templates.list()

```
</dd>
</dl>
</dd>
</dl>

#### ⚙️ Parameters

<dl>
<dd>

<dl>
<dd>

**ordering:** `typing.Optional[str]` — Which field to use when ordering the results.
    
</dd>
</dl>

<dl>
<dd>

**request_options:** `typing.Optional[RequestOptions]` — Request-specific configuration.
    
</dd>
</dl>
</dd>
</dl>


</dd>
</dl>
</details>

<details><summary><code>client.project_templates.<a href="src/label_studio_sdk/project_templates/client.py">create</a>(...)</code></summary>
<dl>
<dd>

#### 📝 Description

<dl>
<dd>

<dl>
<dd>

Create a project template for an organization.
</dd>
</dl>
</dd>
</dl>

#### 🔌 Usage

<dl>
<dd>

<dl>
<dd>

```python
from label_studio_sdk import LabelStudio

client = LabelStudio(
    api_key="YOUR_API_KEY",
)
client.project_templates.create(
    name="name",
    project_id=1,
)

```
</dd>
</dl>
</dd>
</dl>

#### ⚙️ Parameters

<dl>
<dd>

<dl>
<dd>

**name:** `str` 
    
</dd>
</dl>

<dl>
<dd>

**project_id:** `int` 
    
</dd>
</dl>

<dl>
<dd>

**assignment_settings:** `typing.Optional[typing.Optional[typing.Any]]` 
    
</dd>
</dl>

<dl>
<dd>

**created_by:** `typing.Optional[int]` 
    
</dd>
</dl>

<dl>
<dd>

**custom_script:** `typing.Optional[str]` — custom script for projects created from this template
    
</dd>
</dl>

<dl>
<dd>

**description:** `typing.Optional[str]` 
    
</dd>
</dl>

<dl>
<dd>

**organization:** `typing.Optional[int]` 
    
</dd>
</dl>

<dl>
<dd>

**project_settings:** `typing.Optional[typing.Optional[typing.Any]]` 
    
</dd>
</dl>

<dl>
<dd>

**require_comment_on_skip:** `typing.Optional[bool]` — flag to require comment on skip
    
</dd>
</dl>

<dl>
<dd>

**review_settings:** `typing.Optional[typing.Optional[typing.Any]]` 
    
</dd>
</dl>

<dl>
<dd>

**show_unused_data_columns_to_annotators:** `typing.Optional[bool]` 
    
</dd>
</dl>

<dl>
<dd>

**tags:** `typing.Optional[typing.Optional[typing.Any]]` 
    
</dd>
</dl>

<dl>
<dd>

**request_options:** `typing.Optional[RequestOptions]` — Request-specific configuration.
    
</dd>
</dl>
</dd>
</dl>


</dd>
</dl>
</details>

<details><summary><code>client.project_templates.<a href="src/label_studio_sdk/project_templates/client.py">get</a>(...)</code></summary>
<dl>
<dd>

#### 📝 Description

<dl>
<dd>

<dl>
<dd>

Get a specific project template by ID for an organization.
</dd>
</dl>
</dd>
</dl>

#### 🔌 Usage

<dl>
<dd>

<dl>
<dd>

```python
from label_studio_sdk import LabelStudio

client = LabelStudio(
    api_key="YOUR_API_KEY",
)
client.project_templates.get(
    id=1,
)

```
</dd>
</dl>
</dd>
</dl>

#### ⚙️ Parameters

<dl>
<dd>

<dl>
<dd>

**id:** `int` 
    
</dd>
</dl>

<dl>
<dd>

**request_options:** `typing.Optional[RequestOptions]` — Request-specific configuration.
    
</dd>
</dl>
</dd>
</dl>


</dd>
</dl>
</details>

<details><summary><code>client.project_templates.<a href="src/label_studio_sdk/project_templates/client.py">delete</a>(...)</code></summary>
<dl>
<dd>

#### 📝 Description

<dl>
<dd>

<dl>
<dd>

Delete a specific project template by ID for an organization.
</dd>
</dl>
</dd>
</dl>

#### 🔌 Usage

<dl>
<dd>

<dl>
<dd>

```python
from label_studio_sdk import LabelStudio

client = LabelStudio(
    api_key="YOUR_API_KEY",
)
client.project_templates.delete(
    id=1,
)

```
</dd>
</dl>
</dd>
</dl>

#### ⚙️ Parameters

<dl>
<dd>

<dl>
<dd>

**id:** `int` 
    
</dd>
</dl>

<dl>
<dd>

**request_options:** `typing.Optional[RequestOptions]` — Request-specific configuration.
    
</dd>
</dl>
</dd>
</dl>


</dd>
</dl>
</details>

<details><summary><code>client.project_templates.<a href="src/label_studio_sdk/project_templates/client.py">update</a>(...)</code></summary>
<dl>
<dd>

#### 📝 Description

<dl>
<dd>

<dl>
<dd>

Update the details of a specific project template by ID for an organization.
</dd>
</dl>
</dd>
</dl>

#### 🔌 Usage

<dl>
<dd>

<dl>
<dd>

```python
from label_studio_sdk import LabelStudio

client = LabelStudio(
    api_key="YOUR_API_KEY",
)
client.project_templates.update(
    id=1,
)

```
</dd>
</dl>
</dd>
</dl>

#### ⚙️ Parameters

<dl>
<dd>

<dl>
<dd>

**id:** `int` 
    
</dd>
</dl>

<dl>
<dd>

**assignment_settings:** `typing.Optional[typing.Optional[typing.Any]]` 
    
</dd>
</dl>

<dl>
<dd>

**created_by:** `typing.Optional[int]` 
    
</dd>
</dl>

<dl>
<dd>

**custom_script:** `typing.Optional[str]` — custom script for projects created from this template
    
</dd>
</dl>

<dl>
<dd>

**description:** `typing.Optional[str]` 
    
</dd>
</dl>

<dl>
<dd>

**name:** `typing.Optional[str]` 
    
</dd>
</dl>

<dl>
<dd>

**organization:** `typing.Optional[int]` 
    
</dd>
</dl>

<dl>
<dd>

**project_id:** `typing.Optional[int]` 
    
</dd>
</dl>

<dl>
<dd>

**project_settings:** `typing.Optional[typing.Optional[typing.Any]]` 
    
</dd>
</dl>

<dl>
<dd>

**require_comment_on_skip:** `typing.Optional[bool]` — flag to require comment on skip
    
</dd>
</dl>

<dl>
<dd>

**review_settings:** `typing.Optional[typing.Optional[typing.Any]]` 
    
</dd>
</dl>

<dl>
<dd>

**show_unused_data_columns_to_annotators:** `typing.Optional[bool]` 
    
</dd>
</dl>

<dl>
<dd>

**tags:** `typing.Optional[typing.Optional[typing.Any]]` 
    
</dd>
</dl>

<dl>
<dd>

**request_options:** `typing.Optional[RequestOptions]` — Request-specific configuration.
    
</dd>
</dl>
</dd>
</dl>


</dd>
</dl>
</details>

<details><summary><code>client.project_templates.<a href="src/label_studio_sdk/project_templates/client.py">create_project_from_template</a>(...)</code></summary>
<dl>
<dd>

#### 📝 Description

<dl>
<dd>

<dl>
<dd>

Create a project from a specific project template by ID for an organization.
</dd>
</dl>
</dd>
</dl>

#### 🔌 Usage

<dl>
<dd>

<dl>
<dd>

```python
from label_studio_sdk import LabelStudio

client = LabelStudio(
    api_key="YOUR_API_KEY",
)
client.project_templates.create_project_from_template(
    id=1,
    title="title",
    workspace_id=1,
)

```
</dd>
</dl>
</dd>
</dl>

#### ⚙️ Parameters

<dl>
<dd>

<dl>
<dd>

**id:** `int` 
    
</dd>
</dl>

<dl>
<dd>

**title:** `str` — The title of the project to be created from the template.
    
</dd>
</dl>

<dl>
<dd>

**workspace_id:** `int` — A unique integer value identifying the workspace in which to create the project.
    
</dd>
</dl>

<dl>
<dd>

**description:** `typing.Optional[str]` — A description for the project.
    
</dd>
</dl>

<dl>
<dd>

**request_options:** `typing.Optional[RequestOptions]` — Request-specific configuration.
    
</dd>
</dl>
</dd>
</dl>


</dd>
</dl>
</details>

## Projects
<details><summary><code>client.projects.<a href="src/label_studio_sdk/projects/client.py">list</a>(...)</code></summary>
<dl>
<dd>

#### 📝 Description

<dl>
<dd>

<dl>
<dd>

Retrieve a list of projects.
</dd>
</dl>
</dd>
</dl>

#### 🔌 Usage

<dl>
<dd>

<dl>
<dd>

```python
from label_studio_sdk import LabelStudio

client = LabelStudio(
    api_key="YOUR_API_KEY",
)
response = client.projects.list()
for item in response:
    yield item
# alternatively, you can paginate page-by-page
for page in response.iter_pages():
    yield page

```
</dd>
</dl>
</dd>
</dl>

#### ⚙️ Parameters

<dl>
<dd>

<dl>
<dd>

**filter:** `typing.Optional[str]` — Filter projects by pinned status. Use 'pinned_only' to return only pinned projects, 'exclude_pinned' to return only non-pinned projects, or 'all' to return all projects.
    
</dd>
</dl>

<dl>
<dd>

**ids:** `typing.Optional[str]` — Filter id by in list
    
</dd>
</dl>

<dl>
<dd>

**include:** `typing.Optional[str]` — Comma-separated list of count fields to include in the response to optimize performance. Available fields: task_number, finished_task_number, total_predictions_number, total_annotations_number, num_tasks_with_annotations, useful_annotation_number, ground_truth_number, skipped_annotations_number. If not specified, all count fields are included.
    
</dd>
</dl>

<dl>
<dd>

**members_limit:** `typing.Optional[int]` — Maximum number of members to return
    
</dd>
</dl>

<dl>
<dd>

**ordering:** `typing.Optional[str]` — Which field to use when ordering the results.
    
</dd>
</dl>

<dl>
<dd>

**page:** `typing.Optional[int]` — A page number within the paginated result set.
    
</dd>
</dl>

<dl>
<dd>

**page_size:** `typing.Optional[int]` — Number of results to return per page.
    
</dd>
</dl>

<dl>
<dd>

**search:** `typing.Optional[str]` — Search term for project title and description
    
</dd>
</dl>

<dl>
<dd>

**title:** `typing.Optional[str]` — Filter title by contains (case-insensitive)
    
</dd>
</dl>

<dl>
<dd>

**workspaces:** `typing.Optional[float]` — Filter workspaces by exact match
    
</dd>
</dl>

<dl>
<dd>

**request_options:** `typing.Optional[RequestOptions]` — Request-specific configuration.
    
</dd>
</dl>
</dd>
</dl>


</dd>
</dl>
</details>

<details><summary><code>client.projects.<a href="src/label_studio_sdk/projects/client.py">create</a>(...)</code></summary>
<dl>
<dd>

#### 📝 Description

<dl>
<dd>

<dl>
<dd>

Create a project for a specific organization.
</dd>
</dl>
</dd>
</dl>

#### 🔌 Usage

<dl>
<dd>

<dl>
<dd>

```python
from label_studio_sdk import LabelStudio

client = LabelStudio(
    api_key="YOUR_API_KEY",
)
client.projects.create()

```
</dd>
</dl>
</dd>
</dl>

#### ⚙️ Parameters

<dl>
<dd>

<dl>
<dd>

**color:** `typing.Optional[str]` 
    
</dd>
</dl>

<dl>
<dd>

**control_weights:** `typing.Optional[typing.Optional[typing.Any]]` 
    
</dd>
</dl>

<dl>
<dd>

**created_by:** `typing.Optional[UserSimpleRequest]` — Project owner
    
</dd>
</dl>

<dl>
<dd>

**description:** `typing.Optional[str]` — Project description
    
</dd>
</dl>

<dl>
<dd>

**enable_empty_annotation:** `typing.Optional[bool]` — Allow annotators to submit empty annotations
    
</dd>
</dl>

<dl>
<dd>

**evaluate_predictions_automatically:** `typing.Optional[bool]` — Retrieve and display predictions when loading a task
    
</dd>
</dl>

<dl>
<dd>

**expert_instruction:** `typing.Optional[str]` — Labeling instructions in HTML format
    
</dd>
</dl>

<dl>
<dd>

**is_draft:** `typing.Optional[bool]` — Whether or not the project is in the middle of being created
    
</dd>
</dl>

<dl>
<dd>

**is_published:** `typing.Optional[bool]` — Whether or not the project is published to annotators
    
</dd>
</dl>

<dl>
<dd>

**label_config:** `typing.Optional[str]` — Label config in XML format. See more about it in documentation
    
</dd>
</dl>

<dl>
<dd>

**maximum_annotations:** `typing.Optional[int]` — Maximum number of annotations for one task. If the number of annotations per task is equal or greater to this value, the task is completed (is_labeled=True)
    
</dd>
</dl>

<dl>
<dd>

**min_annotations_to_start_training:** `typing.Optional[int]` — Minimum number of completed tasks after which model training is started
    
</dd>
</dl>

<dl>
<dd>

**model_version:** `typing.Optional[str]` — Machine learning model version
    
</dd>
</dl>

<dl>
<dd>

**organization:** `typing.Optional[int]` 
    
</dd>
</dl>

<dl>
<dd>

**overlap_cohort_percentage:** `typing.Optional[int]` 
    
</dd>
</dl>

<dl>
<dd>

**pinned_at:** `typing.Optional[dt.datetime]` — Pinned date and time
    
</dd>
</dl>

<dl>
<dd>

**reveal_preannotations_interactively:** `typing.Optional[bool]` — Reveal pre-annotations interactively
    
</dd>
</dl>

<dl>
<dd>

**sampling:** `typing.Optional[LseProjectCreateRequestSampling]` 
    
</dd>
</dl>

<dl>
<dd>

**show_annotation_history:** `typing.Optional[bool]` — Show annotation history to annotator
    
</dd>
</dl>

<dl>
<dd>

**show_collab_predictions:** `typing.Optional[bool]` — If set, the annotator can view model predictions
    
</dd>
</dl>

<dl>
<dd>

**show_ground_truth_first:** `typing.Optional[bool]` 
    
</dd>
</dl>

<dl>
<dd>

**show_instruction:** `typing.Optional[bool]` — Show instructions to the annotator before they start
    
</dd>
</dl>

<dl>
<dd>

**show_overlap_first:** `typing.Optional[bool]` 
    
</dd>
</dl>

<dl>
<dd>

**show_skip_button:** `typing.Optional[bool]` — Show a skip button in interface and allow annotators to skip the task
    
</dd>
</dl>

<dl>
<dd>

**skip_queue:** `typing.Optional[LseProjectCreateRequestSkipQueue]` 
    
</dd>
</dl>

<dl>
<dd>

**task_data_login:** `typing.Optional[str]` — Task data credentials: login
    
</dd>
</dl>

<dl>
<dd>

**task_data_password:** `typing.Optional[str]` — Task data credentials: password
    
</dd>
</dl>

<dl>
<dd>

**title:** `typing.Optional[str]` — Project name. Must be between 3 and 50 characters long.
    
</dd>
</dl>

<dl>
<dd>

**workspace:** `typing.Optional[int]` 
    
</dd>
</dl>

<dl>
<dd>

**request_options:** `typing.Optional[RequestOptions]` — Request-specific configuration.
    
</dd>
</dl>
</dd>
</dl>


</dd>
</dl>
</details>

<details><summary><code>client.projects.<a href="src/label_studio_sdk/projects/client.py">list_counts</a>(...)</code></summary>
<dl>
<dd>

#### 📝 Description

<dl>
<dd>

<dl>
<dd>

Returns a list of projects with their counts. For example, task_number which is the total task number in project
</dd>
</dl>
</dd>
</dl>

#### 🔌 Usage

<dl>
<dd>

<dl>
<dd>

```python
from label_studio_sdk import LabelStudio

client = LabelStudio(
    api_key="YOUR_API_KEY",
)
client.projects.list_counts()

```
</dd>
</dl>
</dd>
</dl>

#### ⚙️ Parameters

<dl>
<dd>

<dl>
<dd>

**filter:** `typing.Optional[str]` — Filter projects by pinned status. Use 'pinned_only' to return only pinned projects, 'exclude_pinned' to return only non-pinned projects, or 'all' to return all projects.
    
</dd>
</dl>

<dl>
<dd>

**ids:** `typing.Optional[str]` — Filter id by in list
    
</dd>
</dl>

<dl>
<dd>

**include:** `typing.Optional[str]` — Comma-separated list of count fields to include in the response to optimize performance. Available fields: task_number, finished_task_number, total_predictions_number, total_annotations_number, num_tasks_with_annotations, useful_annotation_number, ground_truth_number, skipped_annotations_number. If not specified, all count fields are included.
    
</dd>
</dl>

<dl>
<dd>

**ordering:** `typing.Optional[str]` — Which field to use when ordering the results.
    
</dd>
</dl>

<dl>
<dd>

**page:** `typing.Optional[int]` — A page number within the paginated result set.
    
</dd>
</dl>

<dl>
<dd>

**page_size:** `typing.Optional[int]` — Number of results to return per page.
    
</dd>
</dl>

<dl>
<dd>

**search:** `typing.Optional[str]` — Search term for project title and description
    
</dd>
</dl>

<dl>
<dd>

**title:** `typing.Optional[str]` — Filter title by contains (case-insensitive)
    
</dd>
</dl>

<dl>
<dd>

**workspaces:** `typing.Optional[float]` — Filter workspaces by exact match
    
</dd>
</dl>

<dl>
<dd>

**request_options:** `typing.Optional[RequestOptions]` — Request-specific configuration.
    
</dd>
</dl>
</dd>
</dl>


</dd>
</dl>
</details>

<details><summary><code>client.projects.<a href="src/label_studio_sdk/projects/client.py">get</a>(...)</code></summary>
<dl>
<dd>

#### 📝 Description

<dl>
<dd>

<dl>
<dd>

Retrieve information about a project by project ID.
</dd>
</dl>
</dd>
</dl>

#### 🔌 Usage

<dl>
<dd>

<dl>
<dd>

```python
from label_studio_sdk import LabelStudio

client = LabelStudio(
    api_key="YOUR_API_KEY",
)
client.projects.get(
    id=1,
)

```
</dd>
</dl>
</dd>
</dl>

#### ⚙️ Parameters

<dl>
<dd>

<dl>
<dd>

**id:** `int` 
    
</dd>
</dl>

<dl>
<dd>

**members_limit:** `typing.Optional[int]` — Maximum number of members to return
    
</dd>
</dl>

<dl>
<dd>

**request_options:** `typing.Optional[RequestOptions]` — Request-specific configuration.
    
</dd>
</dl>
</dd>
</dl>


</dd>
</dl>
</details>

<details><summary><code>client.projects.<a href="src/label_studio_sdk/projects/client.py">delete</a>(...)</code></summary>
<dl>
<dd>

#### 📝 Description

<dl>
<dd>

<dl>
<dd>

Delete a project by specified project ID.
</dd>
</dl>
</dd>
</dl>

#### 🔌 Usage

<dl>
<dd>

<dl>
<dd>

```python
from label_studio_sdk import LabelStudio

client = LabelStudio(
    api_key="YOUR_API_KEY",
)
client.projects.delete(
    id=1,
)

```
</dd>
</dl>
</dd>
</dl>

#### ⚙️ Parameters

<dl>
<dd>

<dl>
<dd>

**id:** `int` 
    
</dd>
</dl>

<dl>
<dd>

**request_options:** `typing.Optional[RequestOptions]` — Request-specific configuration.
    
</dd>
</dl>
</dd>
</dl>


</dd>
</dl>
</details>

<details><summary><code>client.projects.<a href="src/label_studio_sdk/projects/client.py">update</a>(...)</code></summary>
<dl>
<dd>

#### 📝 Description

<dl>
<dd>

<dl>
<dd>

Update the details of a specific project.
</dd>
</dl>
</dd>
</dl>

#### 🔌 Usage

<dl>
<dd>

<dl>
<dd>

```python
from label_studio_sdk import LabelStudio

client = LabelStudio(
    api_key="YOUR_API_KEY",
)
client.projects.update(
    id=1,
)

```
</dd>
</dl>
</dd>
</dl>

#### ⚙️ Parameters

<dl>
<dd>

<dl>
<dd>

**id:** `int` 
    
</dd>
</dl>

<dl>
<dd>

**members_limit:** `typing.Optional[int]` — Maximum number of members to return
    
</dd>
</dl>

<dl>
<dd>

**annotation_limit_count:** `typing.Optional[int]` 
    
</dd>
</dl>

<dl>
<dd>

**annotation_limit_percent:** `typing.Optional[str]` 
    
</dd>
</dl>

<dl>
<dd>

**annotator_evaluation_minimum_score:** `typing.Optional[str]` 
    
</dd>
</dl>

<dl>
<dd>

**annotator_evaluation_minimum_tasks:** `typing.Optional[int]` 
    
</dd>
</dl>

<dl>
<dd>

**assignment_settings:** `typing.Optional[AssignmentSettingsRequest]` 
    
</dd>
</dl>

<dl>
<dd>

**color:** `typing.Optional[str]` 
    
</dd>
</dl>

<dl>
<dd>

**comment_classification_config:** `typing.Optional[str]` 
    
</dd>
</dl>

<dl>
<dd>

**control_weights:** `typing.Optional[typing.Optional[typing.Any]]` 
    
</dd>
</dl>

<dl>
<dd>

**created_by:** `typing.Optional[UserSimpleRequest]` — Project owner
    
</dd>
</dl>

<dl>
<dd>

**custom_script:** `typing.Optional[str]` 
    
</dd>
</dl>

<dl>
<dd>

**custom_task_lock_ttl:** `typing.Optional[int]` — TTL in seconds for task reservations, on new and existing tasks
    
</dd>
</dl>

<dl>
<dd>

**description:** `typing.Optional[str]` — Project description
    
</dd>
</dl>

<dl>
<dd>

**enable_empty_annotation:** `typing.Optional[bool]` — Allow annotators to submit empty annotations
    
</dd>
</dl>

<dl>
<dd>

**evaluate_predictions_automatically:** `typing.Optional[bool]` — Retrieve and display predictions when loading a task
    
</dd>
</dl>

<dl>
<dd>

**expert_instruction:** `typing.Optional[str]` — Labeling instructions in HTML format
    
</dd>
</dl>

<dl>
<dd>

**is_draft:** `typing.Optional[bool]` — Whether or not the project is in the middle of being created
    
</dd>
</dl>

<dl>
<dd>

**is_published:** `typing.Optional[bool]` — Whether or not the project is published to annotators
    
</dd>
</dl>

<dl>
<dd>

**label_config:** `typing.Optional[str]` — Label config in XML format. See more about it in documentation
    
</dd>
</dl>

<dl>
<dd>

**maximum_annotations:** `typing.Optional[int]` — Maximum number of annotations for one task. If the number of annotations per task is equal or greater to this value, the task is completed (is_labeled=True)
    
</dd>
</dl>

<dl>
<dd>

**min_annotations_to_start_training:** `typing.Optional[int]` — Minimum number of completed tasks after which model training is started
    
</dd>
</dl>

<dl>
<dd>

**model_version:** `typing.Optional[str]` — Machine learning model version
    
</dd>
</dl>

<dl>
<dd>

**organization:** `typing.Optional[int]` 
    
</dd>
</dl>

<dl>
<dd>

**overlap_cohort_percentage:** `typing.Optional[int]` 
    
</dd>
</dl>

<dl>
<dd>

**pause_on_failed_annotator_evaluation:** `typing.Optional[bool]` 
    
</dd>
</dl>

<dl>
<dd>

**pinned_at:** `typing.Optional[dt.datetime]` — Pinned date and time
    
</dd>
</dl>

<dl>
<dd>

**require_comment_on_skip:** `typing.Optional[bool]` 
    
</dd>
</dl>

<dl>
<dd>

**reveal_preannotations_interactively:** `typing.Optional[bool]` — Reveal pre-annotations interactively
    
</dd>
</dl>

<dl>
<dd>

**review_settings:** `typing.Optional[ReviewSettingsRequest]` 
    
</dd>
</dl>

<dl>
<dd>

**sampling:** `typing.Optional[PatchedLseProjectUpdateRequestSampling]` 
    
</dd>
</dl>

<dl>
<dd>

**show_annotation_history:** `typing.Optional[bool]` — Show annotation history to annotator
    
</dd>
</dl>

<dl>
<dd>

**show_collab_predictions:** `typing.Optional[bool]` — If set, the annotator can view model predictions
    
</dd>
</dl>

<dl>
<dd>

**show_ground_truth_first:** `typing.Optional[bool]` 
    
</dd>
</dl>

<dl>
<dd>

**show_instruction:** `typing.Optional[bool]` — Show instructions to the annotator before they start
    
</dd>
</dl>

<dl>
<dd>

**show_overlap_first:** `typing.Optional[bool]` 
    
</dd>
</dl>

<dl>
<dd>

**show_skip_button:** `typing.Optional[bool]` — Show a skip button in interface and allow annotators to skip the task
    
</dd>
</dl>

<dl>
<dd>

**show_unused_data_columns_to_annotators:** `typing.Optional[bool]` 
    
</dd>
</dl>

<dl>
<dd>

**skip_queue:** `typing.Optional[PatchedLseProjectUpdateRequestSkipQueue]` 
    
</dd>
</dl>

<dl>
<dd>

**task_data_login:** `typing.Optional[str]` — Task data credentials: login
    
</dd>
</dl>

<dl>
<dd>

**task_data_password:** `typing.Optional[str]` — Task data credentials: password
    
</dd>
</dl>

<dl>
<dd>

**title:** `typing.Optional[str]` — Project name. Must be between 3 and 50 characters long.
    
</dd>
</dl>

<dl>
<dd>

**workspace:** `typing.Optional[int]` 
    
</dd>
</dl>

<dl>
<dd>

**request_options:** `typing.Optional[RequestOptions]` — Request-specific configuration.
    
</dd>
</dl>
</dd>
</dl>


</dd>
</dl>
</details>

<details><summary><code>client.projects.<a href="src/label_studio_sdk/projects/client.py">list_unique_annotators</a>(...)</code></summary>
<dl>
<dd>

#### 📝 Description

<dl>
<dd>

<dl>
<dd>

Return unique users who have submitted annotations in the specified project.
</dd>
</dl>
</dd>
</dl>

#### 🔌 Usage

<dl>
<dd>

<dl>
<dd>

```python
from label_studio_sdk import LabelStudio

client = LabelStudio(
    api_key="YOUR_API_KEY",
)
client.projects.list_unique_annotators(
    id=1,
)

```
</dd>
</dl>
</dd>
</dl>

#### ⚙️ Parameters

<dl>
<dd>

<dl>
<dd>

**id:** `int` 
    
</dd>
</dl>

<dl>
<dd>

**request_options:** `typing.Optional[RequestOptions]` — Request-specific configuration.
    
</dd>
</dl>
</dd>
</dl>


</dd>
</dl>
</details>

<details><summary><code>client.projects.<a href="src/label_studio_sdk/projects/client.py">duplicate</a>(...)</code></summary>
<dl>
<dd>

#### 📝 Description

<dl>
<dd>

<dl>
<dd>

Make a copy of project.
</dd>
</dl>
</dd>
</dl>

#### 🔌 Usage

<dl>
<dd>

<dl>
<dd>

```python
from label_studio_sdk import LabelStudio

client = LabelStudio(
    api_key="YOUR_API_KEY",
)
client.projects.duplicate(
    id=1,
    mode="settings",
    title="title",
    workspace=1,
)

```
</dd>
</dl>
</dd>
</dl>

#### ⚙️ Parameters

<dl>
<dd>

<dl>
<dd>

**id:** `int` 
    
</dd>
</dl>

<dl>
<dd>

**mode:** `ModeEnum` 

Data that you want to duplicate: settings only, with tasks, with annotations

* `settings` - Only settings
* `settings,data` - Settings and tasks
    
</dd>
</dl>

<dl>
<dd>

**title:** `str` — Title of duplicated project
    
</dd>
</dl>

<dl>
<dd>

**workspace:** `int` — Workspace, where to place duplicated project
    
</dd>
</dl>

<dl>
<dd>

**description:** `typing.Optional[str]` — Description of duplicated project
    
</dd>
</dl>

<dl>
<dd>

**request_options:** `typing.Optional[RequestOptions]` — Request-specific configuration.
    
</dd>
</dl>
</dd>
</dl>


</dd>
</dl>
</details>

<details><summary><code>client.projects.<a href="src/label_studio_sdk/projects/client.py">import_tasks</a>(...)</code></summary>
<dl>
<dd>

#### 📝 Description

<dl>
<dd>

<dl>
<dd>


            Import data as labeling tasks in bulk using this API endpoint. You can use this API endpoint to import multiple tasks.
            One POST request is limited at 250K tasks and 200 MB.

            **Note:** Imported data is verified against a project *label_config* and must
            include all variables that were used in the *label_config*. For example,
            if the label configuration has a *$text* variable, then each item in a data object
            must include a "text" field.
            <br>

            ## POST requests
            <hr style="opacity:0.3">

            There are three possible ways to import tasks with this endpoint:

            ### 1. **POST with data**
            Send JSON tasks as POST data. Only JSON is supported for POSTing files directly.
            Update this example to specify your authorization token and Label Studio instance host, then run the following from
            the command line.

            ```bash
            curl -H 'Content-Type: application/json' -H 'Authorization: Token abc123' \
            -X POST 'http://localhost:8000/api/projects/1/import' --data '[{"text": "Some text 1"}, {"text": "Some text 2"}]'
            ```

            ### 2. **POST with files**
            Send tasks as files. You can attach multiple files with different names.

            - **JSON**: text files in JavaScript object notation format
            - **CSV**: text files with tables in Comma Separated Values format
            - **TSV**: text files with tables in Tab Separated Value format
            - **TXT**: simple text files are similar to CSV with one column and no header, supported for projects with one source only

            Update this example to specify your authorization token, Label Studio instance host, and file name and path,
            then run the following from the command line:

            ```bash
            curl -H 'Authorization: Token abc123' \
            -X POST 'http://localhost:8000/api/projects/1/import' -F 'file=@path/to/my_file.csv'
            ```

            ### 3. **POST with URL**
            You can also provide a URL to a file with labeling tasks. Supported file formats are the same as in option 2.

            ```bash
            curl -H 'Content-Type: application/json' -H 'Authorization: Token abc123' \
            -X POST 'http://localhost:8000/api/projects/1/import' \
            --data '[{"url": "http://example.com/test1.csv"}, {"url": "http://example.com/test2.csv"}]'
            ```

            <br>
        
</dd>
</dl>
</dd>
</dl>

#### 🔌 Usage

<dl>
<dd>

<dl>
<dd>

```python
from label_studio_sdk import LabelStudio

client = LabelStudio(
    api_key="YOUR_API_KEY",
)
client.projects.import_tasks(
    id=1,
    request=[],
)

```
</dd>
</dl>
</dd>
</dl>

#### ⚙️ Parameters

<dl>
<dd>

<dl>
<dd>

**id:** `int` — A unique integer value identifying this project.
    
</dd>
</dl>

<dl>
<dd>

**request:** `typing.Sequence[ImportApiRequest]` 
    
</dd>
</dl>

<dl>
<dd>

**commit_to_project:** `typing.Optional[bool]` — Set to "true" to immediately commit tasks to the project.
    
</dd>
</dl>

<dl>
<dd>

**preannotated_from_fields:** `typing.Optional[typing.Union[str, typing.Sequence[str]]]` — List of fields to preannotate from the task data. For example, if you provide a list of `{"text": "text", "prediction": "label"}` items in the request, the system will create a task with the `text` field and a prediction with the `label` field when `preannoted_from_fields=["prediction"]`.
    
</dd>
</dl>

<dl>
<dd>

**return_task_ids:** `typing.Optional[bool]` — Set to "true" to return task IDs in the response.
    
</dd>
</dl>

<dl>
<dd>

**request_options:** `typing.Optional[RequestOptions]` — Request-specific configuration.
    
</dd>
</dl>
</dd>
</dl>


</dd>
</dl>
</details>

<details><summary><code>client.projects.<a href="src/label_studio_sdk/projects/client.py">import_predictions</a>(...)</code></summary>
<dl>
<dd>

#### 📝 Description

<dl>
<dd>

<dl>
<dd>

Import model predictions for tasks in the specified project.
</dd>
</dl>
</dd>
</dl>

#### 🔌 Usage

<dl>
<dd>

<dl>
<dd>

```python
from label_studio_sdk import LabelStudio, PredictionRequest

client = LabelStudio(
    api_key="YOUR_API_KEY",
)
client.projects.import_predictions(
    id=1,
    request=[
        PredictionRequest(
            result=[{"key": "value"}],
            task=1,
        )
    ],
)

```
</dd>
</dl>
</dd>
</dl>

#### ⚙️ Parameters

<dl>
<dd>

<dl>
<dd>

**id:** `int` — A unique integer value identifying this project.
    
</dd>
</dl>

<dl>
<dd>

**request:** `typing.Sequence[PredictionRequest]` 
    
</dd>
</dl>

<dl>
<dd>

**request_options:** `typing.Optional[RequestOptions]` — Request-specific configuration.
    
</dd>
</dl>
</dd>
</dl>


</dd>
</dl>
</details>

<details><summary><code>client.projects.<a href="src/label_studio_sdk/projects/client.py">validate_label_config</a>(...)</code></summary>
<dl>
<dd>

#### 📝 Description

<dl>
<dd>

<dl>
<dd>

Determine whether the label configuration for a specific project is valid.
</dd>
</dl>
</dd>
</dl>

#### 🔌 Usage

<dl>
<dd>

<dl>
<dd>

```python
from label_studio_sdk import LabelStudio

client = LabelStudio(
    api_key="YOUR_API_KEY",
)
client.projects.validate_label_config(
    id=1,
    label_config="label_config",
)

```
</dd>
</dl>
</dd>
</dl>

#### ⚙️ Parameters

<dl>
<dd>

<dl>
<dd>

**id:** `int` — A unique integer value identifying this project.
    
</dd>
</dl>

<dl>
<dd>

**label_config:** `str` — Label config in XML format. See more about it in documentation
    
</dd>
</dl>

<dl>
<dd>

**request_options:** `typing.Optional[RequestOptions]` — Request-specific configuration.
    
</dd>
</dl>
</dd>
</dl>


</dd>
</dl>
</details>

## Tasks
<details><summary><code>client.tasks.<a href="src/label_studio_sdk/tasks/client.py">create_many_status</a>(...)</code></summary>
<dl>
<dd>

#### 📝 Description

<dl>
<dd>

<dl>
<dd>

Return data related to async project import operation
</dd>
</dl>
</dd>
</dl>

#### 🔌 Usage

<dl>
<dd>

<dl>
<dd>

```python
from label_studio_sdk import LabelStudio

client = LabelStudio(
    api_key="YOUR_API_KEY",
)
client.tasks.create_many_status(
    id=1,
    import_pk=1,
)

```
</dd>
</dl>
</dd>
</dl>

#### ⚙️ Parameters

<dl>
<dd>

<dl>
<dd>

**id:** `int` — A unique integer value identifying this project import.
    
</dd>
</dl>

<dl>
<dd>

**import_pk:** `int` 
    
</dd>
</dl>

<dl>
<dd>

**request_options:** `typing.Optional[RequestOptions]` — Request-specific configuration.
    
</dd>
</dl>
</dd>
</dl>


</dd>
</dl>
</details>

<details><summary><code>client.tasks.<a href="src/label_studio_sdk/tasks/client.py">delete_all_tasks</a>(...)</code></summary>
<dl>
<dd>

#### 📝 Description

<dl>
<dd>

<dl>
<dd>

Delete all tasks from a specific project.
</dd>
</dl>
</dd>
</dl>

#### 🔌 Usage

<dl>
<dd>

<dl>
<dd>

```python
from label_studio_sdk import LabelStudio

client = LabelStudio(
    api_key="YOUR_API_KEY",
)
client.tasks.delete_all_tasks(
    id=1,
)

```
</dd>
</dl>
</dd>
</dl>

#### ⚙️ Parameters

<dl>
<dd>

<dl>
<dd>

**id:** `int` — A unique integer value identifying this project.
    
</dd>
</dl>

<dl>
<dd>

**request_options:** `typing.Optional[RequestOptions]` — Request-specific configuration.
    
</dd>
</dl>
</dd>
</dl>


</dd>
</dl>
</details>

<details><summary><code>client.tasks.<a href="src/label_studio_sdk/tasks/client.py">list</a>(...)</code></summary>
<dl>
<dd>

#### 📝 Description

<dl>
<dd>

<dl>
<dd>

Retrieve a paginated list of tasks. The response format varies based on the user's role in the organization:
- **Admin/Owner**: Full task details with all annotations, reviews, and metadata
- **Reviewer**: Task details optimized for review workflow
- **Annotator**: Task details filtered to show only user's own annotations and assignments
</dd>
</dl>
</dd>
</dl>

#### 🔌 Usage

<dl>
<dd>

<dl>
<dd>

```python
from label_studio_sdk import LabelStudio

client = LabelStudio(
    api_key="YOUR_API_KEY",
)
response = client.tasks.list()
for item in response:
    yield item
# alternatively, you can paginate page-by-page
for page in response.iter_pages():
    yield page

```
</dd>
</dl>
</dd>
</dl>

#### ⚙️ Parameters

<dl>
<dd>

<dl>
<dd>

**fields:** `typing.Optional[TasksListRequestFields]` — Set to "all" if you want to include annotations and predictions in the response. Defaults to task_only
    
</dd>
</dl>

<dl>
<dd>

**include:** `typing.Optional[str]` — Specify which fields to include in the response
    
</dd>
</dl>

<dl>
<dd>

**only_annotated:** `typing.Optional[bool]` — Filter to show only tasks that have annotations
    
</dd>
</dl>

<dl>
<dd>

**page:** `typing.Optional[int]` — A page number within the paginated result set.
    
</dd>
</dl>

<dl>
<dd>

**page_size:** `typing.Optional[int]` — Number of results to return per page.
    
</dd>
</dl>

<dl>
<dd>

**project:** `typing.Optional[int]` — Project ID
    
</dd>
</dl>

<dl>
<dd>

**query:** `typing.Optional[str]` 

Additional query to filter tasks. It must be JSON encoded string of dict containing one of the following parameters: {"filters": ..., "selectedItems": ..., "ordering": ...}. Check Data Manager > Create View > see data field for more details about filters, selectedItems and ordering.

filters: dict with "conjunction" string ("or" or "and") and list of filters in "items" array. Each filter is a dictionary with keys: "filter", "operator", "type", "value". Read more about available filters
Example: {"conjunction": "or", "items": [{"filter": "filter:tasks:completed_at", "operator": "greater", "type": "Datetime", "value": "2021-01-01T00:00:00.000Z"}]}
selectedItems: dictionary with keys: "all", "included", "excluded". If "all" is false, "included" must be used. If "all" is true, "excluded" must be used.
Examples: {"all": false, "included": [1, 2, 3]} or {"all": true, "excluded": [4, 5]}
ordering: list of fields to order by. Currently, ordering is supported by only one parameter.
Example: ["completed_at"]
    
</dd>
</dl>

<dl>
<dd>

**resolve_uri:** `typing.Optional[bool]` — Resolve task data URIs using Cloud Storage
    
</dd>
</dl>

<dl>
<dd>

**review:** `typing.Optional[bool]` — Get tasks for review
    
</dd>
</dl>

<dl>
<dd>

**selected_items:** `typing.Optional[str]` — JSON string of selected task IDs for review workflow
    
</dd>
</dl>

<dl>
<dd>

**view:** `typing.Optional[int]` — View ID
    
</dd>
</dl>

<dl>
<dd>

**request_options:** `typing.Optional[RequestOptions]` — Request-specific configuration.
    
</dd>
</dl>
</dd>
</dl>


</dd>
</dl>
</details>

<details><summary><code>client.tasks.<a href="src/label_studio_sdk/tasks/client.py">create</a>(...)</code></summary>
<dl>
<dd>

#### 📝 Description

<dl>
<dd>

<dl>
<dd>

Create a new task
</dd>
</dl>
</dd>
</dl>

#### 🔌 Usage

<dl>
<dd>

<dl>
<dd>

```python
from label_studio_sdk import LabelStudio

client = LabelStudio(
    api_key="YOUR_API_KEY",
)
client.tasks.create(
    data={"image": "https://example.com/image.jpg", "text": "Hello, world!"},
    project=1,
)

```
</dd>
</dl>
</dd>
</dl>

#### ⚙️ Parameters

<dl>
<dd>

<dl>
<dd>

**cancelled_annotations:** `typing.Optional[int]` — Number of total cancelled annotations for the current task
    
</dd>
</dl>

<dl>
<dd>

**comment_authors:** `typing.Optional[typing.Sequence[int]]` — Users who wrote comments
    
</dd>
</dl>

<dl>
<dd>

**comment_count:** `typing.Optional[int]` — Number of comments in the task including all annotations
    
</dd>
</dl>

<dl>
<dd>

**data:** `typing.Optional[typing.Any]` 
    
</dd>
</dl>

<dl>
<dd>

**file_upload:** `typing.Optional[int]` — Uploaded file used as data source for this task
    
</dd>
</dl>

<dl>
<dd>

**inner_id:** `typing.Optional[int]` — Internal task ID in the project, starts with 1
    
</dd>
</dl>

<dl>
<dd>

**is_labeled:** `typing.Optional[bool]` — True if the number of annotations for this task is greater than or equal to the number of maximum_completions for the project
    
</dd>
</dl>

<dl>
<dd>

**last_comment_updated_at:** `typing.Optional[dt.datetime]` — When the last comment was updated
    
</dd>
</dl>

<dl>
<dd>

**meta:** `typing.Optional[typing.Optional[typing.Any]]` 
    
</dd>
</dl>

<dl>
<dd>

**overlap:** `typing.Optional[int]` — Number of distinct annotators that processed the current task
    
</dd>
</dl>

<dl>
<dd>

**project:** `typing.Optional[int]` — Project ID for this task
    
</dd>
</dl>

<dl>
<dd>

**total_annotations:** `typing.Optional[int]` — Number of total annotations for the current task except cancelled annotations
    
</dd>
</dl>

<dl>
<dd>

**total_predictions:** `typing.Optional[int]` — Number of total predictions for the current task
    
</dd>
</dl>

<dl>
<dd>

**unresolved_comment_count:** `typing.Optional[int]` — Number of unresolved comments in the task including all annotations
    
</dd>
</dl>

<dl>
<dd>

**updated_by:** `typing.Optional[int]` — Last annotator or reviewer who updated this task
    
</dd>
</dl>

<dl>
<dd>

**request_options:** `typing.Optional[RequestOptions]` — Request-specific configuration.
    
</dd>
</dl>
</dd>
</dl>


</dd>
</dl>
</details>

<details><summary><code>client.tasks.<a href="src/label_studio_sdk/tasks/client.py">get</a>(...)</code></summary>
<dl>
<dd>

#### 📝 Description

<dl>
<dd>

<dl>
<dd>

Get task data, metadata, annotations and other attributes for a specific labeling task by task ID.
</dd>
</dl>
</dd>
</dl>

#### 🔌 Usage

<dl>
<dd>

<dl>
<dd>

```python
from label_studio_sdk import LabelStudio

client = LabelStudio(
    api_key="YOUR_API_KEY",
)
client.tasks.get(
    id="id",
)

```
</dd>
</dl>
</dd>
</dl>

#### ⚙️ Parameters

<dl>
<dd>

<dl>
<dd>

**id:** `str` — Task ID
    
</dd>
</dl>

<dl>
<dd>

**request_options:** `typing.Optional[RequestOptions]` — Request-specific configuration.
    
</dd>
</dl>
</dd>
</dl>


</dd>
</dl>
</details>

<details><summary><code>client.tasks.<a href="src/label_studio_sdk/tasks/client.py">delete</a>(...)</code></summary>
<dl>
<dd>

#### 📝 Description

<dl>
<dd>

<dl>
<dd>

Delete a task in Label Studio. This action cannot be undone!
</dd>
</dl>
</dd>
</dl>

#### 🔌 Usage

<dl>
<dd>

<dl>
<dd>

```python
from label_studio_sdk import LabelStudio

client = LabelStudio(
    api_key="YOUR_API_KEY",
)
client.tasks.delete(
    id="id",
)

```
</dd>
</dl>
</dd>
</dl>

#### ⚙️ Parameters

<dl>
<dd>

<dl>
<dd>

**id:** `str` — Task ID
    
</dd>
</dl>

<dl>
<dd>

**request_options:** `typing.Optional[RequestOptions]` — Request-specific configuration.
    
</dd>
</dl>
</dd>
</dl>


</dd>
</dl>
</details>

<details><summary><code>client.tasks.<a href="src/label_studio_sdk/tasks/client.py">update</a>(...)</code></summary>
<dl>
<dd>

#### 📝 Description

<dl>
<dd>

<dl>
<dd>

Update the attributes of an existing labeling task.
</dd>
</dl>
</dd>
</dl>

#### 🔌 Usage

<dl>
<dd>

<dl>
<dd>

```python
from label_studio_sdk import LabelStudio

client = LabelStudio(
    api_key="YOUR_API_KEY",
)
client.tasks.update(
    id="id",
)

```
</dd>
</dl>
</dd>
</dl>

#### ⚙️ Parameters

<dl>
<dd>

<dl>
<dd>

**id:** `str` — Task ID
    
</dd>
</dl>

<dl>
<dd>

**avg_lead_time:** `typing.Optional[float]` 
    
</dd>
</dl>

<dl>
<dd>

**cancelled_annotations:** `typing.Optional[int]` 
    
</dd>
</dl>

<dl>
<dd>

**comment_count:** `typing.Optional[int]` — Number of comments in the task including all annotations
    
</dd>
</dl>

<dl>
<dd>

**completed_at:** `typing.Optional[dt.datetime]` 
    
</dd>
</dl>

<dl>
<dd>

**data:** `typing.Optional[typing.Optional[typing.Any]]` 
    
</dd>
</dl>

<dl>
<dd>

**draft_exists:** `typing.Optional[bool]` 
    
</dd>
</dl>

<dl>
<dd>

**ground_truth:** `typing.Optional[bool]` 
    
</dd>
</dl>

<dl>
<dd>

**inner_id:** `typing.Optional[int]` 
    
</dd>
</dl>

<dl>
<dd>

**is_labeled:** `typing.Optional[bool]` — True if the number of annotations for this task is greater than or equal to the number of maximum_completions for the project
    
</dd>
</dl>

<dl>
<dd>

**last_comment_updated_at:** `typing.Optional[dt.datetime]` — When the last comment was updated
    
</dd>
</dl>

<dl>
<dd>

**meta:** `typing.Optional[typing.Optional[typing.Any]]` 
    
</dd>
</dl>

<dl>
<dd>

**overlap:** `typing.Optional[int]` — Number of distinct annotators that processed the current task
    
</dd>
</dl>

<dl>
<dd>

**predictions_score:** `typing.Optional[float]` 
    
</dd>
</dl>

<dl>
<dd>

**project:** `typing.Optional[int]` — Project ID for this task
    
</dd>
</dl>

<dl>
<dd>

**reviewed:** `typing.Optional[bool]` 
    
</dd>
</dl>

<dl>
<dd>

**reviews_accepted:** `typing.Optional[int]` 
    
</dd>
</dl>

<dl>
<dd>

**reviews_rejected:** `typing.Optional[int]` 
    
</dd>
</dl>

<dl>
<dd>

**total_annotations:** `typing.Optional[int]` 
    
</dd>
</dl>

<dl>
<dd>

**total_predictions:** `typing.Optional[int]` 
    
</dd>
</dl>

<dl>
<dd>

**unresolved_comment_count:** `typing.Optional[int]` — Number of unresolved comments in the task including all annotations
    
</dd>
</dl>

<dl>
<dd>

**request_options:** `typing.Optional[RequestOptions]` — Request-specific configuration.
    
</dd>
</dl>
</dd>
</dl>


</dd>
</dl>
</details>

<details><summary><code>client.tasks.<a href="src/label_studio_sdk/tasks/client.py">create_event</a>(...)</code></summary>
<dl>
<dd>

#### 📝 Description

<dl>
<dd>

<dl>
<dd>


    Create a new task event to track user interactions and system events during annotation.

    This endpoint is designed to receive events from the frontend labeling interface to enable
    accurate lead time calculation and detailed annotation analytics.

    ## Event Types

    **Core Annotation Events:**
    - `annotation_loaded` - When annotation interface is loaded
    - `annotation_submitted` - When annotation is submitted
    - `annotation_updated` - When annotation is modified
    - `annotation_reviewed` - When annotation is reviewed

    **User Activity Events:**
    - `visibility_change` - When page visibility changes (tab switch, minimize)
    - `idle_detected` - When user goes idle
    - `idle_resumed` - When user returns from idle

    **Interaction Events:**
    - `region_finished_drawing` - When annotation region is completed
    - `region_deleted` - When annotation regions are removed
    - `hotkey_pressed` - When keyboard shortcuts are used

    **Media Events:**
    - `video_playback_start/end` - Video playback control
    - `audio_playback_start/end` - Audio playback control
    - `video_scrub` - Video timeline scrubbing

    ## Usage

    Events are automatically associated with the task specified in the URL path.
    The current user is automatically set as the actor. Project and organization
    are derived from the task context.

    ## Example Request

    ```json
    {
        "event_key": "annotation_loaded",
        "event_time": "2024-01-15T10:30:00Z",
        "annotation": 123,
        "meta": {
            "annotation_count": 5,
            "estimated_time": 300
        }
    }
    ```
    
</dd>
</dl>
</dd>
</dl>

#### 🔌 Usage

<dl>
<dd>

<dl>
<dd>

```python
import datetime

from label_studio_sdk import LabelStudio

client = LabelStudio(
    api_key="YOUR_API_KEY",
)
client.tasks.create_event(
    id=1,
    event_key="event_key",
    event_time=datetime.datetime.fromisoformat(
        "2024-01-15 09:30:00+00:00",
    ),
)

```
</dd>
</dl>
</dd>
</dl>

#### ⚙️ Parameters

<dl>
<dd>

<dl>
<dd>

**id:** `int` — Task ID to associate the event with
    
</dd>
</dl>

<dl>
<dd>

**event_key:** `str` — Event type identifier (e.g., "annotation_loaded", "region_finished_drawing")
    
</dd>
</dl>

<dl>
<dd>

**event_time:** `dt.datetime` — Timestamp when the event occurred (frontend time)
    
</dd>
</dl>

<dl>
<dd>

**annotation:** `typing.Optional[int]` — Annotation ID associated with this event
    
</dd>
</dl>

<dl>
<dd>

**annotation_draft:** `typing.Optional[int]` — Draft annotation ID associated with this event
    
</dd>
</dl>

<dl>
<dd>

**meta:** `typing.Optional[typing.Optional[typing.Any]]` 
    
</dd>
</dl>

<dl>
<dd>

**review:** `typing.Optional[int]` — Review ID associated with this event
    
</dd>
</dl>

<dl>
<dd>

**request_options:** `typing.Optional[RequestOptions]` — Request-specific configuration.
    
</dd>
</dl>
</dd>
</dl>


</dd>
</dl>
</details>

## SessionPolicy
<details><summary><code>client.session_policy.<a href="src/label_studio_sdk/session_policy/client.py">get</a>()</code></summary>
<dl>
<dd>

#### 📝 Description

<dl>
<dd>

<dl>
<dd>

Retrieve session timeout policy for the currently active organization.
</dd>
</dl>
</dd>
</dl>

#### 🔌 Usage

<dl>
<dd>

<dl>
<dd>

```python
from label_studio_sdk import LabelStudio

client = LabelStudio(
    api_key="YOUR_API_KEY",
)
client.session_policy.get()

```
</dd>
</dl>
</dd>
</dl>

#### ⚙️ Parameters

<dl>
<dd>

<dl>
<dd>

**request_options:** `typing.Optional[RequestOptions]` — Request-specific configuration.
    
</dd>
</dl>
</dd>
</dl>


</dd>
</dl>
</details>

<details><summary><code>client.session_policy.<a href="src/label_studio_sdk/session_policy/client.py">update</a>(...)</code></summary>
<dl>
<dd>

#### 📝 Description

<dl>
<dd>

<dl>
<dd>

Update session timeout policy for the currently active organization.
</dd>
</dl>
</dd>
</dl>

#### 🔌 Usage

<dl>
<dd>

<dl>
<dd>

```python
from label_studio_sdk import LabelStudio

client = LabelStudio(
    api_key="YOUR_API_KEY",
)
client.session_policy.update()

```
</dd>
</dl>
</dd>
</dl>

#### ⚙️ Parameters

<dl>
<dd>

<dl>
<dd>

**max_session_age:** `typing.Optional[int]` — Number of minutes that a session can be active before needing to re-login
    
</dd>
</dl>

<dl>
<dd>

**max_time_between_activity:** `typing.Optional[int]` — Number of minutes that a session stays active without any activity
    
</dd>
</dl>

<dl>
<dd>

**request_options:** `typing.Optional[RequestOptions]` — Request-specific configuration.
    
</dd>
</dl>
</dd>
</dl>


</dd>
</dl>
</details>

## ImportStorage
<details><summary><code>client.import_storage.<a href="src/label_studio_sdk/import_storage/client.py">list_types</a>()</code></summary>
<dl>
<dd>

#### 📝 Description

<dl>
<dd>

<dl>
<dd>

Retrieve a list of the import storages types.
</dd>
</dl>
</dd>
</dl>

#### 🔌 Usage

<dl>
<dd>

<dl>
<dd>

```python
from label_studio_sdk import LabelStudio

client = LabelStudio(
    api_key="YOUR_API_KEY",
)
client.import_storage.list_types()

```
</dd>
</dl>
</dd>
</dl>

#### ⚙️ Parameters

<dl>
<dd>

<dl>
<dd>

**request_options:** `typing.Optional[RequestOptions]` — Request-specific configuration.
    
</dd>
</dl>
</dd>
</dl>


</dd>
</dl>
</details>

## ExportStorage
<details><summary><code>client.export_storage.<a href="src/label_studio_sdk/export_storage/client.py">list_types</a>()</code></summary>
<dl>
<dd>

#### 📝 Description

<dl>
<dd>

<dl>
<dd>

Retrieve a list of the export storages types.
</dd>
</dl>
</dd>
</dl>

#### 🔌 Usage

<dl>
<dd>

<dl>
<dd>

```python
from label_studio_sdk import LabelStudio

client = LabelStudio(
    api_key="YOUR_API_KEY",
)
client.export_storage.list_types()

```
</dd>
</dl>
</dd>
</dl>

#### ⚙️ Parameters

<dl>
<dd>

<dl>
<dd>

**request_options:** `typing.Optional[RequestOptions]` — Request-specific configuration.
    
</dd>
</dl>
</dd>
</dl>


</dd>
</dl>
</details>

## Tokens
<details><summary><code>client.tokens.<a href="src/label_studio_sdk/tokens/client.py">list</a>(...)</code></summary>
<dl>
<dd>

#### 📝 Description

<dl>
<dd>

<dl>
<dd>

List all API tokens for the current user.
</dd>
</dl>
</dd>
</dl>

#### 🔌 Usage

<dl>
<dd>

<dl>
<dd>

```python
from label_studio_sdk import LabelStudio

client = LabelStudio(
    api_key="YOUR_API_KEY",
)
client.tokens.list()

```
</dd>
</dl>
</dd>
</dl>

#### ⚙️ Parameters

<dl>
<dd>

<dl>
<dd>

**ordering:** `typing.Optional[str]` — Which field to use when ordering the results.
    
</dd>
</dl>

<dl>
<dd>

**request_options:** `typing.Optional[RequestOptions]` — Request-specific configuration.
    
</dd>
</dl>
</dd>
</dl>


</dd>
</dl>
</details>

<details><summary><code>client.tokens.<a href="src/label_studio_sdk/tokens/client.py">create</a>()</code></summary>
<dl>
<dd>

#### 📝 Description

<dl>
<dd>

<dl>
<dd>

Create a new API token for the current user.
</dd>
</dl>
</dd>
</dl>

#### 🔌 Usage

<dl>
<dd>

<dl>
<dd>

```python
from label_studio_sdk import LabelStudio

client = LabelStudio(
    api_key="YOUR_API_KEY",
)
client.tokens.create()

```
</dd>
</dl>
</dd>
</dl>

#### ⚙️ Parameters

<dl>
<dd>

<dl>
<dd>

**request_options:** `typing.Optional[RequestOptions]` — Request-specific configuration.
    
</dd>
</dl>
</dd>
</dl>


</dd>
</dl>
</details>

<details><summary><code>client.tokens.<a href="src/label_studio_sdk/tokens/client.py">blacklist</a>(...)</code></summary>
<dl>
<dd>

#### 📝 Description

<dl>
<dd>

<dl>
<dd>

Adds a JWT refresh token to the blacklist, preventing it from being used to obtain new access tokens.
</dd>
</dl>
</dd>
</dl>

#### 🔌 Usage

<dl>
<dd>

<dl>
<dd>

```python
from label_studio_sdk import LabelStudio

client = LabelStudio(
    api_key="YOUR_API_KEY",
)
client.tokens.blacklist(
    refresh="refresh",
)

```
</dd>
</dl>
</dd>
</dl>

#### ⚙️ Parameters

<dl>
<dd>

<dl>
<dd>

**refresh:** `str` 
    
</dd>
</dl>

<dl>
<dd>

**request_options:** `typing.Optional[RequestOptions]` — Request-specific configuration.
    
</dd>
</dl>
</dd>
</dl>


</dd>
</dl>
</details>

<details><summary><code>client.tokens.<a href="src/label_studio_sdk/tokens/client.py">refresh</a>(...)</code></summary>
<dl>
<dd>

#### 📝 Description

<dl>
<dd>

<dl>
<dd>

Get a new access token, using a refresh token.
</dd>
</dl>
</dd>
</dl>

#### 🔌 Usage

<dl>
<dd>

<dl>
<dd>

```python
from label_studio_sdk import LabelStudio

client = LabelStudio(
    api_key="YOUR_API_KEY",
)
client.tokens.refresh(
    refresh="refresh",
)

```
</dd>
</dl>
</dd>
</dl>

#### ⚙️ Parameters

<dl>
<dd>

<dl>
<dd>

**refresh:** `str` 
    
</dd>
</dl>

<dl>
<dd>

**request_options:** `typing.Optional[RequestOptions]` — Request-specific configuration.
    
</dd>
</dl>
</dd>
</dl>


</dd>
</dl>
</details>

<details><summary><code>client.tokens.<a href="src/label_studio_sdk/tokens/client.py">rotate</a>(...)</code></summary>
<dl>
<dd>

#### 📝 Description

<dl>
<dd>

<dl>
<dd>

Creates a new JWT refresh token and blacklists the current one.
</dd>
</dl>
</dd>
</dl>

#### 🔌 Usage

<dl>
<dd>

<dl>
<dd>

```python
from label_studio_sdk import LabelStudio

client = LabelStudio(
    api_key="YOUR_API_KEY",
)
client.tokens.rotate(
    refresh="refresh",
)

```
</dd>
</dl>
</dd>
</dl>

#### ⚙️ Parameters

<dl>
<dd>

<dl>
<dd>

**refresh:** `str` 
    
</dd>
</dl>

<dl>
<dd>

**request_options:** `typing.Optional[RequestOptions]` — Request-specific configuration.
    
</dd>
</dl>
</dd>
</dl>


</dd>
</dl>
</details>

## Versions
<details><summary><code>client.versions.<a href="src/label_studio_sdk/versions/client.py">get</a>()</code></summary>
<dl>
<dd>

#### 📝 Description

<dl>
<dd>

<dl>
<dd>

Get version information about the Label Studio instance.
</dd>
</dl>
</dd>
</dl>

#### 🔌 Usage

<dl>
<dd>

<dl>
<dd>

```python
from label_studio_sdk import LabelStudio

client = LabelStudio(
    api_key="YOUR_API_KEY",
)
client.versions.get()

```
</dd>
</dl>
</dd>
</dl>

#### ⚙️ Parameters

<dl>
<dd>

<dl>
<dd>

**request_options:** `typing.Optional[RequestOptions]` — Request-specific configuration.
    
</dd>
</dl>
</dd>
</dl>


</dd>
</dl>
</details>

## Webhooks
<details><summary><code>client.webhooks.<a href="src/label_studio_sdk/webhooks/client.py">list</a>(...)</code></summary>
<dl>
<dd>

#### 📝 Description

<dl>
<dd>

<dl>
<dd>

List all webhooks set up for your organization.
</dd>
</dl>
</dd>
</dl>

#### 🔌 Usage

<dl>
<dd>

<dl>
<dd>

```python
from label_studio_sdk import LabelStudio

client = LabelStudio(
    api_key="YOUR_API_KEY",
)
client.webhooks.list()

```
</dd>
</dl>
</dd>
</dl>

#### ⚙️ Parameters

<dl>
<dd>

<dl>
<dd>

**project:** `typing.Optional[str]` — Project ID
    
</dd>
</dl>

<dl>
<dd>

**request_options:** `typing.Optional[RequestOptions]` — Request-specific configuration.
    
</dd>
</dl>
</dd>
</dl>


</dd>
</dl>
</details>

<details><summary><code>client.webhooks.<a href="src/label_studio_sdk/webhooks/client.py">create</a>(...)</code></summary>
<dl>
<dd>

#### 📝 Description

<dl>
<dd>

<dl>
<dd>

Create a webhook for your organization.
</dd>
</dl>
</dd>
</dl>

#### 🔌 Usage

<dl>
<dd>

<dl>
<dd>

```python
from label_studio_sdk import LabelStudio

client = LabelStudio(
    api_key="YOUR_API_KEY",
)
client.webhooks.create(
    url="url",
)

```
</dd>
</dl>
</dd>
</dl>

#### ⚙️ Parameters

<dl>
<dd>

<dl>
<dd>

**url:** `str` — URL of webhook
    
</dd>
</dl>

<dl>
<dd>

**actions:** `typing.Optional[typing.Sequence[ActionsEnum]]` 
    
</dd>
</dl>

<dl>
<dd>

**headers:** `typing.Optional[typing.Optional[typing.Any]]` 
    
</dd>
</dl>

<dl>
<dd>

**is_active:** `typing.Optional[bool]` — If value is False the webhook is disabled
    
</dd>
</dl>

<dl>
<dd>

**project:** `typing.Optional[int]` 
    
</dd>
</dl>

<dl>
<dd>

**send_for_all_actions:** `typing.Optional[bool]` — If value is False - used only for actions from WebhookAction
    
</dd>
</dl>

<dl>
<dd>

**send_payload:** `typing.Optional[bool]` — If value is False send only action
    
</dd>
</dl>

<dl>
<dd>

**request_options:** `typing.Optional[RequestOptions]` — Request-specific configuration.
    
</dd>
</dl>
</dd>
</dl>


</dd>
</dl>
</details>

<details><summary><code>client.webhooks.<a href="src/label_studio_sdk/webhooks/client.py">info</a>(...)</code></summary>
<dl>
<dd>

#### 📝 Description

<dl>
<dd>

<dl>
<dd>

Get descriptions of all available webhook actions to set up webhooks.
</dd>
</dl>
</dd>
</dl>

#### 🔌 Usage

<dl>
<dd>

<dl>
<dd>

```python
from label_studio_sdk import LabelStudio

client = LabelStudio(
    api_key="YOUR_API_KEY",
)
client.webhooks.info()

```
</dd>
</dl>
</dd>
</dl>

#### ⚙️ Parameters

<dl>
<dd>

<dl>
<dd>

**organization_only:** `typing.Optional[bool]` — organization-only or not
    
</dd>
</dl>

<dl>
<dd>

**request_options:** `typing.Optional[RequestOptions]` — Request-specific configuration.
    
</dd>
</dl>
</dd>
</dl>


</dd>
</dl>
</details>

<details><summary><code>client.webhooks.<a href="src/label_studio_sdk/webhooks/client.py">get</a>(...)</code></summary>
<dl>
<dd>

#### 🔌 Usage

<dl>
<dd>

<dl>
<dd>

```python
from label_studio_sdk import LabelStudio

client = LabelStudio(
    api_key="YOUR_API_KEY",
)
client.webhooks.get(
    id=1,
)

```
</dd>
</dl>
</dd>
</dl>

#### ⚙️ Parameters

<dl>
<dd>

<dl>
<dd>

**id:** `int` 
    
</dd>
</dl>

<dl>
<dd>

**request_options:** `typing.Optional[RequestOptions]` — Request-specific configuration.
    
</dd>
</dl>
</dd>
</dl>


</dd>
</dl>
</details>

<details><summary><code>client.webhooks.<a href="src/label_studio_sdk/webhooks/client.py">delete</a>(...)</code></summary>
<dl>
<dd>

#### 🔌 Usage

<dl>
<dd>

<dl>
<dd>

```python
from label_studio_sdk import LabelStudio

client = LabelStudio(
    api_key="YOUR_API_KEY",
)
client.webhooks.delete(
    id=1,
)

```
</dd>
</dl>
</dd>
</dl>

#### ⚙️ Parameters

<dl>
<dd>

<dl>
<dd>

**id:** `int` 
    
</dd>
</dl>

<dl>
<dd>

**request_options:** `typing.Optional[RequestOptions]` — Request-specific configuration.
    
</dd>
</dl>
</dd>
</dl>


</dd>
</dl>
</details>

<details><summary><code>client.webhooks.<a href="src/label_studio_sdk/webhooks/client.py">update</a>(...)</code></summary>
<dl>
<dd>

#### 🔌 Usage

<dl>
<dd>

<dl>
<dd>

```python
from label_studio_sdk import LabelStudio

client = LabelStudio(
    api_key="YOUR_API_KEY",
)
client.webhooks.update(
    id=1,
)

```
</dd>
</dl>
</dd>
</dl>

#### ⚙️ Parameters

<dl>
<dd>

<dl>
<dd>

**id:** `int` 
    
</dd>
</dl>

<dl>
<dd>

**actions:** `typing.Optional[typing.Sequence[ActionsEnum]]` 
    
</dd>
</dl>

<dl>
<dd>

**headers:** `typing.Optional[typing.Optional[typing.Any]]` 
    
</dd>
</dl>

<dl>
<dd>

**is_active:** `typing.Optional[bool]` — If value is False the webhook is disabled
    
</dd>
</dl>

<dl>
<dd>

**send_for_all_actions:** `typing.Optional[bool]` — If value is False - used only for actions from WebhookAction
    
</dd>
</dl>

<dl>
<dd>

**send_payload:** `typing.Optional[bool]` — If value is False send only action
    
</dd>
</dl>

<dl>
<dd>

**url:** `typing.Optional[str]` — URL of webhook
    
</dd>
</dl>

<dl>
<dd>

**request_options:** `typing.Optional[RequestOptions]` — Request-specific configuration.
    
</dd>
</dl>
</dd>
</dl>


</dd>
</dl>
</details>

## Workspaces
<details><summary><code>client.workspaces.<a href="src/label_studio_sdk/workspaces/client.py">list</a>(...)</code></summary>
<dl>
<dd>

#### 📝 Description

<dl>
<dd>

<dl>
<dd>

<<<<<<< HEAD
=======
<Card href="https://humansignal.com/goenterprise">
        <img style="pointer-events: none; margin-left: 0px; margin-right: 0px;" src="https://docs.humansignal.com/images/badge.svg" alt="Label Studio Enterprise badge"/>
        <p style="margin-top: 10px; font-size: 14px;">
            This endpoint is not available in Label Studio Community Edition. [Learn more about Label Studio Enterprise](https://humansignal.com/goenterprise)
        </p>
    </Card>
>>>>>>> 757d9c30
List all workspaces for your organization. Workspaces in Label Studio let you organize your projects and users into separate spaces. This is useful for managing different teams, departments, or projects within your organization. For more information, see the [Workspaces documentation](https://docs.humansignal.com/workspaces).
</dd>
</dl>
</dd>
</dl>

#### 🔌 Usage

<dl>
<dd>

<dl>
<dd>

```python
from label_studio_sdk import LabelStudio

client = LabelStudio(
    api_key="YOUR_API_KEY",
)
client.workspaces.list()

```
</dd>
</dl>
</dd>
</dl>

#### ⚙️ Parameters

<dl>
<dd>

<dl>
<dd>

**is_personal:** `typing.Optional[bool]` — Workspace is a personal user workspace.
    
</dd>
</dl>

<dl>
<dd>

**ordering:** `typing.Optional[str]` — Which field to use when ordering the results.
    
</dd>
</dl>

<dl>
<dd>

**request_options:** `typing.Optional[RequestOptions]` — Request-specific configuration.
    
</dd>
</dl>
</dd>
</dl>


</dd>
</dl>
</details>

<details><summary><code>client.workspaces.<a href="src/label_studio_sdk/workspaces/client.py">create</a>(...)</code></summary>
<dl>
<dd>

#### 📝 Description

<dl>
<dd>

<dl>
<dd>

<<<<<<< HEAD
=======
<Card href="https://humansignal.com/goenterprise">
        <img style="pointer-events: none; margin-left: 0px; margin-right: 0px;" src="https://docs.humansignal.com/images/badge.svg" alt="Label Studio Enterprise badge"/>
        <p style="margin-top: 10px; font-size: 14px;">
            This endpoint is not available in Label Studio Community Edition. [Learn more about Label Studio Enterprise](https://humansignal.com/goenterprise)
        </p>
    </Card>
>>>>>>> 757d9c30
Create a new workspace. Workspaces in Label Studio let you organize your projects and users into separate spaces. This is useful for managing different teams, departments, or projects within your organization. For more information, see the [Workspaces documentation](https://docs.humansignal.com/workspaces).
</dd>
</dl>
</dd>
</dl>

#### 🔌 Usage

<dl>
<dd>

<dl>
<dd>

```python
from label_studio_sdk import LabelStudio

client = LabelStudio(
    api_key="YOUR_API_KEY",
)
client.workspaces.create(
    title="title",
)

```
</dd>
</dl>
</dd>
</dl>

#### ⚙️ Parameters

<dl>
<dd>

<dl>
<dd>

**title:** `str` — Workspace name
    
</dd>
</dl>

<dl>
<dd>

**color:** `typing.Optional[str]` 
    
</dd>
</dl>

<dl>
<dd>

**description:** `typing.Optional[str]` — Workspace description
    
</dd>
</dl>

<dl>
<dd>

**is_archived:** `typing.Optional[bool]` — Workspace is archived
    
</dd>
</dl>

<dl>
<dd>

**is_personal:** `typing.Optional[bool]` — Workspace is a personal user workspace
    
</dd>
</dl>

<dl>
<dd>

**request_options:** `typing.Optional[RequestOptions]` — Request-specific configuration.
    
</dd>
</dl>
</dd>
</dl>


</dd>
</dl>
</details>

<details><summary><code>client.workspaces.<a href="src/label_studio_sdk/workspaces/client.py">get</a>(...)</code></summary>
<dl>
<dd>

#### 📝 Description

<dl>
<dd>

<dl>
<dd>

<<<<<<< HEAD
=======
<Card href="https://humansignal.com/goenterprise">
        <img style="pointer-events: none; margin-left: 0px; margin-right: 0px;" src="https://docs.humansignal.com/images/badge.svg" alt="Label Studio Enterprise badge"/>
        <p style="margin-top: 10px; font-size: 14px;">
            This endpoint is not available in Label Studio Community Edition. [Learn more about Label Studio Enterprise](https://humansignal.com/goenterprise)
        </p>
    </Card>
>>>>>>> 757d9c30
Retrieve details for a specific workspace by ID.
</dd>
</dl>
</dd>
</dl>

#### 🔌 Usage

<dl>
<dd>

<dl>
<dd>

```python
from label_studio_sdk import LabelStudio

client = LabelStudio(
    api_key="YOUR_API_KEY",
)
client.workspaces.get(
    id=1,
)

```
</dd>
</dl>
</dd>
</dl>

#### ⚙️ Parameters

<dl>
<dd>

<dl>
<dd>

**id:** `int` 
    
</dd>
</dl>

<dl>
<dd>

**request_options:** `typing.Optional[RequestOptions]` — Request-specific configuration.
    
</dd>
</dl>
</dd>
</dl>


</dd>
</dl>
</details>

<details><summary><code>client.workspaces.<a href="src/label_studio_sdk/workspaces/client.py">delete</a>(...)</code></summary>
<dl>
<dd>

#### 📝 Description

<dl>
<dd>

<dl>
<dd>

<<<<<<< HEAD
=======
<Card href="https://humansignal.com/goenterprise">
        <img style="pointer-events: none; margin-left: 0px; margin-right: 0px;" src="https://docs.humansignal.com/images/badge.svg" alt="Label Studio Enterprise badge"/>
        <p style="margin-top: 10px; font-size: 14px;">
            This endpoint is not available in Label Studio Community Edition. [Learn more about Label Studio Enterprise](https://humansignal.com/goenterprise)
        </p>
    </Card>
>>>>>>> 757d9c30
Delete a specific workspace by ID.
</dd>
</dl>
</dd>
</dl>

#### 🔌 Usage

<dl>
<dd>

<dl>
<dd>

```python
from label_studio_sdk import LabelStudio

client = LabelStudio(
    api_key="YOUR_API_KEY",
)
client.workspaces.delete(
    id=1,
)

```
</dd>
</dl>
</dd>
</dl>

#### ⚙️ Parameters

<dl>
<dd>

<dl>
<dd>

**id:** `int` 
    
</dd>
</dl>

<dl>
<dd>

**request_options:** `typing.Optional[RequestOptions]` — Request-specific configuration.
    
</dd>
</dl>
</dd>
</dl>


</dd>
</dl>
</details>

<details><summary><code>client.workspaces.<a href="src/label_studio_sdk/workspaces/client.py">update</a>(...)</code></summary>
<dl>
<dd>

#### 📝 Description

<dl>
<dd>

<dl>
<dd>

<<<<<<< HEAD
=======
<Card href="https://humansignal.com/goenterprise">
        <img style="pointer-events: none; margin-left: 0px; margin-right: 0px;" src="https://docs.humansignal.com/images/badge.svg" alt="Label Studio Enterprise badge"/>
        <p style="margin-top: 10px; font-size: 14px;">
            This endpoint is not available in Label Studio Community Edition. [Learn more about Label Studio Enterprise](https://humansignal.com/goenterprise)
        </p>
    </Card>
>>>>>>> 757d9c30
Update settings for a specific workspace by ID.
</dd>
</dl>
</dd>
</dl>

#### 🔌 Usage

<dl>
<dd>

<dl>
<dd>

```python
from label_studio_sdk import LabelStudio

client = LabelStudio(
    api_key="YOUR_API_KEY",
)
client.workspaces.update(
    id=1,
)

```
</dd>
</dl>
</dd>
</dl>

#### ⚙️ Parameters

<dl>
<dd>

<dl>
<dd>

**id:** `int` 
    
</dd>
</dl>

<dl>
<dd>

**color:** `typing.Optional[str]` 
    
</dd>
</dl>

<dl>
<dd>

**description:** `typing.Optional[str]` — Workspace description
    
</dd>
</dl>

<dl>
<dd>

**is_archived:** `typing.Optional[bool]` — Workspace is archived
    
</dd>
</dl>

<dl>
<dd>

**is_personal:** `typing.Optional[bool]` — Workspace is a personal user workspace
    
</dd>
</dl>

<dl>
<dd>

**title:** `typing.Optional[str]` — Workspace name
    
</dd>
</dl>

<dl>
<dd>

**request_options:** `typing.Optional[RequestOptions]` — Request-specific configuration.
    
</dd>
</dl>
</dd>
</dl>


</dd>
</dl>
</details>

## ExportStorage Azure
<details><summary><code>client.export_storage.azure.<a href="src/label_studio_sdk/export_storage/azure/client.py">list</a>(...)</code></summary>
<dl>
<dd>

#### 📝 Description

<dl>
<dd>

<dl>
<dd>

Get a list of all Azure export storage connections.
</dd>
</dl>
</dd>
</dl>

#### 🔌 Usage

<dl>
<dd>

<dl>
<dd>

```python
from label_studio_sdk import LabelStudio

client = LabelStudio(
    api_key="YOUR_API_KEY",
)
client.export_storage.azure.list()

```
</dd>
</dl>
</dd>
</dl>

#### ⚙️ Parameters

<dl>
<dd>

<dl>
<dd>

**ordering:** `typing.Optional[str]` — Which field to use when ordering the results.
    
</dd>
</dl>

<dl>
<dd>

**project:** `typing.Optional[int]` — Project ID
    
</dd>
</dl>

<dl>
<dd>

**request_options:** `typing.Optional[RequestOptions]` — Request-specific configuration.
    
</dd>
</dl>
</dd>
</dl>


</dd>
</dl>
</details>

<details><summary><code>client.export_storage.azure.<a href="src/label_studio_sdk/export_storage/azure/client.py">create</a>(...)</code></summary>
<dl>
<dd>

#### 📝 Description

<dl>
<dd>

<dl>
<dd>

Create a new Azure export storage connection to store annotations.
</dd>
</dl>
</dd>
</dl>

#### 🔌 Usage

<dl>
<dd>

<dl>
<dd>

```python
from label_studio_sdk import LabelStudio

client = LabelStudio(
    api_key="YOUR_API_KEY",
)
client.export_storage.azure.create()

```
</dd>
</dl>
</dd>
</dl>

#### ⚙️ Parameters

<dl>
<dd>

<dl>
<dd>

**account_key:** `typing.Optional[str]` — Azure Blob account key
    
</dd>
</dl>

<dl>
<dd>

**account_name:** `typing.Optional[str]` — Azure Blob account name
    
</dd>
</dl>

<dl>
<dd>

**can_delete_objects:** `typing.Optional[bool]` — Deletion from storage enabled
    
</dd>
</dl>

<dl>
<dd>

**container:** `typing.Optional[str]` — Azure blob container
    
</dd>
</dl>

<dl>
<dd>

**description:** `typing.Optional[str]` — Storage description
    
</dd>
</dl>

<dl>
<dd>

**prefix:** `typing.Optional[str]` — Azure blob prefix name
    
</dd>
</dl>

<dl>
<dd>

**project:** `typing.Optional[int]` — Project ID
    
</dd>
</dl>

<dl>
<dd>

**title:** `typing.Optional[str]` — Storage title
    
</dd>
</dl>

<dl>
<dd>

**request_options:** `typing.Optional[RequestOptions]` — Request-specific configuration.
    
</dd>
</dl>
</dd>
</dl>


</dd>
</dl>
</details>

<details><summary><code>client.export_storage.azure.<a href="src/label_studio_sdk/export_storage/azure/client.py">validate</a>(...)</code></summary>
<dl>
<dd>

#### 📝 Description

<dl>
<dd>

<dl>
<dd>

Validate a specific Azure export storage connection.
</dd>
</dl>
</dd>
</dl>

#### 🔌 Usage

<dl>
<dd>

<dl>
<dd>

```python
from label_studio_sdk import LabelStudio

client = LabelStudio(
    api_key="YOUR_API_KEY",
)
client.export_storage.azure.validate()

```
</dd>
</dl>
</dd>
</dl>

#### ⚙️ Parameters

<dl>
<dd>

<dl>
<dd>

**account_key:** `typing.Optional[str]` — Azure Blob account key
    
</dd>
</dl>

<dl>
<dd>

**account_name:** `typing.Optional[str]` — Azure Blob account name
    
</dd>
</dl>

<dl>
<dd>

**can_delete_objects:** `typing.Optional[bool]` — Deletion from storage enabled
    
</dd>
</dl>

<dl>
<dd>

**container:** `typing.Optional[str]` — Azure blob container
    
</dd>
</dl>

<dl>
<dd>

**description:** `typing.Optional[str]` — Storage description
    
</dd>
</dl>

<dl>
<dd>

**id:** `typing.Optional[int]` — Storage ID. If set, storage with specified ID will be updated
    
</dd>
</dl>

<dl>
<dd>

**prefix:** `typing.Optional[str]` — Azure blob prefix name
    
</dd>
</dl>

<dl>
<dd>

**project:** `typing.Optional[int]` — Project ID
    
</dd>
</dl>

<dl>
<dd>

**title:** `typing.Optional[str]` — Storage title
    
</dd>
</dl>

<dl>
<dd>

**request_options:** `typing.Optional[RequestOptions]` — Request-specific configuration.
    
</dd>
</dl>
</dd>
</dl>


</dd>
</dl>
</details>

<details><summary><code>client.export_storage.azure.<a href="src/label_studio_sdk/export_storage/azure/client.py">get</a>(...)</code></summary>
<dl>
<dd>

#### 📝 Description

<dl>
<dd>

<dl>
<dd>

Get a specific Azure export storage connection.
</dd>
</dl>
</dd>
</dl>

#### 🔌 Usage

<dl>
<dd>

<dl>
<dd>

```python
from label_studio_sdk import LabelStudio

client = LabelStudio(
    api_key="YOUR_API_KEY",
)
client.export_storage.azure.get(
    id=1,
)

```
</dd>
</dl>
</dd>
</dl>

#### ⚙️ Parameters

<dl>
<dd>

<dl>
<dd>

**id:** `int` 
    
</dd>
</dl>

<dl>
<dd>

**request_options:** `typing.Optional[RequestOptions]` — Request-specific configuration.
    
</dd>
</dl>
</dd>
</dl>


</dd>
</dl>
</details>

<details><summary><code>client.export_storage.azure.<a href="src/label_studio_sdk/export_storage/azure/client.py">delete</a>(...)</code></summary>
<dl>
<dd>

#### 📝 Description

<dl>
<dd>

<dl>
<dd>

Delete a specific Azure export storage connection.
</dd>
</dl>
</dd>
</dl>

#### 🔌 Usage

<dl>
<dd>

<dl>
<dd>

```python
from label_studio_sdk import LabelStudio

client = LabelStudio(
    api_key="YOUR_API_KEY",
)
client.export_storage.azure.delete(
    id=1,
)

```
</dd>
</dl>
</dd>
</dl>

#### ⚙️ Parameters

<dl>
<dd>

<dl>
<dd>

**id:** `int` 
    
</dd>
</dl>

<dl>
<dd>

**request_options:** `typing.Optional[RequestOptions]` — Request-specific configuration.
    
</dd>
</dl>
</dd>
</dl>


</dd>
</dl>
</details>

<details><summary><code>client.export_storage.azure.<a href="src/label_studio_sdk/export_storage/azure/client.py">update</a>(...)</code></summary>
<dl>
<dd>

#### 📝 Description

<dl>
<dd>

<dl>
<dd>

Update a specific Azure export storage connection.
</dd>
</dl>
</dd>
</dl>

#### 🔌 Usage

<dl>
<dd>

<dl>
<dd>

```python
from label_studio_sdk import LabelStudio

client = LabelStudio(
    api_key="YOUR_API_KEY",
)
client.export_storage.azure.update(
    id=1,
)

```
</dd>
</dl>
</dd>
</dl>

#### ⚙️ Parameters

<dl>
<dd>

<dl>
<dd>

**id:** `int` 
    
</dd>
</dl>

<dl>
<dd>

**account_key:** `typing.Optional[str]` — Azure Blob account key
    
</dd>
</dl>

<dl>
<dd>

**account_name:** `typing.Optional[str]` — Azure Blob account name
    
</dd>
</dl>

<dl>
<dd>

**can_delete_objects:** `typing.Optional[bool]` — Deletion from storage enabled
    
</dd>
</dl>

<dl>
<dd>

**container:** `typing.Optional[str]` — Azure blob container
    
</dd>
</dl>

<dl>
<dd>

**description:** `typing.Optional[str]` — Storage description
    
</dd>
</dl>

<dl>
<dd>

**prefix:** `typing.Optional[str]` — Azure blob prefix name
    
</dd>
</dl>

<dl>
<dd>

**project:** `typing.Optional[int]` — Project ID
    
</dd>
</dl>

<dl>
<dd>

**title:** `typing.Optional[str]` — Storage title
    
</dd>
</dl>

<dl>
<dd>

**request_options:** `typing.Optional[RequestOptions]` — Request-specific configuration.
    
</dd>
</dl>
</dd>
</dl>


</dd>
</dl>
</details>

<details><summary><code>client.export_storage.azure.<a href="src/label_studio_sdk/export_storage/azure/client.py">sync</a>(...)</code></summary>
<dl>
<dd>

#### 📝 Description

<dl>
<dd>

<dl>
<dd>

Sync tasks from an Azure export storage connection.
</dd>
</dl>
</dd>
</dl>

#### 🔌 Usage

<dl>
<dd>

<dl>
<dd>

```python
from label_studio_sdk import LabelStudio

client = LabelStudio(
    api_key="YOUR_API_KEY",
)
client.export_storage.azure.sync(
    id=1,
)

```
</dd>
</dl>
</dd>
</dl>

#### ⚙️ Parameters

<dl>
<dd>

<dl>
<dd>

**id:** `int` 
    
</dd>
</dl>

<dl>
<dd>

**request_options:** `typing.Optional[RequestOptions]` — Request-specific configuration.
    
</dd>
</dl>
</dd>
</dl>


</dd>
</dl>
</details>

## ExportStorage AzureSpi
<details><summary><code>client.export_storage.azure_spi.<a href="src/label_studio_sdk/export_storage/azure_spi/client.py">list</a>(...)</code></summary>
<dl>
<dd>

#### 📝 Description

<dl>
<dd>

<dl>
<dd>

Get a list of all Azure export storage connections that were set up with Service Principal authentication.
</dd>
</dl>
</dd>
</dl>

#### 🔌 Usage

<dl>
<dd>

<dl>
<dd>

```python
from label_studio_sdk import LabelStudio

client = LabelStudio(
    api_key="YOUR_API_KEY",
)
client.export_storage.azure_spi.list()

```
</dd>
</dl>
</dd>
</dl>

#### ⚙️ Parameters

<dl>
<dd>

<dl>
<dd>

**ordering:** `typing.Optional[str]` — Which field to use when ordering the results.
    
</dd>
</dl>

<dl>
<dd>

**project:** `typing.Optional[int]` — Project ID
    
</dd>
</dl>

<dl>
<dd>

**request_options:** `typing.Optional[RequestOptions]` — Request-specific configuration.
    
</dd>
</dl>
</dd>
</dl>


</dd>
</dl>
</details>

<details><summary><code>client.export_storage.azure_spi.<a href="src/label_studio_sdk/export_storage/azure_spi/client.py">create</a>(...)</code></summary>
<dl>
<dd>

#### 📝 Description

<dl>
<dd>

<dl>
<dd>

Create an Azure export storage connection with Service Principal authentication to store annotations.
</dd>
</dl>
</dd>
</dl>

#### 🔌 Usage

<dl>
<dd>

<dl>
<dd>

```python
from label_studio_sdk import LabelStudio

client = LabelStudio(
    api_key="YOUR_API_KEY",
)
client.export_storage.azure_spi.create(
    project=1,
)

```
</dd>
</dl>
</dd>
</dl>

#### ⚙️ Parameters

<dl>
<dd>

<dl>
<dd>

**project:** `int` — A unique integer value identifying this project.
    
</dd>
</dl>

<dl>
<dd>

**account_name:** `typing.Optional[str]` — Azure Blob account name
    
</dd>
</dl>

<dl>
<dd>

**can_delete_objects:** `typing.Optional[bool]` — Deletion from storage enabled
    
</dd>
</dl>

<dl>
<dd>

**client_id:** `typing.Optional[str]` — Azure Blob Service Principal Client ID
    
</dd>
</dl>

<dl>
<dd>

**client_secret:** `typing.Optional[str]` — Azure Blob Service Principal Client Secret
    
</dd>
</dl>

<dl>
<dd>

**container:** `typing.Optional[str]` — Azure blob container
    
</dd>
</dl>

<dl>
<dd>

**description:** `typing.Optional[str]` — Cloud storage description
    
</dd>
</dl>

<dl>
<dd>

**last_sync:** `typing.Optional[dt.datetime]` — Last sync finished time
    
</dd>
</dl>

<dl>
<dd>

**last_sync_count:** `typing.Optional[int]` — Count of tasks synced last time
    
</dd>
</dl>

<dl>
<dd>

**last_sync_job:** `typing.Optional[str]` — Last sync job ID
    
</dd>
</dl>

<dl>
<dd>

**meta:** `typing.Optional[typing.Optional[typing.Any]]` 
    
</dd>
</dl>

<dl>
<dd>

**prefix:** `typing.Optional[str]` — Azure blob prefix name
    
</dd>
</dl>

<dl>
<dd>

**regex_filter:** `typing.Optional[str]` — Cloud storage regex for filtering objects
    
</dd>
</dl>

<dl>
<dd>

**status:** `typing.Optional[StatusC5AEnum]` 
    
</dd>
</dl>

<dl>
<dd>

**synchronizable:** `typing.Optional[bool]` 
    
</dd>
</dl>

<dl>
<dd>

**tenant_id:** `typing.Optional[str]` — Azure Tenant ID
    
</dd>
</dl>

<dl>
<dd>

**title:** `typing.Optional[str]` — Cloud storage title
    
</dd>
</dl>

<dl>
<dd>

**traceback:** `typing.Optional[str]` — Traceback report for the last failed sync
    
</dd>
</dl>

<dl>
<dd>

**use_blob_urls:** `typing.Optional[bool]` — Interpret objects as BLOBs and generate URLs
    
</dd>
</dl>

<dl>
<dd>

**user_delegation_key:** `typing.Optional[str]` — User Delegation Key (Backend)
    
</dd>
</dl>

<dl>
<dd>

**request_options:** `typing.Optional[RequestOptions]` — Request-specific configuration.
    
</dd>
</dl>
</dd>
</dl>


</dd>
</dl>
</details>

<details><summary><code>client.export_storage.azure_spi.<a href="src/label_studio_sdk/export_storage/azure_spi/client.py">validate</a>(...)</code></summary>
<dl>
<dd>

#### 📝 Description

<dl>
<dd>

<dl>
<dd>

Validate a specific Azure export storage connection that was set up with Service Principal authentication.
</dd>
</dl>
</dd>
</dl>

#### 🔌 Usage

<dl>
<dd>

<dl>
<dd>

```python
from label_studio_sdk import LabelStudio

client = LabelStudio(
    api_key="YOUR_API_KEY",
)
client.export_storage.azure_spi.validate(
    project=1,
)

```
</dd>
</dl>
</dd>
</dl>

#### ⚙️ Parameters

<dl>
<dd>

<dl>
<dd>

**project:** `int` — A unique integer value identifying this project.
    
</dd>
</dl>

<dl>
<dd>

**account_name:** `typing.Optional[str]` — Azure Blob account name
    
</dd>
</dl>

<dl>
<dd>

**can_delete_objects:** `typing.Optional[bool]` — Deletion from storage enabled
    
</dd>
</dl>

<dl>
<dd>

**client_id:** `typing.Optional[str]` — Azure Blob Service Principal Client ID
    
</dd>
</dl>

<dl>
<dd>

**client_secret:** `typing.Optional[str]` — Azure Blob Service Principal Client Secret
    
</dd>
</dl>

<dl>
<dd>

**container:** `typing.Optional[str]` — Azure blob container
    
</dd>
</dl>

<dl>
<dd>

**description:** `typing.Optional[str]` — Cloud storage description
    
</dd>
</dl>

<dl>
<dd>

**last_sync:** `typing.Optional[dt.datetime]` — Last sync finished time
    
</dd>
</dl>

<dl>
<dd>

**last_sync_count:** `typing.Optional[int]` — Count of tasks synced last time
    
</dd>
</dl>

<dl>
<dd>

**last_sync_job:** `typing.Optional[str]` — Last sync job ID
    
</dd>
</dl>

<dl>
<dd>

**meta:** `typing.Optional[typing.Optional[typing.Any]]` 
    
</dd>
</dl>

<dl>
<dd>

**prefix:** `typing.Optional[str]` — Azure blob prefix name
    
</dd>
</dl>

<dl>
<dd>

**regex_filter:** `typing.Optional[str]` — Cloud storage regex for filtering objects
    
</dd>
</dl>

<dl>
<dd>

**status:** `typing.Optional[StatusC5AEnum]` 
    
</dd>
</dl>

<dl>
<dd>

**synchronizable:** `typing.Optional[bool]` 
    
</dd>
</dl>

<dl>
<dd>

**tenant_id:** `typing.Optional[str]` — Azure Tenant ID
    
</dd>
</dl>

<dl>
<dd>

**title:** `typing.Optional[str]` — Cloud storage title
    
</dd>
</dl>

<dl>
<dd>

**traceback:** `typing.Optional[str]` — Traceback report for the last failed sync
    
</dd>
</dl>

<dl>
<dd>

**use_blob_urls:** `typing.Optional[bool]` — Interpret objects as BLOBs and generate URLs
    
</dd>
</dl>

<dl>
<dd>

**user_delegation_key:** `typing.Optional[str]` — User Delegation Key (Backend)
    
</dd>
</dl>

<dl>
<dd>

**request_options:** `typing.Optional[RequestOptions]` — Request-specific configuration.
    
</dd>
</dl>
</dd>
</dl>


</dd>
</dl>
</details>

<details><summary><code>client.export_storage.azure_spi.<a href="src/label_studio_sdk/export_storage/azure_spi/client.py">get</a>(...)</code></summary>
<dl>
<dd>

#### 📝 Description

<dl>
<dd>

<dl>
<dd>

Get a specific Azure export storage connection that was set up with Service Principal authentication.
</dd>
</dl>
</dd>
</dl>

#### 🔌 Usage

<dl>
<dd>

<dl>
<dd>

```python
from label_studio_sdk import LabelStudio

client = LabelStudio(
    api_key="YOUR_API_KEY",
)
client.export_storage.azure_spi.get(
    id=1,
)

```
</dd>
</dl>
</dd>
</dl>

#### ⚙️ Parameters

<dl>
<dd>

<dl>
<dd>

**id:** `int` 
    
</dd>
</dl>

<dl>
<dd>

**request_options:** `typing.Optional[RequestOptions]` — Request-specific configuration.
    
</dd>
</dl>
</dd>
</dl>


</dd>
</dl>
</details>

<details><summary><code>client.export_storage.azure_spi.<a href="src/label_studio_sdk/export_storage/azure_spi/client.py">delete</a>(...)</code></summary>
<dl>
<dd>

#### 📝 Description

<dl>
<dd>

<dl>
<dd>

Delete a specific Azure export storage connection that was set up with Service Principal authentication.
</dd>
</dl>
</dd>
</dl>

#### 🔌 Usage

<dl>
<dd>

<dl>
<dd>

```python
from label_studio_sdk import LabelStudio

client = LabelStudio(
    api_key="YOUR_API_KEY",
)
client.export_storage.azure_spi.delete(
    id=1,
)

```
</dd>
</dl>
</dd>
</dl>

#### ⚙️ Parameters

<dl>
<dd>

<dl>
<dd>

**id:** `int` 
    
</dd>
</dl>

<dl>
<dd>

**request_options:** `typing.Optional[RequestOptions]` — Request-specific configuration.
    
</dd>
</dl>
</dd>
</dl>


</dd>
</dl>
</details>

<details><summary><code>client.export_storage.azure_spi.<a href="src/label_studio_sdk/export_storage/azure_spi/client.py">update</a>(...)</code></summary>
<dl>
<dd>

#### 📝 Description

<dl>
<dd>

<dl>
<dd>

Update a specific Azure export storage connection that was set up with Service Principal authentication.
</dd>
</dl>
</dd>
</dl>

#### 🔌 Usage

<dl>
<dd>

<dl>
<dd>

```python
from label_studio_sdk import LabelStudio

client = LabelStudio(
    api_key="YOUR_API_KEY",
)
client.export_storage.azure_spi.update(
    id=1,
)

```
</dd>
</dl>
</dd>
</dl>

#### ⚙️ Parameters

<dl>
<dd>

<dl>
<dd>

**id:** `int` 
    
</dd>
</dl>

<dl>
<dd>

**account_name:** `typing.Optional[str]` — Azure Blob account name
    
</dd>
</dl>

<dl>
<dd>

**can_delete_objects:** `typing.Optional[bool]` — Deletion from storage enabled
    
</dd>
</dl>

<dl>
<dd>

**client_id:** `typing.Optional[str]` — Azure Blob Service Principal Client ID
    
</dd>
</dl>

<dl>
<dd>

**client_secret:** `typing.Optional[str]` — Azure Blob Service Principal Client Secret
    
</dd>
</dl>

<dl>
<dd>

**container:** `typing.Optional[str]` — Azure blob container
    
</dd>
</dl>

<dl>
<dd>

**description:** `typing.Optional[str]` — Cloud storage description
    
</dd>
</dl>

<dl>
<dd>

**last_sync:** `typing.Optional[dt.datetime]` — Last sync finished time
    
</dd>
</dl>

<dl>
<dd>

**last_sync_count:** `typing.Optional[int]` — Count of tasks synced last time
    
</dd>
</dl>

<dl>
<dd>

**last_sync_job:** `typing.Optional[str]` — Last sync job ID
    
</dd>
</dl>

<dl>
<dd>

**meta:** `typing.Optional[typing.Optional[typing.Any]]` 
    
</dd>
</dl>

<dl>
<dd>

**prefix:** `typing.Optional[str]` — Azure blob prefix name
    
</dd>
</dl>

<dl>
<dd>

**project:** `typing.Optional[int]` — A unique integer value identifying this project.
    
</dd>
</dl>

<dl>
<dd>

**regex_filter:** `typing.Optional[str]` — Cloud storage regex for filtering objects
    
</dd>
</dl>

<dl>
<dd>

**status:** `typing.Optional[StatusC5AEnum]` 
    
</dd>
</dl>

<dl>
<dd>

**synchronizable:** `typing.Optional[bool]` 
    
</dd>
</dl>

<dl>
<dd>

**tenant_id:** `typing.Optional[str]` — Azure Tenant ID
    
</dd>
</dl>

<dl>
<dd>

**title:** `typing.Optional[str]` — Cloud storage title
    
</dd>
</dl>

<dl>
<dd>

**traceback:** `typing.Optional[str]` — Traceback report for the last failed sync
    
</dd>
</dl>

<dl>
<dd>

**use_blob_urls:** `typing.Optional[bool]` — Interpret objects as BLOBs and generate URLs
    
</dd>
</dl>

<dl>
<dd>

**user_delegation_key:** `typing.Optional[str]` — User Delegation Key (Backend)
    
</dd>
</dl>

<dl>
<dd>

**request_options:** `typing.Optional[RequestOptions]` — Request-specific configuration.
    
</dd>
</dl>
</dd>
</dl>


</dd>
</dl>
</details>

<details><summary><code>client.export_storage.azure_spi.<a href="src/label_studio_sdk/export_storage/azure_spi/client.py">sync</a>(...)</code></summary>
<dl>
<dd>

#### 📝 Description

<dl>
<dd>

<dl>
<dd>

Sync tasks from an Azure SPI export storage.
</dd>
</dl>
</dd>
</dl>

#### 🔌 Usage

<dl>
<dd>

<dl>
<dd>

```python
from label_studio_sdk import LabelStudio

client = LabelStudio(
    api_key="YOUR_API_KEY",
)
client.export_storage.azure_spi.sync(
    id=1,
)

```
</dd>
</dl>
</dd>
</dl>

#### ⚙️ Parameters

<dl>
<dd>

<dl>
<dd>

**id:** `int` 
    
</dd>
</dl>

<dl>
<dd>

**request_options:** `typing.Optional[RequestOptions]` — Request-specific configuration.
    
</dd>
</dl>
</dd>
</dl>


</dd>
</dl>
</details>

## ExportStorage Databricks
<details><summary><code>client.export_storage.databricks.<a href="src/label_studio_sdk/export_storage/databricks/client.py">list</a>(...)</code></summary>
<dl>
<dd>

#### 📝 Description

<dl>
<dd>

<dl>
<dd>

Get a list of all Databricks Files export storage connections.
</dd>
</dl>
</dd>
</dl>

#### 🔌 Usage

<dl>
<dd>

<dl>
<dd>

```python
from label_studio_sdk import LabelStudio

client = LabelStudio(
    api_key="YOUR_API_KEY",
)
client.export_storage.databricks.list()

```
</dd>
</dl>
</dd>
</dl>

#### ⚙️ Parameters

<dl>
<dd>

<dl>
<dd>

**ordering:** `typing.Optional[str]` — Which field to use when ordering the results.
    
</dd>
</dl>

<dl>
<dd>

**project:** `typing.Optional[int]` — Project ID
    
</dd>
</dl>

<dl>
<dd>

**request_options:** `typing.Optional[RequestOptions]` — Request-specific configuration.
    
</dd>
</dl>
</dd>
</dl>


</dd>
</dl>
</details>

<details><summary><code>client.export_storage.databricks.<a href="src/label_studio_sdk/export_storage/databricks/client.py">create</a>(...)</code></summary>
<dl>
<dd>

#### 📝 Description

<dl>
<dd>

<dl>
<dd>

Create a Databricks Files export storage connection.
</dd>
</dl>
</dd>
</dl>

#### 🔌 Usage

<dl>
<dd>

<dl>
<dd>

```python
from label_studio_sdk import LabelStudio

client = LabelStudio(
    api_key="YOUR_API_KEY",
)
client.export_storage.databricks.create(
    catalog="catalog",
    host="host",
    project=1,
    schema="schema",
    volume="volume",
)

```
</dd>
</dl>
</dd>
</dl>

#### ⚙️ Parameters

<dl>
<dd>

<dl>
<dd>

**catalog:** `str` — UC catalog name
    
</dd>
</dl>

<dl>
<dd>

**host:** `str` — Databricks workspace base URL (https://...)
    
</dd>
</dl>

<dl>
<dd>

**project:** `int` — A unique integer value identifying this project.
    
</dd>
</dl>

<dl>
<dd>

**schema:** `str` — UC schema name
    
</dd>
</dl>

<dl>
<dd>

**volume:** `str` — UC volume name
    
</dd>
</dl>

<dl>
<dd>

**can_delete_objects:** `typing.Optional[bool]` — Deletion from storage enabled
    
</dd>
</dl>

<dl>
<dd>

**description:** `typing.Optional[str]` — Cloud storage description
    
</dd>
</dl>

<dl>
<dd>

**last_sync:** `typing.Optional[dt.datetime]` — Last sync finished time
    
</dd>
</dl>

<dl>
<dd>

**last_sync_count:** `typing.Optional[int]` — Count of tasks synced last time
    
</dd>
</dl>

<dl>
<dd>

**last_sync_job:** `typing.Optional[str]` — Last sync job ID
    
</dd>
</dl>

<dl>
<dd>

**meta:** `typing.Optional[typing.Optional[typing.Any]]` 
    
</dd>
</dl>

<dl>
<dd>

**prefix:** `typing.Optional[str]` — Export path prefix under the volume
    
</dd>
</dl>

<dl>
<dd>

**regex_filter:** `typing.Optional[str]` — Regex for filtering objects
    
</dd>
</dl>

<dl>
<dd>

**request_timeout_s:** `typing.Optional[int]` 
    
</dd>
</dl>

<dl>
<dd>

**status:** `typing.Optional[StatusC5AEnum]` 
    
</dd>
</dl>

<dl>
<dd>

**stream_chunk_bytes:** `typing.Optional[int]` 
    
</dd>
</dl>

<dl>
<dd>

**synchronizable:** `typing.Optional[bool]` 
    
</dd>
</dl>

<dl>
<dd>

**title:** `typing.Optional[str]` — Cloud storage title
    
</dd>
</dl>

<dl>
<dd>

**token:** `typing.Optional[str]` 
    
</dd>
</dl>

<dl>
<dd>

**traceback:** `typing.Optional[str]` — Traceback report for the last failed sync
    
</dd>
</dl>

<dl>
<dd>

**use_blob_urls:** `typing.Optional[bool]` — Generate blob URLs in tasks
    
</dd>
</dl>

<dl>
<dd>

**verify_tls:** `typing.Optional[bool]` — Verify TLS certificates
    
</dd>
</dl>

<dl>
<dd>

**request_options:** `typing.Optional[RequestOptions]` — Request-specific configuration.
    
</dd>
</dl>
</dd>
</dl>


</dd>
</dl>
</details>

<details><summary><code>client.export_storage.databricks.<a href="src/label_studio_sdk/export_storage/databricks/client.py">validate</a>(...)</code></summary>
<dl>
<dd>

#### 📝 Description

<dl>
<dd>

<dl>
<dd>

Validate a specific Databricks Files export storage connection.
</dd>
</dl>
</dd>
</dl>

#### 🔌 Usage

<dl>
<dd>

<dl>
<dd>

```python
from label_studio_sdk import LabelStudio

client = LabelStudio(
    api_key="YOUR_API_KEY",
)
client.export_storage.databricks.validate(
    catalog="catalog",
    host="host",
    project=1,
    schema="schema",
    volume="volume",
)

```
</dd>
</dl>
</dd>
</dl>

#### ⚙️ Parameters

<dl>
<dd>

<dl>
<dd>

**catalog:** `str` — UC catalog name
    
</dd>
</dl>

<dl>
<dd>

**host:** `str` — Databricks workspace base URL (https://...)
    
</dd>
</dl>

<dl>
<dd>

**project:** `int` — A unique integer value identifying this project.
    
</dd>
</dl>

<dl>
<dd>

**schema:** `str` — UC schema name
    
</dd>
</dl>

<dl>
<dd>

**volume:** `str` — UC volume name
    
</dd>
</dl>

<dl>
<dd>

**can_delete_objects:** `typing.Optional[bool]` — Deletion from storage enabled
    
</dd>
</dl>

<dl>
<dd>

**description:** `typing.Optional[str]` — Cloud storage description
    
</dd>
</dl>

<dl>
<dd>

**last_sync:** `typing.Optional[dt.datetime]` — Last sync finished time
    
</dd>
</dl>

<dl>
<dd>

**last_sync_count:** `typing.Optional[int]` — Count of tasks synced last time
    
</dd>
</dl>

<dl>
<dd>

**last_sync_job:** `typing.Optional[str]` — Last sync job ID
    
</dd>
</dl>

<dl>
<dd>

**meta:** `typing.Optional[typing.Optional[typing.Any]]` 
    
</dd>
</dl>

<dl>
<dd>

**prefix:** `typing.Optional[str]` — Export path prefix under the volume
    
</dd>
</dl>

<dl>
<dd>

**regex_filter:** `typing.Optional[str]` — Regex for filtering objects
    
</dd>
</dl>

<dl>
<dd>

**request_timeout_s:** `typing.Optional[int]` 
    
</dd>
</dl>

<dl>
<dd>

**status:** `typing.Optional[StatusC5AEnum]` 
    
</dd>
</dl>

<dl>
<dd>

**stream_chunk_bytes:** `typing.Optional[int]` 
    
</dd>
</dl>

<dl>
<dd>

**synchronizable:** `typing.Optional[bool]` 
    
</dd>
</dl>

<dl>
<dd>

**title:** `typing.Optional[str]` — Cloud storage title
    
</dd>
</dl>

<dl>
<dd>

**token:** `typing.Optional[str]` 
    
</dd>
</dl>

<dl>
<dd>

**traceback:** `typing.Optional[str]` — Traceback report for the last failed sync
    
</dd>
</dl>

<dl>
<dd>

**use_blob_urls:** `typing.Optional[bool]` — Generate blob URLs in tasks
    
</dd>
</dl>

<dl>
<dd>

**verify_tls:** `typing.Optional[bool]` — Verify TLS certificates
    
</dd>
</dl>

<dl>
<dd>

**request_options:** `typing.Optional[RequestOptions]` — Request-specific configuration.
    
</dd>
</dl>
</dd>
</dl>


</dd>
</dl>
</details>

<details><summary><code>client.export_storage.databricks.<a href="src/label_studio_sdk/export_storage/databricks/client.py">get</a>(...)</code></summary>
<dl>
<dd>

#### 📝 Description

<dl>
<dd>

<dl>
<dd>

Get a specific Databricks Files export storage connection.
</dd>
</dl>
</dd>
</dl>

#### 🔌 Usage

<dl>
<dd>

<dl>
<dd>

```python
from label_studio_sdk import LabelStudio

client = LabelStudio(
    api_key="YOUR_API_KEY",
)
client.export_storage.databricks.get(
    id=1,
)

```
</dd>
</dl>
</dd>
</dl>

#### ⚙️ Parameters

<dl>
<dd>

<dl>
<dd>

**id:** `int` 
    
</dd>
</dl>

<dl>
<dd>

**request_options:** `typing.Optional[RequestOptions]` — Request-specific configuration.
    
</dd>
</dl>
</dd>
</dl>


</dd>
</dl>
</details>

<details><summary><code>client.export_storage.databricks.<a href="src/label_studio_sdk/export_storage/databricks/client.py">delete</a>(...)</code></summary>
<dl>
<dd>

#### 📝 Description

<dl>
<dd>

<dl>
<dd>

Delete a specific Databricks Files export storage connection.
</dd>
</dl>
</dd>
</dl>

#### 🔌 Usage

<dl>
<dd>

<dl>
<dd>

```python
from label_studio_sdk import LabelStudio

client = LabelStudio(
    api_key="YOUR_API_KEY",
)
client.export_storage.databricks.delete(
    id=1,
)

```
</dd>
</dl>
</dd>
</dl>

#### ⚙️ Parameters

<dl>
<dd>

<dl>
<dd>

**id:** `int` 
    
</dd>
</dl>

<dl>
<dd>

**request_options:** `typing.Optional[RequestOptions]` — Request-specific configuration.
    
</dd>
</dl>
</dd>
</dl>


</dd>
</dl>
</details>

<details><summary><code>client.export_storage.databricks.<a href="src/label_studio_sdk/export_storage/databricks/client.py">update</a>(...)</code></summary>
<dl>
<dd>

#### 📝 Description

<dl>
<dd>

<dl>
<dd>

Update a specific Databricks Files export storage connection.
</dd>
</dl>
</dd>
</dl>

#### 🔌 Usage

<dl>
<dd>

<dl>
<dd>

```python
from label_studio_sdk import LabelStudio

client = LabelStudio(
    api_key="YOUR_API_KEY",
)
client.export_storage.databricks.update(
    id=1,
)

```
</dd>
</dl>
</dd>
</dl>

#### ⚙️ Parameters

<dl>
<dd>

<dl>
<dd>

**id:** `int` 
    
</dd>
</dl>

<dl>
<dd>

**can_delete_objects:** `typing.Optional[bool]` — Deletion from storage enabled
    
</dd>
</dl>

<dl>
<dd>

**catalog:** `typing.Optional[str]` — UC catalog name
    
</dd>
</dl>

<dl>
<dd>

**description:** `typing.Optional[str]` — Cloud storage description
    
</dd>
</dl>

<dl>
<dd>

**host:** `typing.Optional[str]` — Databricks workspace base URL (https://...)
    
</dd>
</dl>

<dl>
<dd>

**last_sync:** `typing.Optional[dt.datetime]` — Last sync finished time
    
</dd>
</dl>

<dl>
<dd>

**last_sync_count:** `typing.Optional[int]` — Count of tasks synced last time
    
</dd>
</dl>

<dl>
<dd>

**last_sync_job:** `typing.Optional[str]` — Last sync job ID
    
</dd>
</dl>

<dl>
<dd>

**meta:** `typing.Optional[typing.Optional[typing.Any]]` 
    
</dd>
</dl>

<dl>
<dd>

**prefix:** `typing.Optional[str]` — Export path prefix under the volume
    
</dd>
</dl>

<dl>
<dd>

**project:** `typing.Optional[int]` — A unique integer value identifying this project.
    
</dd>
</dl>

<dl>
<dd>

**regex_filter:** `typing.Optional[str]` — Regex for filtering objects
    
</dd>
</dl>

<dl>
<dd>

**request_timeout_s:** `typing.Optional[int]` 
    
</dd>
</dl>

<dl>
<dd>

**schema:** `typing.Optional[str]` — UC schema name
    
</dd>
</dl>

<dl>
<dd>

**status:** `typing.Optional[StatusC5AEnum]` 
    
</dd>
</dl>

<dl>
<dd>

**stream_chunk_bytes:** `typing.Optional[int]` 
    
</dd>
</dl>

<dl>
<dd>

**synchronizable:** `typing.Optional[bool]` 
    
</dd>
</dl>

<dl>
<dd>

**title:** `typing.Optional[str]` — Cloud storage title
    
</dd>
</dl>

<dl>
<dd>

**token:** `typing.Optional[str]` 
    
</dd>
</dl>

<dl>
<dd>

**traceback:** `typing.Optional[str]` — Traceback report for the last failed sync
    
</dd>
</dl>

<dl>
<dd>

**use_blob_urls:** `typing.Optional[bool]` — Generate blob URLs in tasks
    
</dd>
</dl>

<dl>
<dd>

**verify_tls:** `typing.Optional[bool]` — Verify TLS certificates
    
</dd>
</dl>

<dl>
<dd>

**volume:** `typing.Optional[str]` — UC volume name
    
</dd>
</dl>

<dl>
<dd>

**request_options:** `typing.Optional[RequestOptions]` — Request-specific configuration.
    
</dd>
</dl>
</dd>
</dl>


</dd>
</dl>
</details>

<details><summary><code>client.export_storage.databricks.<a href="src/label_studio_sdk/export_storage/databricks/client.py">sync</a>(...)</code></summary>
<dl>
<dd>

#### 📝 Description

<dl>
<dd>

<dl>
<dd>

Export annotations to a Databricks Files storage.
</dd>
</dl>
</dd>
</dl>

#### 🔌 Usage

<dl>
<dd>

<dl>
<dd>

```python
from label_studio_sdk import LabelStudio

client = LabelStudio(
    api_key="YOUR_API_KEY",
)
client.export_storage.databricks.sync(
    id=1,
)

```
</dd>
</dl>
</dd>
</dl>

#### ⚙️ Parameters

<dl>
<dd>

<dl>
<dd>

**id:** `int` 
    
</dd>
</dl>

<dl>
<dd>

**request_options:** `typing.Optional[RequestOptions]` — Request-specific configuration.
    
</dd>
</dl>
</dd>
</dl>


</dd>
</dl>
</details>

## ExportStorage Gcs
<details><summary><code>client.export_storage.gcs.<a href="src/label_studio_sdk/export_storage/gcs/client.py">list</a>(...)</code></summary>
<dl>
<dd>

#### 📝 Description

<dl>
<dd>

<dl>
<dd>

Get a list of all GCS export storage connections.
</dd>
</dl>
</dd>
</dl>

#### 🔌 Usage

<dl>
<dd>

<dl>
<dd>

```python
from label_studio_sdk import LabelStudio

client = LabelStudio(
    api_key="YOUR_API_KEY",
)
client.export_storage.gcs.list()

```
</dd>
</dl>
</dd>
</dl>

#### ⚙️ Parameters

<dl>
<dd>

<dl>
<dd>

**ordering:** `typing.Optional[str]` — Which field to use when ordering the results.
    
</dd>
</dl>

<dl>
<dd>

**project:** `typing.Optional[int]` — Project ID
    
</dd>
</dl>

<dl>
<dd>

**request_options:** `typing.Optional[RequestOptions]` — Request-specific configuration.
    
</dd>
</dl>
</dd>
</dl>


</dd>
</dl>
</details>

<details><summary><code>client.export_storage.gcs.<a href="src/label_studio_sdk/export_storage/gcs/client.py">create</a>(...)</code></summary>
<dl>
<dd>

#### 📝 Description

<dl>
<dd>

<dl>
<dd>

Create a new GCS export storage connection to store annotations.
</dd>
</dl>
</dd>
</dl>

#### 🔌 Usage

<dl>
<dd>

<dl>
<dd>

```python
from label_studio_sdk import LabelStudio

client = LabelStudio(
    api_key="YOUR_API_KEY",
)
client.export_storage.gcs.create()

```
</dd>
</dl>
</dd>
</dl>

#### ⚙️ Parameters

<dl>
<dd>

<dl>
<dd>

**bucket:** `typing.Optional[str]` — GCS bucket name
    
</dd>
</dl>

<dl>
<dd>

**can_delete_objects:** `typing.Optional[bool]` — Deletion from storage enabled.
    
</dd>
</dl>

<dl>
<dd>

**description:** `typing.Optional[str]` — Storage description
    
</dd>
</dl>

<dl>
<dd>

**google_application_credentials:** `typing.Optional[str]` — The content of GOOGLE_APPLICATION_CREDENTIALS json file. Check official Google Cloud Authentication documentation for more details.
    
</dd>
</dl>

<dl>
<dd>

**google_project_id:** `typing.Optional[str]` — Google project ID
    
</dd>
</dl>

<dl>
<dd>

**prefix:** `typing.Optional[str]` — GCS bucket prefix
    
</dd>
</dl>

<dl>
<dd>

**project:** `typing.Optional[int]` — Project ID
    
</dd>
</dl>

<dl>
<dd>

**title:** `typing.Optional[str]` — Storage title
    
</dd>
</dl>

<dl>
<dd>

**request_options:** `typing.Optional[RequestOptions]` — Request-specific configuration.
    
</dd>
</dl>
</dd>
</dl>


</dd>
</dl>
</details>

<details><summary><code>client.export_storage.gcs.<a href="src/label_studio_sdk/export_storage/gcs/client.py">validate</a>(...)</code></summary>
<dl>
<dd>

#### 📝 Description

<dl>
<dd>

<dl>
<dd>

Validate a specific GCS export storage connection.
</dd>
</dl>
</dd>
</dl>

#### 🔌 Usage

<dl>
<dd>

<dl>
<dd>

```python
from label_studio_sdk import LabelStudio

client = LabelStudio(
    api_key="YOUR_API_KEY",
)
client.export_storage.gcs.validate()

```
</dd>
</dl>
</dd>
</dl>

#### ⚙️ Parameters

<dl>
<dd>

<dl>
<dd>

**bucket:** `typing.Optional[str]` — GCS bucket name
    
</dd>
</dl>

<dl>
<dd>

**can_delete_objects:** `typing.Optional[bool]` — Deletion from storage enabled.
    
</dd>
</dl>

<dl>
<dd>

**description:** `typing.Optional[str]` — Storage description
    
</dd>
</dl>

<dl>
<dd>

**google_application_credentials:** `typing.Optional[str]` — The content of GOOGLE_APPLICATION_CREDENTIALS json file. Check official Google Cloud Authentication documentation for more details.
    
</dd>
</dl>

<dl>
<dd>

**google_project_id:** `typing.Optional[str]` — Google project ID
    
</dd>
</dl>

<dl>
<dd>

**id:** `typing.Optional[int]` — Storage ID. If set, storage with specified ID will be updated
    
</dd>
</dl>

<dl>
<dd>

**prefix:** `typing.Optional[str]` — GCS bucket prefix
    
</dd>
</dl>

<dl>
<dd>

**project:** `typing.Optional[int]` — Project ID
    
</dd>
</dl>

<dl>
<dd>

**title:** `typing.Optional[str]` — Storage title
    
</dd>
</dl>

<dl>
<dd>

**request_options:** `typing.Optional[RequestOptions]` — Request-specific configuration.
    
</dd>
</dl>
</dd>
</dl>


</dd>
</dl>
</details>

<details><summary><code>client.export_storage.gcs.<a href="src/label_studio_sdk/export_storage/gcs/client.py">get</a>(...)</code></summary>
<dl>
<dd>

#### 📝 Description

<dl>
<dd>

<dl>
<dd>

Get a specific GCS export storage connection.
</dd>
</dl>
</dd>
</dl>

#### 🔌 Usage

<dl>
<dd>

<dl>
<dd>

```python
from label_studio_sdk import LabelStudio

client = LabelStudio(
    api_key="YOUR_API_KEY",
)
client.export_storage.gcs.get(
    id=1,
)

```
</dd>
</dl>
</dd>
</dl>

#### ⚙️ Parameters

<dl>
<dd>

<dl>
<dd>

**id:** `int` 
    
</dd>
</dl>

<dl>
<dd>

**request_options:** `typing.Optional[RequestOptions]` — Request-specific configuration.
    
</dd>
</dl>
</dd>
</dl>


</dd>
</dl>
</details>

<details><summary><code>client.export_storage.gcs.<a href="src/label_studio_sdk/export_storage/gcs/client.py">delete</a>(...)</code></summary>
<dl>
<dd>

#### 📝 Description

<dl>
<dd>

<dl>
<dd>

Delete a specific GCS export storage connection.
</dd>
</dl>
</dd>
</dl>

#### 🔌 Usage

<dl>
<dd>

<dl>
<dd>

```python
from label_studio_sdk import LabelStudio

client = LabelStudio(
    api_key="YOUR_API_KEY",
)
client.export_storage.gcs.delete(
    id=1,
)

```
</dd>
</dl>
</dd>
</dl>

#### ⚙️ Parameters

<dl>
<dd>

<dl>
<dd>

**id:** `int` 
    
</dd>
</dl>

<dl>
<dd>

**request_options:** `typing.Optional[RequestOptions]` — Request-specific configuration.
    
</dd>
</dl>
</dd>
</dl>


</dd>
</dl>
</details>

<details><summary><code>client.export_storage.gcs.<a href="src/label_studio_sdk/export_storage/gcs/client.py">update</a>(...)</code></summary>
<dl>
<dd>

#### 📝 Description

<dl>
<dd>

<dl>
<dd>

Update a specific GCS export storage connection.
</dd>
</dl>
</dd>
</dl>

#### 🔌 Usage

<dl>
<dd>

<dl>
<dd>

```python
from label_studio_sdk import LabelStudio

client = LabelStudio(
    api_key="YOUR_API_KEY",
)
client.export_storage.gcs.update(
    id=1,
)

```
</dd>
</dl>
</dd>
</dl>

#### ⚙️ Parameters

<dl>
<dd>

<dl>
<dd>

**id:** `int` 
    
</dd>
</dl>

<dl>
<dd>

**bucket:** `typing.Optional[str]` — GCS bucket name
    
</dd>
</dl>

<dl>
<dd>

**can_delete_objects:** `typing.Optional[bool]` — Deletion from storage enabled.
    
</dd>
</dl>

<dl>
<dd>

**description:** `typing.Optional[str]` — Storage description
    
</dd>
</dl>

<dl>
<dd>

**google_application_credentials:** `typing.Optional[str]` — The content of GOOGLE_APPLICATION_CREDENTIALS json file. Check official Google Cloud Authentication documentation for more details.
    
</dd>
</dl>

<dl>
<dd>

**google_project_id:** `typing.Optional[str]` — Google project ID
    
</dd>
</dl>

<dl>
<dd>

**prefix:** `typing.Optional[str]` — GCS bucket prefix
    
</dd>
</dl>

<dl>
<dd>

**project:** `typing.Optional[int]` — Project ID
    
</dd>
</dl>

<dl>
<dd>

**title:** `typing.Optional[str]` — Storage title
    
</dd>
</dl>

<dl>
<dd>

**request_options:** `typing.Optional[RequestOptions]` — Request-specific configuration.
    
</dd>
</dl>
</dd>
</dl>


</dd>
</dl>
</details>

<details><summary><code>client.export_storage.gcs.<a href="src/label_studio_sdk/export_storage/gcs/client.py">sync</a>(...)</code></summary>
<dl>
<dd>

#### 📝 Description

<dl>
<dd>

<dl>
<dd>

Sync tasks from an GCS export storage connection.
</dd>
</dl>
</dd>
</dl>

#### 🔌 Usage

<dl>
<dd>

<dl>
<dd>

```python
from label_studio_sdk import LabelStudio

client = LabelStudio(
    api_key="YOUR_API_KEY",
)
client.export_storage.gcs.sync(
    id=1,
)

```
</dd>
</dl>
</dd>
</dl>

#### ⚙️ Parameters

<dl>
<dd>

<dl>
<dd>

**id:** `int` 
    
</dd>
</dl>

<dl>
<dd>

**request_options:** `typing.Optional[RequestOptions]` — Request-specific configuration.
    
</dd>
</dl>
</dd>
</dl>


</dd>
</dl>
</details>

## ExportStorage Gcswif
<details><summary><code>client.export_storage.gcswif.<a href="src/label_studio_sdk/export_storage/gcswif/client.py">list</a>(...)</code></summary>
<dl>
<dd>

#### 📝 Description

<dl>
<dd>

<dl>
<dd>

Get a list of all GCS export storage connections that were set up with WIF authentication.
</dd>
</dl>
</dd>
</dl>

#### 🔌 Usage

<dl>
<dd>

<dl>
<dd>

```python
from label_studio_sdk import LabelStudio

client = LabelStudio(
    api_key="YOUR_API_KEY",
)
client.export_storage.gcswif.list()

```
</dd>
</dl>
</dd>
</dl>

#### ⚙️ Parameters

<dl>
<dd>

<dl>
<dd>

**ordering:** `typing.Optional[str]` — Which field to use when ordering the results.
    
</dd>
</dl>

<dl>
<dd>

**project:** `typing.Optional[int]` — Project ID
    
</dd>
</dl>

<dl>
<dd>

**request_options:** `typing.Optional[RequestOptions]` — Request-specific configuration.
    
</dd>
</dl>
</dd>
</dl>


</dd>
</dl>
</details>

<details><summary><code>client.export_storage.gcswif.<a href="src/label_studio_sdk/export_storage/gcswif/client.py">create</a>(...)</code></summary>
<dl>
<dd>

#### 📝 Description

<dl>
<dd>

<dl>
<dd>

Create an GCS export storage connection with WIF authentication to store annotations.
</dd>
</dl>
</dd>
</dl>

#### 🔌 Usage

<dl>
<dd>

<dl>
<dd>

```python
from label_studio_sdk import LabelStudio

client = LabelStudio(
    api_key="YOUR_API_KEY",
)
client.export_storage.gcswif.create(
    project=1,
)

```
</dd>
</dl>
</dd>
</dl>

#### ⚙️ Parameters

<dl>
<dd>

<dl>
<dd>

**project:** `int` — A unique integer value identifying this project.
    
</dd>
</dl>

<dl>
<dd>

**bucket:** `typing.Optional[str]` — GCS bucket name
    
</dd>
</dl>

<dl>
<dd>

**can_delete_objects:** `typing.Optional[bool]` — Deletion from storage enabled
    
</dd>
</dl>

<dl>
<dd>

**description:** `typing.Optional[str]` — Cloud storage description
    
</dd>
</dl>

<dl>
<dd>

**google_application_credentials:** `typing.Optional[str]` — The content of GOOGLE_APPLICATION_CREDENTIALS json file
    
</dd>
</dl>

<dl>
<dd>

**google_project_id:** `typing.Optional[str]` — Google project ID
    
</dd>
</dl>

<dl>
<dd>

**google_project_number:** `typing.Optional[str]` — Google project number
    
</dd>
</dl>

<dl>
<dd>

**google_service_account_email:** `typing.Optional[str]` — Google service account email
    
</dd>
</dl>

<dl>
<dd>

**google_wif_pool_id:** `typing.Optional[str]` — Google WIF pool ID
    
</dd>
</dl>

<dl>
<dd>

**google_wif_provider_id:** `typing.Optional[str]` — Google WIF provider ID
    
</dd>
</dl>

<dl>
<dd>

**last_sync:** `typing.Optional[dt.datetime]` — Last sync finished time
    
</dd>
</dl>

<dl>
<dd>

**last_sync_count:** `typing.Optional[int]` — Count of tasks synced last time
    
</dd>
</dl>

<dl>
<dd>

**last_sync_job:** `typing.Optional[str]` — Last sync job ID
    
</dd>
</dl>

<dl>
<dd>

**meta:** `typing.Optional[typing.Optional[typing.Any]]` 
    
</dd>
</dl>

<dl>
<dd>

**prefix:** `typing.Optional[str]` — GCS bucket prefix
    
</dd>
</dl>

<dl>
<dd>

**regex_filter:** `typing.Optional[str]` — Cloud storage regex for filtering objects
    
</dd>
</dl>

<dl>
<dd>

**status:** `typing.Optional[StatusC5AEnum]` 
    
</dd>
</dl>

<dl>
<dd>

**synchronizable:** `typing.Optional[bool]` 
    
</dd>
</dl>

<dl>
<dd>

**title:** `typing.Optional[str]` — Cloud storage title
    
</dd>
</dl>

<dl>
<dd>

**traceback:** `typing.Optional[str]` — Traceback report for the last failed sync
    
</dd>
</dl>

<dl>
<dd>

**use_blob_urls:** `typing.Optional[bool]` — Interpret objects as BLOBs and generate URLs
    
</dd>
</dl>

<dl>
<dd>

**request_options:** `typing.Optional[RequestOptions]` — Request-specific configuration.
    
</dd>
</dl>
</dd>
</dl>


</dd>
</dl>
</details>

<details><summary><code>client.export_storage.gcswif.<a href="src/label_studio_sdk/export_storage/gcswif/client.py">validate</a>(...)</code></summary>
<dl>
<dd>

#### 📝 Description

<dl>
<dd>

<dl>
<dd>

Validate a specific GCS export storage connection that was set up with WIF authentication.
</dd>
</dl>
</dd>
</dl>

#### 🔌 Usage

<dl>
<dd>

<dl>
<dd>

```python
from label_studio_sdk import LabelStudio

client = LabelStudio(
    api_key="YOUR_API_KEY",
)
client.export_storage.gcswif.validate(
    project=1,
)

```
</dd>
</dl>
</dd>
</dl>

#### ⚙️ Parameters

<dl>
<dd>

<dl>
<dd>

**project:** `int` — A unique integer value identifying this project.
    
</dd>
</dl>

<dl>
<dd>

**bucket:** `typing.Optional[str]` — GCS bucket name
    
</dd>
</dl>

<dl>
<dd>

**can_delete_objects:** `typing.Optional[bool]` — Deletion from storage enabled
    
</dd>
</dl>

<dl>
<dd>

**description:** `typing.Optional[str]` — Cloud storage description
    
</dd>
</dl>

<dl>
<dd>

**google_application_credentials:** `typing.Optional[str]` — The content of GOOGLE_APPLICATION_CREDENTIALS json file
    
</dd>
</dl>

<dl>
<dd>

**google_project_id:** `typing.Optional[str]` — Google project ID
    
</dd>
</dl>

<dl>
<dd>

**google_project_number:** `typing.Optional[str]` — Google project number
    
</dd>
</dl>

<dl>
<dd>

**google_service_account_email:** `typing.Optional[str]` — Google service account email
    
</dd>
</dl>

<dl>
<dd>

**google_wif_pool_id:** `typing.Optional[str]` — Google WIF pool ID
    
</dd>
</dl>

<dl>
<dd>

**google_wif_provider_id:** `typing.Optional[str]` — Google WIF provider ID
    
</dd>
</dl>

<dl>
<dd>

**last_sync:** `typing.Optional[dt.datetime]` — Last sync finished time
    
</dd>
</dl>

<dl>
<dd>

**last_sync_count:** `typing.Optional[int]` — Count of tasks synced last time
    
</dd>
</dl>

<dl>
<dd>

**last_sync_job:** `typing.Optional[str]` — Last sync job ID
    
</dd>
</dl>

<dl>
<dd>

**meta:** `typing.Optional[typing.Optional[typing.Any]]` 
    
</dd>
</dl>

<dl>
<dd>

**prefix:** `typing.Optional[str]` — GCS bucket prefix
    
</dd>
</dl>

<dl>
<dd>

**regex_filter:** `typing.Optional[str]` — Cloud storage regex for filtering objects
    
</dd>
</dl>

<dl>
<dd>

**status:** `typing.Optional[StatusC5AEnum]` 
    
</dd>
</dl>

<dl>
<dd>

**synchronizable:** `typing.Optional[bool]` 
    
</dd>
</dl>

<dl>
<dd>

**title:** `typing.Optional[str]` — Cloud storage title
    
</dd>
</dl>

<dl>
<dd>

**traceback:** `typing.Optional[str]` — Traceback report for the last failed sync
    
</dd>
</dl>

<dl>
<dd>

**use_blob_urls:** `typing.Optional[bool]` — Interpret objects as BLOBs and generate URLs
    
</dd>
</dl>

<dl>
<dd>

**request_options:** `typing.Optional[RequestOptions]` — Request-specific configuration.
    
</dd>
</dl>
</dd>
</dl>


</dd>
</dl>
</details>

<details><summary><code>client.export_storage.gcswif.<a href="src/label_studio_sdk/export_storage/gcswif/client.py">get</a>(...)</code></summary>
<dl>
<dd>

#### 📝 Description

<dl>
<dd>

<dl>
<dd>

Get a specific GCS export storage connection that was set up with WIF authentication.
</dd>
</dl>
</dd>
</dl>

#### 🔌 Usage

<dl>
<dd>

<dl>
<dd>

```python
from label_studio_sdk import LabelStudio

client = LabelStudio(
    api_key="YOUR_API_KEY",
)
client.export_storage.gcswif.get(
    id=1,
)

```
</dd>
</dl>
</dd>
</dl>

#### ⚙️ Parameters

<dl>
<dd>

<dl>
<dd>

**id:** `int` 
    
</dd>
</dl>

<dl>
<dd>

**request_options:** `typing.Optional[RequestOptions]` — Request-specific configuration.
    
</dd>
</dl>
</dd>
</dl>


</dd>
</dl>
</details>

<details><summary><code>client.export_storage.gcswif.<a href="src/label_studio_sdk/export_storage/gcswif/client.py">delete</a>(...)</code></summary>
<dl>
<dd>

#### 📝 Description

<dl>
<dd>

<dl>
<dd>

Delete a specific GCS export storage connection that was set up with WIF authentication.
</dd>
</dl>
</dd>
</dl>

#### 🔌 Usage

<dl>
<dd>

<dl>
<dd>

```python
from label_studio_sdk import LabelStudio

client = LabelStudio(
    api_key="YOUR_API_KEY",
)
client.export_storage.gcswif.delete(
    id=1,
)

```
</dd>
</dl>
</dd>
</dl>

#### ⚙️ Parameters

<dl>
<dd>

<dl>
<dd>

**id:** `int` 
    
</dd>
</dl>

<dl>
<dd>

**request_options:** `typing.Optional[RequestOptions]` — Request-specific configuration.
    
</dd>
</dl>
</dd>
</dl>


</dd>
</dl>
</details>

<details><summary><code>client.export_storage.gcswif.<a href="src/label_studio_sdk/export_storage/gcswif/client.py">update</a>(...)</code></summary>
<dl>
<dd>

#### 📝 Description

<dl>
<dd>

<dl>
<dd>

Update a specific GCS export storage connection that was set up with WIF authentication.
</dd>
</dl>
</dd>
</dl>

#### 🔌 Usage

<dl>
<dd>

<dl>
<dd>

```python
from label_studio_sdk import LabelStudio

client = LabelStudio(
    api_key="YOUR_API_KEY",
)
client.export_storage.gcswif.update(
    id=1,
)

```
</dd>
</dl>
</dd>
</dl>

#### ⚙️ Parameters

<dl>
<dd>

<dl>
<dd>

**id:** `int` 
    
</dd>
</dl>

<dl>
<dd>

**bucket:** `typing.Optional[str]` — GCS bucket name
    
</dd>
</dl>

<dl>
<dd>

**can_delete_objects:** `typing.Optional[bool]` — Deletion from storage enabled
    
</dd>
</dl>

<dl>
<dd>

**description:** `typing.Optional[str]` — Cloud storage description
    
</dd>
</dl>

<dl>
<dd>

**google_application_credentials:** `typing.Optional[str]` — The content of GOOGLE_APPLICATION_CREDENTIALS json file
    
</dd>
</dl>

<dl>
<dd>

**google_project_id:** `typing.Optional[str]` — Google project ID
    
</dd>
</dl>

<dl>
<dd>

**google_project_number:** `typing.Optional[str]` — Google project number
    
</dd>
</dl>

<dl>
<dd>

**google_service_account_email:** `typing.Optional[str]` — Google service account email
    
</dd>
</dl>

<dl>
<dd>

**google_wif_pool_id:** `typing.Optional[str]` — Google WIF pool ID
    
</dd>
</dl>

<dl>
<dd>

**google_wif_provider_id:** `typing.Optional[str]` — Google WIF provider ID
    
</dd>
</dl>

<dl>
<dd>

**last_sync:** `typing.Optional[dt.datetime]` — Last sync finished time
    
</dd>
</dl>

<dl>
<dd>

**last_sync_count:** `typing.Optional[int]` — Count of tasks synced last time
    
</dd>
</dl>

<dl>
<dd>

**last_sync_job:** `typing.Optional[str]` — Last sync job ID
    
</dd>
</dl>

<dl>
<dd>

**meta:** `typing.Optional[typing.Optional[typing.Any]]` 
    
</dd>
</dl>

<dl>
<dd>

**prefix:** `typing.Optional[str]` — GCS bucket prefix
    
</dd>
</dl>

<dl>
<dd>

**project:** `typing.Optional[int]` — A unique integer value identifying this project.
    
</dd>
</dl>

<dl>
<dd>

**regex_filter:** `typing.Optional[str]` — Cloud storage regex for filtering objects
    
</dd>
</dl>

<dl>
<dd>

**status:** `typing.Optional[StatusC5AEnum]` 
    
</dd>
</dl>

<dl>
<dd>

**synchronizable:** `typing.Optional[bool]` 
    
</dd>
</dl>

<dl>
<dd>

**title:** `typing.Optional[str]` — Cloud storage title
    
</dd>
</dl>

<dl>
<dd>

**traceback:** `typing.Optional[str]` — Traceback report for the last failed sync
    
</dd>
</dl>

<dl>
<dd>

**use_blob_urls:** `typing.Optional[bool]` — Interpret objects as BLOBs and generate URLs
    
</dd>
</dl>

<dl>
<dd>

**request_options:** `typing.Optional[RequestOptions]` — Request-specific configuration.
    
</dd>
</dl>
</dd>
</dl>


</dd>
</dl>
</details>

<details><summary><code>client.export_storage.gcswif.<a href="src/label_studio_sdk/export_storage/gcswif/client.py">sync</a>(...)</code></summary>
<dl>
<dd>

#### 📝 Description

<dl>
<dd>

<dl>
<dd>

Sync tasks from an GCS WIF export storage.
</dd>
</dl>
</dd>
</dl>

#### 🔌 Usage

<dl>
<dd>

<dl>
<dd>

```python
from label_studio_sdk import LabelStudio

client = LabelStudio(
    api_key="YOUR_API_KEY",
)
client.export_storage.gcswif.sync(
    id=1,
)

```
</dd>
</dl>
</dd>
</dl>

#### ⚙️ Parameters

<dl>
<dd>

<dl>
<dd>

**id:** `int` 
    
</dd>
</dl>

<dl>
<dd>

**request_options:** `typing.Optional[RequestOptions]` — Request-specific configuration.
    
</dd>
</dl>
</dd>
</dl>


</dd>
</dl>
</details>

## ExportStorage Local
<details><summary><code>client.export_storage.local.<a href="src/label_studio_sdk/export_storage/local/client.py">list</a>(...)</code></summary>
<dl>
<dd>

#### 📝 Description

<dl>
<dd>

<dl>
<dd>

Get a list of all local file export storage connections.
</dd>
</dl>
</dd>
</dl>

#### 🔌 Usage

<dl>
<dd>

<dl>
<dd>

```python
from label_studio_sdk import LabelStudio

client = LabelStudio(
    api_key="YOUR_API_KEY",
)
client.export_storage.local.list()

```
</dd>
</dl>
</dd>
</dl>

#### ⚙️ Parameters

<dl>
<dd>

<dl>
<dd>

**ordering:** `typing.Optional[str]` — Which field to use when ordering the results.
    
</dd>
</dl>

<dl>
<dd>

**project:** `typing.Optional[int]` — Project ID
    
</dd>
</dl>

<dl>
<dd>

**request_options:** `typing.Optional[RequestOptions]` — Request-specific configuration.
    
</dd>
</dl>
</dd>
</dl>


</dd>
</dl>
</details>

<details><summary><code>client.export_storage.local.<a href="src/label_studio_sdk/export_storage/local/client.py">create</a>(...)</code></summary>
<dl>
<dd>

#### 📝 Description

<dl>
<dd>

<dl>
<dd>

Create a new local file export storage connection to store annotations.
</dd>
</dl>
</dd>
</dl>

#### 🔌 Usage

<dl>
<dd>

<dl>
<dd>

```python
from label_studio_sdk import LabelStudio

client = LabelStudio(
    api_key="YOUR_API_KEY",
)
client.export_storage.local.create()

```
</dd>
</dl>
</dd>
</dl>

#### ⚙️ Parameters

<dl>
<dd>

<dl>
<dd>

**description:** `typing.Optional[str]` — Storage description
    
</dd>
</dl>

<dl>
<dd>

**path:** `typing.Optional[str]` — Path to local directory
    
</dd>
</dl>

<dl>
<dd>

**project:** `typing.Optional[int]` — Project ID
    
</dd>
</dl>

<dl>
<dd>

**regex_filter:** `typing.Optional[str]` — Regex for filtering objects
    
</dd>
</dl>

<dl>
<dd>

**title:** `typing.Optional[str]` — Storage title
    
</dd>
</dl>

<dl>
<dd>

**use_blob_urls:** `typing.Optional[bool]` — Interpret objects as BLOBs and generate URLs. For example, if your directory contains images, you can use this option to generate URLs for these images. If set to False, it will read the content of the file and load it into Label Studio.
    
</dd>
</dl>

<dl>
<dd>

**request_options:** `typing.Optional[RequestOptions]` — Request-specific configuration.
    
</dd>
</dl>
</dd>
</dl>


</dd>
</dl>
</details>

<details><summary><code>client.export_storage.local.<a href="src/label_studio_sdk/export_storage/local/client.py">validate</a>(...)</code></summary>
<dl>
<dd>

#### 📝 Description

<dl>
<dd>

<dl>
<dd>

Validate a specific local file export storage connection.
</dd>
</dl>
</dd>
</dl>

#### 🔌 Usage

<dl>
<dd>

<dl>
<dd>

```python
from label_studio_sdk import LabelStudio

client = LabelStudio(
    api_key="YOUR_API_KEY",
)
client.export_storage.local.validate()

```
</dd>
</dl>
</dd>
</dl>

#### ⚙️ Parameters

<dl>
<dd>

<dl>
<dd>

**description:** `typing.Optional[str]` — Storage description
    
</dd>
</dl>

<dl>
<dd>

**id:** `typing.Optional[int]` — Storage ID. If set, storage with specified ID will be updated
    
</dd>
</dl>

<dl>
<dd>

**path:** `typing.Optional[str]` — Path to local directory
    
</dd>
</dl>

<dl>
<dd>

**project:** `typing.Optional[int]` — Project ID
    
</dd>
</dl>

<dl>
<dd>

**regex_filter:** `typing.Optional[str]` — Regex for filtering objects
    
</dd>
</dl>

<dl>
<dd>

**title:** `typing.Optional[str]` — Storage title
    
</dd>
</dl>

<dl>
<dd>

**use_blob_urls:** `typing.Optional[bool]` — Interpret objects as BLOBs and generate URLs. For example, if your directory contains images, you can use this option to generate URLs for these images. If set to False, it will read the content of the file and load it into Label Studio.
    
</dd>
</dl>

<dl>
<dd>

**request_options:** `typing.Optional[RequestOptions]` — Request-specific configuration.
    
</dd>
</dl>
</dd>
</dl>


</dd>
</dl>
</details>

<details><summary><code>client.export_storage.local.<a href="src/label_studio_sdk/export_storage/local/client.py">get</a>(...)</code></summary>
<dl>
<dd>

#### 📝 Description

<dl>
<dd>

<dl>
<dd>

Get a specific local file export storage connection.
</dd>
</dl>
</dd>
</dl>

#### 🔌 Usage

<dl>
<dd>

<dl>
<dd>

```python
from label_studio_sdk import LabelStudio

client = LabelStudio(
    api_key="YOUR_API_KEY",
)
client.export_storage.local.get(
    id=1,
)

```
</dd>
</dl>
</dd>
</dl>

#### ⚙️ Parameters

<dl>
<dd>

<dl>
<dd>

**id:** `int` 
    
</dd>
</dl>

<dl>
<dd>

**request_options:** `typing.Optional[RequestOptions]` — Request-specific configuration.
    
</dd>
</dl>
</dd>
</dl>


</dd>
</dl>
</details>

<details><summary><code>client.export_storage.local.<a href="src/label_studio_sdk/export_storage/local/client.py">delete</a>(...)</code></summary>
<dl>
<dd>

#### 📝 Description

<dl>
<dd>

<dl>
<dd>

Delete a specific local file export storage connection.
</dd>
</dl>
</dd>
</dl>

#### 🔌 Usage

<dl>
<dd>

<dl>
<dd>

```python
from label_studio_sdk import LabelStudio

client = LabelStudio(
    api_key="YOUR_API_KEY",
)
client.export_storage.local.delete(
    id=1,
)

```
</dd>
</dl>
</dd>
</dl>

#### ⚙️ Parameters

<dl>
<dd>

<dl>
<dd>

**id:** `int` 
    
</dd>
</dl>

<dl>
<dd>

**request_options:** `typing.Optional[RequestOptions]` — Request-specific configuration.
    
</dd>
</dl>
</dd>
</dl>


</dd>
</dl>
</details>

<details><summary><code>client.export_storage.local.<a href="src/label_studio_sdk/export_storage/local/client.py">update</a>(...)</code></summary>
<dl>
<dd>

#### 📝 Description

<dl>
<dd>

<dl>
<dd>

Update a specific local file export storage connection.
</dd>
</dl>
</dd>
</dl>

#### 🔌 Usage

<dl>
<dd>

<dl>
<dd>

```python
from label_studio_sdk import LabelStudio

client = LabelStudio(
    api_key="YOUR_API_KEY",
)
client.export_storage.local.update(
    id=1,
)

```
</dd>
</dl>
</dd>
</dl>

#### ⚙️ Parameters

<dl>
<dd>

<dl>
<dd>

**id:** `int` 
    
</dd>
</dl>

<dl>
<dd>

**description:** `typing.Optional[str]` — Storage description
    
</dd>
</dl>

<dl>
<dd>

**path:** `typing.Optional[str]` — Path to local directory
    
</dd>
</dl>

<dl>
<dd>

**project:** `typing.Optional[int]` — Project ID
    
</dd>
</dl>

<dl>
<dd>

**regex_filter:** `typing.Optional[str]` — Regex for filtering objects
    
</dd>
</dl>

<dl>
<dd>

**title:** `typing.Optional[str]` — Storage title
    
</dd>
</dl>

<dl>
<dd>

**use_blob_urls:** `typing.Optional[bool]` — Interpret objects as BLOBs and generate URLs. For example, if your directory contains images, you can use this option to generate URLs for these images. If set to False, it will read the content of the file and load it into Label Studio.
    
</dd>
</dl>

<dl>
<dd>

**request_options:** `typing.Optional[RequestOptions]` — Request-specific configuration.
    
</dd>
</dl>
</dd>
</dl>


</dd>
</dl>
</details>

<details><summary><code>client.export_storage.local.<a href="src/label_studio_sdk/export_storage/local/client.py">sync</a>(...)</code></summary>
<dl>
<dd>

#### 📝 Description

<dl>
<dd>

<dl>
<dd>

Sync tasks from a local file export storage connection.
</dd>
</dl>
</dd>
</dl>

#### 🔌 Usage

<dl>
<dd>

<dl>
<dd>

```python
from label_studio_sdk import LabelStudio

client = LabelStudio(
    api_key="YOUR_API_KEY",
)
client.export_storage.local.sync(
    id=1,
)

```
</dd>
</dl>
</dd>
</dl>

#### ⚙️ Parameters

<dl>
<dd>

<dl>
<dd>

**id:** `int` 
    
</dd>
</dl>

<dl>
<dd>

**request_options:** `typing.Optional[RequestOptions]` — Request-specific configuration.
    
</dd>
</dl>
</dd>
</dl>


</dd>
</dl>
</details>

## ExportStorage Redis
<details><summary><code>client.export_storage.redis.<a href="src/label_studio_sdk/export_storage/redis/client.py">list</a>(...)</code></summary>
<dl>
<dd>

#### 📝 Description

<dl>
<dd>

<dl>
<dd>

Get a list of all Redis export storage connections.
</dd>
</dl>
</dd>
</dl>

#### 🔌 Usage

<dl>
<dd>

<dl>
<dd>

```python
from label_studio_sdk import LabelStudio

client = LabelStudio(
    api_key="YOUR_API_KEY",
)
client.export_storage.redis.list()

```
</dd>
</dl>
</dd>
</dl>

#### ⚙️ Parameters

<dl>
<dd>

<dl>
<dd>

**ordering:** `typing.Optional[str]` — Which field to use when ordering the results.
    
</dd>
</dl>

<dl>
<dd>

**project:** `typing.Optional[int]` — Project ID
    
</dd>
</dl>

<dl>
<dd>

**request_options:** `typing.Optional[RequestOptions]` — Request-specific configuration.
    
</dd>
</dl>
</dd>
</dl>


</dd>
</dl>
</details>

<details><summary><code>client.export_storage.redis.<a href="src/label_studio_sdk/export_storage/redis/client.py">create</a>(...)</code></summary>
<dl>
<dd>

#### 📝 Description

<dl>
<dd>

<dl>
<dd>

Create a new Redis export storage connection to store annotations.
</dd>
</dl>
</dd>
</dl>

#### 🔌 Usage

<dl>
<dd>

<dl>
<dd>

```python
from label_studio_sdk import LabelStudio

client = LabelStudio(
    api_key="YOUR_API_KEY",
)
client.export_storage.redis.create()

```
</dd>
</dl>
</dd>
</dl>

#### ⚙️ Parameters

<dl>
<dd>

<dl>
<dd>

**can_delete_objects:** `typing.Optional[bool]` — Deletion from storage enabled.
    
</dd>
</dl>

<dl>
<dd>

**db:** `typing.Optional[int]` — Database ID of database to use
    
</dd>
</dl>

<dl>
<dd>

**description:** `typing.Optional[str]` — Storage description
    
</dd>
</dl>

<dl>
<dd>

**host:** `typing.Optional[str]` — Server Host IP (optional)
    
</dd>
</dl>

<dl>
<dd>

**password:** `typing.Optional[str]` — Server Password (optional)
    
</dd>
</dl>

<dl>
<dd>

**path:** `typing.Optional[str]` — Storage prefix (optional)
    
</dd>
</dl>

<dl>
<dd>

**port:** `typing.Optional[str]` — Server Port (optional)
    
</dd>
</dl>

<dl>
<dd>

**project:** `typing.Optional[int]` — Project ID
    
</dd>
</dl>

<dl>
<dd>

**title:** `typing.Optional[str]` — Storage title
    
</dd>
</dl>

<dl>
<dd>

**request_options:** `typing.Optional[RequestOptions]` — Request-specific configuration.
    
</dd>
</dl>
</dd>
</dl>


</dd>
</dl>
</details>

<details><summary><code>client.export_storage.redis.<a href="src/label_studio_sdk/export_storage/redis/client.py">validate</a>(...)</code></summary>
<dl>
<dd>

#### 📝 Description

<dl>
<dd>

<dl>
<dd>

Validate a specific Redis export storage connection.
</dd>
</dl>
</dd>
</dl>

#### 🔌 Usage

<dl>
<dd>

<dl>
<dd>

```python
from label_studio_sdk import LabelStudio

client = LabelStudio(
    api_key="YOUR_API_KEY",
)
client.export_storage.redis.validate()

```
</dd>
</dl>
</dd>
</dl>

#### ⚙️ Parameters

<dl>
<dd>

<dl>
<dd>

**can_delete_objects:** `typing.Optional[bool]` — Deletion from storage enabled.
    
</dd>
</dl>

<dl>
<dd>

**db:** `typing.Optional[int]` — Database ID of database to use
    
</dd>
</dl>

<dl>
<dd>

**description:** `typing.Optional[str]` — Storage description
    
</dd>
</dl>

<dl>
<dd>

**host:** `typing.Optional[str]` — Server Host IP (optional)
    
</dd>
</dl>

<dl>
<dd>

**id:** `typing.Optional[int]` — Storage ID. If set, storage with specified ID will be updated
    
</dd>
</dl>

<dl>
<dd>

**password:** `typing.Optional[str]` — Server Password (optional)
    
</dd>
</dl>

<dl>
<dd>

**path:** `typing.Optional[str]` — Storage prefix (optional)
    
</dd>
</dl>

<dl>
<dd>

**port:** `typing.Optional[str]` — Server Port (optional)
    
</dd>
</dl>

<dl>
<dd>

**project:** `typing.Optional[int]` — Project ID
    
</dd>
</dl>

<dl>
<dd>

**title:** `typing.Optional[str]` — Storage title
    
</dd>
</dl>

<dl>
<dd>

**request_options:** `typing.Optional[RequestOptions]` — Request-specific configuration.
    
</dd>
</dl>
</dd>
</dl>


</dd>
</dl>
</details>

<details><summary><code>client.export_storage.redis.<a href="src/label_studio_sdk/export_storage/redis/client.py">get</a>(...)</code></summary>
<dl>
<dd>

#### 📝 Description

<dl>
<dd>

<dl>
<dd>

Get a specific Redis export storage connection.
</dd>
</dl>
</dd>
</dl>

#### 🔌 Usage

<dl>
<dd>

<dl>
<dd>

```python
from label_studio_sdk import LabelStudio

client = LabelStudio(
    api_key="YOUR_API_KEY",
)
client.export_storage.redis.get(
    id=1,
)

```
</dd>
</dl>
</dd>
</dl>

#### ⚙️ Parameters

<dl>
<dd>

<dl>
<dd>

**id:** `int` 
    
</dd>
</dl>

<dl>
<dd>

**request_options:** `typing.Optional[RequestOptions]` — Request-specific configuration.
    
</dd>
</dl>
</dd>
</dl>


</dd>
</dl>
</details>

<details><summary><code>client.export_storage.redis.<a href="src/label_studio_sdk/export_storage/redis/client.py">delete</a>(...)</code></summary>
<dl>
<dd>

#### 📝 Description

<dl>
<dd>

<dl>
<dd>

Delete a specific Redis export storage connection.
</dd>
</dl>
</dd>
</dl>

#### 🔌 Usage

<dl>
<dd>

<dl>
<dd>

```python
from label_studio_sdk import LabelStudio

client = LabelStudio(
    api_key="YOUR_API_KEY",
)
client.export_storage.redis.delete(
    id=1,
)

```
</dd>
</dl>
</dd>
</dl>

#### ⚙️ Parameters

<dl>
<dd>

<dl>
<dd>

**id:** `int` 
    
</dd>
</dl>

<dl>
<dd>

**request_options:** `typing.Optional[RequestOptions]` — Request-specific configuration.
    
</dd>
</dl>
</dd>
</dl>


</dd>
</dl>
</details>

<details><summary><code>client.export_storage.redis.<a href="src/label_studio_sdk/export_storage/redis/client.py">update</a>(...)</code></summary>
<dl>
<dd>

#### 📝 Description

<dl>
<dd>

<dl>
<dd>

Update a specific Redis export storage connection.
</dd>
</dl>
</dd>
</dl>

#### 🔌 Usage

<dl>
<dd>

<dl>
<dd>

```python
from label_studio_sdk import LabelStudio

client = LabelStudio(
    api_key="YOUR_API_KEY",
)
client.export_storage.redis.update(
    id=1,
)

```
</dd>
</dl>
</dd>
</dl>

#### ⚙️ Parameters

<dl>
<dd>

<dl>
<dd>

**id:** `int` 
    
</dd>
</dl>

<dl>
<dd>

**can_delete_objects:** `typing.Optional[bool]` — Deletion from storage enabled.
    
</dd>
</dl>

<dl>
<dd>

**db:** `typing.Optional[int]` — Database ID of database to use
    
</dd>
</dl>

<dl>
<dd>

**description:** `typing.Optional[str]` — Storage description
    
</dd>
</dl>

<dl>
<dd>

**host:** `typing.Optional[str]` — Server Host IP (optional)
    
</dd>
</dl>

<dl>
<dd>

**password:** `typing.Optional[str]` — Server Password (optional)
    
</dd>
</dl>

<dl>
<dd>

**path:** `typing.Optional[str]` — Storage prefix (optional)
    
</dd>
</dl>

<dl>
<dd>

**port:** `typing.Optional[str]` — Server Port (optional)
    
</dd>
</dl>

<dl>
<dd>

**project:** `typing.Optional[int]` — Project ID
    
</dd>
</dl>

<dl>
<dd>

**title:** `typing.Optional[str]` — Storage title
    
</dd>
</dl>

<dl>
<dd>

**request_options:** `typing.Optional[RequestOptions]` — Request-specific configuration.
    
</dd>
</dl>
</dd>
</dl>


</dd>
</dl>
</details>

<details><summary><code>client.export_storage.redis.<a href="src/label_studio_sdk/export_storage/redis/client.py">sync</a>(...)</code></summary>
<dl>
<dd>

#### 📝 Description

<dl>
<dd>

<dl>
<dd>

Sync tasks from a Redis export storage connection.
</dd>
</dl>
</dd>
</dl>

#### 🔌 Usage

<dl>
<dd>

<dl>
<dd>

```python
from label_studio_sdk import LabelStudio

client = LabelStudio(
    api_key="YOUR_API_KEY",
)
client.export_storage.redis.sync(
    id=1,
)

```
</dd>
</dl>
</dd>
</dl>

#### ⚙️ Parameters

<dl>
<dd>

<dl>
<dd>

**id:** `int` 
    
</dd>
</dl>

<dl>
<dd>

**request_options:** `typing.Optional[RequestOptions]` — Request-specific configuration.
    
</dd>
</dl>
</dd>
</dl>


</dd>
</dl>
</details>

## ExportStorage S3
<details><summary><code>client.export_storage.s3.<a href="src/label_studio_sdk/export_storage/s3/client.py">list</a>(...)</code></summary>
<dl>
<dd>

#### 📝 Description

<dl>
<dd>

<dl>
<dd>

Get a list of all S3 export storage connections.
</dd>
</dl>
</dd>
</dl>

#### 🔌 Usage

<dl>
<dd>

<dl>
<dd>

```python
from label_studio_sdk import LabelStudio

client = LabelStudio(
    api_key="YOUR_API_KEY",
)
client.export_storage.s3.list()

```
</dd>
</dl>
</dd>
</dl>

#### ⚙️ Parameters

<dl>
<dd>

<dl>
<dd>

**ordering:** `typing.Optional[str]` — Which field to use when ordering the results.
    
</dd>
</dl>

<dl>
<dd>

**project:** `typing.Optional[int]` — Project ID
    
</dd>
</dl>

<dl>
<dd>

**request_options:** `typing.Optional[RequestOptions]` — Request-specific configuration.
    
</dd>
</dl>
</dd>
</dl>


</dd>
</dl>
</details>

<details><summary><code>client.export_storage.s3.<a href="src/label_studio_sdk/export_storage/s3/client.py">create</a>(...)</code></summary>
<dl>
<dd>

#### 📝 Description

<dl>
<dd>

<dl>
<dd>

Create a new S3 export storage connection to store annotations.
</dd>
</dl>
</dd>
</dl>

#### 🔌 Usage

<dl>
<dd>

<dl>
<dd>

```python
from label_studio_sdk import LabelStudio

client = LabelStudio(
    api_key="YOUR_API_KEY",
)
client.export_storage.s3.create()

```
</dd>
</dl>
</dd>
</dl>

#### ⚙️ Parameters

<dl>
<dd>

<dl>
<dd>

**aws_access_key_id:** `typing.Optional[str]` — AWS_ACCESS_KEY_ID
    
</dd>
</dl>

<dl>
<dd>

**aws_secret_access_key:** `typing.Optional[str]` — AWS_SECRET_ACCESS_KEY
    
</dd>
</dl>

<dl>
<dd>

**aws_session_token:** `typing.Optional[str]` — AWS_SESSION_TOKEN
    
</dd>
</dl>

<dl>
<dd>

**aws_sse_kms_key_id:** `typing.Optional[str]` — AWS SSE KMS Key ID
    
</dd>
</dl>

<dl>
<dd>

**bucket:** `typing.Optional[str]` — S3 bucket name
    
</dd>
</dl>

<dl>
<dd>

**can_delete_objects:** `typing.Optional[bool]` — Deletion from storage enabled.
    
</dd>
</dl>

<dl>
<dd>

**description:** `typing.Optional[str]` — Storage description
    
</dd>
</dl>

<dl>
<dd>

**prefix:** `typing.Optional[str]` — S3 bucket prefix
    
</dd>
</dl>

<dl>
<dd>

**project:** `typing.Optional[int]` — Project ID
    
</dd>
</dl>

<dl>
<dd>

**region_name:** `typing.Optional[str]` — AWS Region
    
</dd>
</dl>

<dl>
<dd>

**s3endpoint:** `typing.Optional[str]` — S3 Endpoint
    
</dd>
</dl>

<dl>
<dd>

**title:** `typing.Optional[str]` — Storage title
    
</dd>
</dl>

<dl>
<dd>

**request_options:** `typing.Optional[RequestOptions]` — Request-specific configuration.
    
</dd>
</dl>
</dd>
</dl>


</dd>
</dl>
</details>

<details><summary><code>client.export_storage.s3.<a href="src/label_studio_sdk/export_storage/s3/client.py">validate</a>(...)</code></summary>
<dl>
<dd>

#### 📝 Description

<dl>
<dd>

<dl>
<dd>

Validate a specific S3 export storage connection.
</dd>
</dl>
</dd>
</dl>

#### 🔌 Usage

<dl>
<dd>

<dl>
<dd>

```python
from label_studio_sdk import LabelStudio

client = LabelStudio(
    api_key="YOUR_API_KEY",
)
client.export_storage.s3.validate()

```
</dd>
</dl>
</dd>
</dl>

#### ⚙️ Parameters

<dl>
<dd>

<dl>
<dd>

**aws_access_key_id:** `typing.Optional[str]` — AWS_ACCESS_KEY_ID
    
</dd>
</dl>

<dl>
<dd>

**aws_secret_access_key:** `typing.Optional[str]` — AWS_SECRET_ACCESS_KEY
    
</dd>
</dl>

<dl>
<dd>

**aws_session_token:** `typing.Optional[str]` — AWS_SESSION_TOKEN
    
</dd>
</dl>

<dl>
<dd>

**aws_sse_kms_key_id:** `typing.Optional[str]` — AWS SSE KMS Key ID
    
</dd>
</dl>

<dl>
<dd>

**bucket:** `typing.Optional[str]` — S3 bucket name
    
</dd>
</dl>

<dl>
<dd>

**can_delete_objects:** `typing.Optional[bool]` — Deletion from storage enabled.
    
</dd>
</dl>

<dl>
<dd>

**description:** `typing.Optional[str]` — Storage description
    
</dd>
</dl>

<dl>
<dd>

**id:** `typing.Optional[int]` — Storage ID. If set, storage with specified ID will be updated
    
</dd>
</dl>

<dl>
<dd>

**prefix:** `typing.Optional[str]` — S3 bucket prefix
    
</dd>
</dl>

<dl>
<dd>

**project:** `typing.Optional[int]` — Project ID
    
</dd>
</dl>

<dl>
<dd>

**region_name:** `typing.Optional[str]` — AWS Region
    
</dd>
</dl>

<dl>
<dd>

**s3endpoint:** `typing.Optional[str]` — S3 Endpoint
    
</dd>
</dl>

<dl>
<dd>

**title:** `typing.Optional[str]` — Storage title
    
</dd>
</dl>

<dl>
<dd>

**request_options:** `typing.Optional[RequestOptions]` — Request-specific configuration.
    
</dd>
</dl>
</dd>
</dl>


</dd>
</dl>
</details>

<details><summary><code>client.export_storage.s3.<a href="src/label_studio_sdk/export_storage/s3/client.py">get</a>(...)</code></summary>
<dl>
<dd>

#### 📝 Description

<dl>
<dd>

<dl>
<dd>

Get a specific S3 export storage connection.
</dd>
</dl>
</dd>
</dl>

#### 🔌 Usage

<dl>
<dd>

<dl>
<dd>

```python
from label_studio_sdk import LabelStudio

client = LabelStudio(
    api_key="YOUR_API_KEY",
)
client.export_storage.s3.get(
    id=1,
)

```
</dd>
</dl>
</dd>
</dl>

#### ⚙️ Parameters

<dl>
<dd>

<dl>
<dd>

**id:** `int` 
    
</dd>
</dl>

<dl>
<dd>

**request_options:** `typing.Optional[RequestOptions]` — Request-specific configuration.
    
</dd>
</dl>
</dd>
</dl>


</dd>
</dl>
</details>

<details><summary><code>client.export_storage.s3.<a href="src/label_studio_sdk/export_storage/s3/client.py">delete</a>(...)</code></summary>
<dl>
<dd>

#### 📝 Description

<dl>
<dd>

<dl>
<dd>

Delete a specific S3 export storage connection.
</dd>
</dl>
</dd>
</dl>

#### 🔌 Usage

<dl>
<dd>

<dl>
<dd>

```python
from label_studio_sdk import LabelStudio

client = LabelStudio(
    api_key="YOUR_API_KEY",
)
client.export_storage.s3.delete(
    id=1,
)

```
</dd>
</dl>
</dd>
</dl>

#### ⚙️ Parameters

<dl>
<dd>

<dl>
<dd>

**id:** `int` 
    
</dd>
</dl>

<dl>
<dd>

**request_options:** `typing.Optional[RequestOptions]` — Request-specific configuration.
    
</dd>
</dl>
</dd>
</dl>


</dd>
</dl>
</details>

<details><summary><code>client.export_storage.s3.<a href="src/label_studio_sdk/export_storage/s3/client.py">update</a>(...)</code></summary>
<dl>
<dd>

#### 📝 Description

<dl>
<dd>

<dl>
<dd>

Update a specific S3 export storage connection.
</dd>
</dl>
</dd>
</dl>

#### 🔌 Usage

<dl>
<dd>

<dl>
<dd>

```python
from label_studio_sdk import LabelStudio

client = LabelStudio(
    api_key="YOUR_API_KEY",
)
client.export_storage.s3.update(
    id=1,
)

```
</dd>
</dl>
</dd>
</dl>

#### ⚙️ Parameters

<dl>
<dd>

<dl>
<dd>

**id:** `int` 
    
</dd>
</dl>

<dl>
<dd>

**aws_access_key_id:** `typing.Optional[str]` — AWS_ACCESS_KEY_ID
    
</dd>
</dl>

<dl>
<dd>

**aws_secret_access_key:** `typing.Optional[str]` — AWS_SECRET_ACCESS_KEY
    
</dd>
</dl>

<dl>
<dd>

**aws_session_token:** `typing.Optional[str]` — AWS_SESSION_TOKEN
    
</dd>
</dl>

<dl>
<dd>

**aws_sse_kms_key_id:** `typing.Optional[str]` — AWS SSE KMS Key ID
    
</dd>
</dl>

<dl>
<dd>

**bucket:** `typing.Optional[str]` — S3 bucket name
    
</dd>
</dl>

<dl>
<dd>

**can_delete_objects:** `typing.Optional[bool]` — Deletion from storage enabled.
    
</dd>
</dl>

<dl>
<dd>

**description:** `typing.Optional[str]` — Storage description
    
</dd>
</dl>

<dl>
<dd>

**prefix:** `typing.Optional[str]` — S3 bucket prefix
    
</dd>
</dl>

<dl>
<dd>

**project:** `typing.Optional[int]` — Project ID
    
</dd>
</dl>

<dl>
<dd>

**region_name:** `typing.Optional[str]` — AWS Region
    
</dd>
</dl>

<dl>
<dd>

**s3endpoint:** `typing.Optional[str]` — S3 Endpoint
    
</dd>
</dl>

<dl>
<dd>

**title:** `typing.Optional[str]` — Storage title
    
</dd>
</dl>

<dl>
<dd>

**request_options:** `typing.Optional[RequestOptions]` — Request-specific configuration.
    
</dd>
</dl>
</dd>
</dl>


</dd>
</dl>
</details>

<details><summary><code>client.export_storage.s3.<a href="src/label_studio_sdk/export_storage/s3/client.py">sync</a>(...)</code></summary>
<dl>
<dd>

#### 📝 Description

<dl>
<dd>

<dl>
<dd>

Sync tasks from an S3 export storage connection.
</dd>
</dl>
</dd>
</dl>

#### 🔌 Usage

<dl>
<dd>

<dl>
<dd>

```python
from label_studio_sdk import LabelStudio

client = LabelStudio(
    api_key="YOUR_API_KEY",
)
client.export_storage.s3.sync(
    id=1,
)

```
</dd>
</dl>
</dd>
</dl>

#### ⚙️ Parameters

<dl>
<dd>

<dl>
<dd>

**id:** `int` 
    
</dd>
</dl>

<dl>
<dd>

**request_options:** `typing.Optional[RequestOptions]` — Request-specific configuration.
    
</dd>
</dl>
</dd>
</dl>


</dd>
</dl>
</details>

## ExportStorage S3S
<details><summary><code>client.export_storage.s3s.<a href="src/label_studio_sdk/export_storage/s3s/client.py">list</a>(...)</code></summary>
<dl>
<dd>

#### 📝 Description

<dl>
<dd>

<dl>
<dd>

Get a list of all S3 export storage connections that were set up with IAM role access.
</dd>
</dl>
</dd>
</dl>

#### 🔌 Usage

<dl>
<dd>

<dl>
<dd>

```python
from label_studio_sdk import LabelStudio

client = LabelStudio(
    api_key="YOUR_API_KEY",
)
client.export_storage.s3s.list()

```
</dd>
</dl>
</dd>
</dl>

#### ⚙️ Parameters

<dl>
<dd>

<dl>
<dd>

**ordering:** `typing.Optional[str]` — Which field to use when ordering the results.
    
</dd>
</dl>

<dl>
<dd>

**project:** `typing.Optional[int]` — Project ID
    
</dd>
</dl>

<dl>
<dd>

**request_options:** `typing.Optional[RequestOptions]` — Request-specific configuration.
    
</dd>
</dl>
</dd>
</dl>


</dd>
</dl>
</details>

<details><summary><code>client.export_storage.s3s.<a href="src/label_studio_sdk/export_storage/s3s/client.py">create</a>(...)</code></summary>
<dl>
<dd>

#### 📝 Description

<dl>
<dd>

<dl>
<dd>

Create an S3 export storage connection with IAM role access to store annotations.
</dd>
</dl>
</dd>
</dl>

#### 🔌 Usage

<dl>
<dd>

<dl>
<dd>

```python
from label_studio_sdk import LabelStudio

client = LabelStudio(
    api_key="YOUR_API_KEY",
)
client.export_storage.s3s.create(
    project=1,
    role_arn="role_arn",
)

```
</dd>
</dl>
</dd>
</dl>

#### ⚙️ Parameters

<dl>
<dd>

<dl>
<dd>

**project:** `int` — A unique integer value identifying this project.
    
</dd>
</dl>

<dl>
<dd>

**role_arn:** `str` — AWS RoleArn
    
</dd>
</dl>

<dl>
<dd>

**aws_access_key_id:** `typing.Optional[str]` — AWS_ACCESS_KEY_ID
    
</dd>
</dl>

<dl>
<dd>

**aws_secret_access_key:** `typing.Optional[str]` — AWS_SECRET_ACCESS_KEY
    
</dd>
</dl>

<dl>
<dd>

**aws_session_token:** `typing.Optional[str]` — AWS_SESSION_TOKEN
    
</dd>
</dl>

<dl>
<dd>

**aws_sse_kms_key_id:** `typing.Optional[str]` — AWS SSE KMS Key ID
    
</dd>
</dl>

<dl>
<dd>

**bucket:** `typing.Optional[str]` — S3 bucket name
    
</dd>
</dl>

<dl>
<dd>

**can_delete_objects:** `typing.Optional[bool]` — Deletion from storage enabled
    
</dd>
</dl>

<dl>
<dd>

**description:** `typing.Optional[str]` — Cloud storage description
    
</dd>
</dl>

<dl>
<dd>

**external_id:** `typing.Optional[str]` — AWS ExternalId
    
</dd>
</dl>

<dl>
<dd>

**last_sync:** `typing.Optional[dt.datetime]` — Last sync finished time
    
</dd>
</dl>

<dl>
<dd>

**last_sync_count:** `typing.Optional[int]` — Count of tasks synced last time
    
</dd>
</dl>

<dl>
<dd>

**last_sync_job:** `typing.Optional[str]` — Last sync job ID
    
</dd>
</dl>

<dl>
<dd>

**legacy_auth:** `typing.Optional[bool]` 
    
</dd>
</dl>

<dl>
<dd>

**meta:** `typing.Optional[typing.Optional[typing.Any]]` 
    
</dd>
</dl>

<dl>
<dd>

**prefix:** `typing.Optional[str]` — S3 bucket prefix
    
</dd>
</dl>

<dl>
<dd>

**regex_filter:** `typing.Optional[str]` — Cloud storage regex for filtering objects
    
</dd>
</dl>

<dl>
<dd>

**region_name:** `typing.Optional[str]` — AWS Region
    
</dd>
</dl>

<dl>
<dd>

**s3endpoint:** `typing.Optional[str]` — S3 Endpoint
    
</dd>
</dl>

<dl>
<dd>

**status:** `typing.Optional[StatusC5AEnum]` 
    
</dd>
</dl>

<dl>
<dd>

**synchronizable:** `typing.Optional[bool]` 
    
</dd>
</dl>

<dl>
<dd>

**title:** `typing.Optional[str]` — Cloud storage title
    
</dd>
</dl>

<dl>
<dd>

**traceback:** `typing.Optional[str]` — Traceback report for the last failed sync
    
</dd>
</dl>

<dl>
<dd>

**use_blob_urls:** `typing.Optional[bool]` — Interpret objects as BLOBs and generate URLs
    
</dd>
</dl>

<dl>
<dd>

**request_options:** `typing.Optional[RequestOptions]` — Request-specific configuration.
    
</dd>
</dl>
</dd>
</dl>


</dd>
</dl>
</details>

<details><summary><code>client.export_storage.s3s.<a href="src/label_studio_sdk/export_storage/s3s/client.py">validate</a>(...)</code></summary>
<dl>
<dd>

#### 📝 Description

<dl>
<dd>

<dl>
<dd>

Validate a specific S3 export storage connection that was set up with IAM role access.
</dd>
</dl>
</dd>
</dl>

#### 🔌 Usage

<dl>
<dd>

<dl>
<dd>

```python
from label_studio_sdk import LabelStudio

client = LabelStudio(
    api_key="YOUR_API_KEY",
)
client.export_storage.s3s.validate(
    project=1,
    role_arn="role_arn",
)

```
</dd>
</dl>
</dd>
</dl>

#### ⚙️ Parameters

<dl>
<dd>

<dl>
<dd>

**project:** `int` — A unique integer value identifying this project.
    
</dd>
</dl>

<dl>
<dd>

**role_arn:** `str` — AWS RoleArn
    
</dd>
</dl>

<dl>
<dd>

**aws_access_key_id:** `typing.Optional[str]` — AWS_ACCESS_KEY_ID
    
</dd>
</dl>

<dl>
<dd>

**aws_secret_access_key:** `typing.Optional[str]` — AWS_SECRET_ACCESS_KEY
    
</dd>
</dl>

<dl>
<dd>

**aws_session_token:** `typing.Optional[str]` — AWS_SESSION_TOKEN
    
</dd>
</dl>

<dl>
<dd>

**aws_sse_kms_key_id:** `typing.Optional[str]` — AWS SSE KMS Key ID
    
</dd>
</dl>

<dl>
<dd>

**bucket:** `typing.Optional[str]` — S3 bucket name
    
</dd>
</dl>

<dl>
<dd>

**can_delete_objects:** `typing.Optional[bool]` — Deletion from storage enabled
    
</dd>
</dl>

<dl>
<dd>

**description:** `typing.Optional[str]` — Cloud storage description
    
</dd>
</dl>

<dl>
<dd>

**external_id:** `typing.Optional[str]` — AWS ExternalId
    
</dd>
</dl>

<dl>
<dd>

**last_sync:** `typing.Optional[dt.datetime]` — Last sync finished time
    
</dd>
</dl>

<dl>
<dd>

**last_sync_count:** `typing.Optional[int]` — Count of tasks synced last time
    
</dd>
</dl>

<dl>
<dd>

**last_sync_job:** `typing.Optional[str]` — Last sync job ID
    
</dd>
</dl>

<dl>
<dd>

**legacy_auth:** `typing.Optional[bool]` 
    
</dd>
</dl>

<dl>
<dd>

**meta:** `typing.Optional[typing.Optional[typing.Any]]` 
    
</dd>
</dl>

<dl>
<dd>

**prefix:** `typing.Optional[str]` — S3 bucket prefix
    
</dd>
</dl>

<dl>
<dd>

**regex_filter:** `typing.Optional[str]` — Cloud storage regex for filtering objects
    
</dd>
</dl>

<dl>
<dd>

**region_name:** `typing.Optional[str]` — AWS Region
    
</dd>
</dl>

<dl>
<dd>

**s3endpoint:** `typing.Optional[str]` — S3 Endpoint
    
</dd>
</dl>

<dl>
<dd>

**status:** `typing.Optional[StatusC5AEnum]` 
    
</dd>
</dl>

<dl>
<dd>

**synchronizable:** `typing.Optional[bool]` 
    
</dd>
</dl>

<dl>
<dd>

**title:** `typing.Optional[str]` — Cloud storage title
    
</dd>
</dl>

<dl>
<dd>

**traceback:** `typing.Optional[str]` — Traceback report for the last failed sync
    
</dd>
</dl>

<dl>
<dd>

**use_blob_urls:** `typing.Optional[bool]` — Interpret objects as BLOBs and generate URLs
    
</dd>
</dl>

<dl>
<dd>

**request_options:** `typing.Optional[RequestOptions]` — Request-specific configuration.
    
</dd>
</dl>
</dd>
</dl>


</dd>
</dl>
</details>

<details><summary><code>client.export_storage.s3s.<a href="src/label_studio_sdk/export_storage/s3s/client.py">get</a>(...)</code></summary>
<dl>
<dd>

#### 📝 Description

<dl>
<dd>

<dl>
<dd>

Get a specific S3 export storage connection that was set up with IAM role access.
</dd>
</dl>
</dd>
</dl>

#### 🔌 Usage

<dl>
<dd>

<dl>
<dd>

```python
from label_studio_sdk import LabelStudio

client = LabelStudio(
    api_key="YOUR_API_KEY",
)
client.export_storage.s3s.get(
    id=1,
)

```
</dd>
</dl>
</dd>
</dl>

#### ⚙️ Parameters

<dl>
<dd>

<dl>
<dd>

**id:** `int` 
    
</dd>
</dl>

<dl>
<dd>

**request_options:** `typing.Optional[RequestOptions]` — Request-specific configuration.
    
</dd>
</dl>
</dd>
</dl>


</dd>
</dl>
</details>

<details><summary><code>client.export_storage.s3s.<a href="src/label_studio_sdk/export_storage/s3s/client.py">delete</a>(...)</code></summary>
<dl>
<dd>

#### 📝 Description

<dl>
<dd>

<dl>
<dd>

Delete a specific S3 export storage connection that was set up with IAM role access.
</dd>
</dl>
</dd>
</dl>

#### 🔌 Usage

<dl>
<dd>

<dl>
<dd>

```python
from label_studio_sdk import LabelStudio

client = LabelStudio(
    api_key="YOUR_API_KEY",
)
client.export_storage.s3s.delete(
    id=1,
)

```
</dd>
</dl>
</dd>
</dl>

#### ⚙️ Parameters

<dl>
<dd>

<dl>
<dd>

**id:** `int` 
    
</dd>
</dl>

<dl>
<dd>

**request_options:** `typing.Optional[RequestOptions]` — Request-specific configuration.
    
</dd>
</dl>
</dd>
</dl>


</dd>
</dl>
</details>

<details><summary><code>client.export_storage.s3s.<a href="src/label_studio_sdk/export_storage/s3s/client.py">update</a>(...)</code></summary>
<dl>
<dd>

#### 📝 Description

<dl>
<dd>

<dl>
<dd>

Update a specific S3 export storage connection that was set up with IAM role access.
</dd>
</dl>
</dd>
</dl>

#### 🔌 Usage

<dl>
<dd>

<dl>
<dd>

```python
from label_studio_sdk import LabelStudio

client = LabelStudio(
    api_key="YOUR_API_KEY",
)
client.export_storage.s3s.update(
    id=1,
)

```
</dd>
</dl>
</dd>
</dl>

#### ⚙️ Parameters

<dl>
<dd>

<dl>
<dd>

**id:** `int` 
    
</dd>
</dl>

<dl>
<dd>

**aws_access_key_id:** `typing.Optional[str]` — AWS_ACCESS_KEY_ID
    
</dd>
</dl>

<dl>
<dd>

**aws_secret_access_key:** `typing.Optional[str]` — AWS_SECRET_ACCESS_KEY
    
</dd>
</dl>

<dl>
<dd>

**aws_session_token:** `typing.Optional[str]` — AWS_SESSION_TOKEN
    
</dd>
</dl>

<dl>
<dd>

**aws_sse_kms_key_id:** `typing.Optional[str]` — AWS SSE KMS Key ID
    
</dd>
</dl>

<dl>
<dd>

**bucket:** `typing.Optional[str]` — S3 bucket name
    
</dd>
</dl>

<dl>
<dd>

**can_delete_objects:** `typing.Optional[bool]` — Deletion from storage enabled
    
</dd>
</dl>

<dl>
<dd>

**description:** `typing.Optional[str]` — Cloud storage description
    
</dd>
</dl>

<dl>
<dd>

**external_id:** `typing.Optional[str]` — AWS ExternalId
    
</dd>
</dl>

<dl>
<dd>

**last_sync:** `typing.Optional[dt.datetime]` — Last sync finished time
    
</dd>
</dl>

<dl>
<dd>

**last_sync_count:** `typing.Optional[int]` — Count of tasks synced last time
    
</dd>
</dl>

<dl>
<dd>

**last_sync_job:** `typing.Optional[str]` — Last sync job ID
    
</dd>
</dl>

<dl>
<dd>

**legacy_auth:** `typing.Optional[bool]` 
    
</dd>
</dl>

<dl>
<dd>

**meta:** `typing.Optional[typing.Optional[typing.Any]]` 
    
</dd>
</dl>

<dl>
<dd>

**prefix:** `typing.Optional[str]` — S3 bucket prefix
    
</dd>
</dl>

<dl>
<dd>

**project:** `typing.Optional[int]` — A unique integer value identifying this project.
    
</dd>
</dl>

<dl>
<dd>

**regex_filter:** `typing.Optional[str]` — Cloud storage regex for filtering objects
    
</dd>
</dl>

<dl>
<dd>

**region_name:** `typing.Optional[str]` — AWS Region
    
</dd>
</dl>

<dl>
<dd>

**role_arn:** `typing.Optional[str]` — AWS RoleArn
    
</dd>
</dl>

<dl>
<dd>

**s3endpoint:** `typing.Optional[str]` — S3 Endpoint
    
</dd>
</dl>

<dl>
<dd>

**status:** `typing.Optional[StatusC5AEnum]` 
    
</dd>
</dl>

<dl>
<dd>

**synchronizable:** `typing.Optional[bool]` 
    
</dd>
</dl>

<dl>
<dd>

**title:** `typing.Optional[str]` — Cloud storage title
    
</dd>
</dl>

<dl>
<dd>

**traceback:** `typing.Optional[str]` — Traceback report for the last failed sync
    
</dd>
</dl>

<dl>
<dd>

**use_blob_urls:** `typing.Optional[bool]` — Interpret objects as BLOBs and generate URLs
    
</dd>
</dl>

<dl>
<dd>

**request_options:** `typing.Optional[RequestOptions]` — Request-specific configuration.
    
</dd>
</dl>
</dd>
</dl>


</dd>
</dl>
</details>

<details><summary><code>client.export_storage.s3s.<a href="src/label_studio_sdk/export_storage/s3s/client.py">sync</a>(...)</code></summary>
<dl>
<dd>

#### 📝 Description

<dl>
<dd>

<dl>
<dd>

Sync tasks from an S3 export storage.
</dd>
</dl>
</dd>
</dl>

#### 🔌 Usage

<dl>
<dd>

<dl>
<dd>

```python
from label_studio_sdk import LabelStudio

client = LabelStudio(
    api_key="YOUR_API_KEY",
)
client.export_storage.s3s.sync(
    id=1,
)

```
</dd>
</dl>
</dd>
</dl>

#### ⚙️ Parameters

<dl>
<dd>

<dl>
<dd>

**id:** `int` 
    
</dd>
</dl>

<dl>
<dd>

**request_options:** `typing.Optional[RequestOptions]` — Request-specific configuration.
    
</dd>
</dl>
</dd>
</dl>


</dd>
</dl>
</details>

## ImportStorage Azure
<details><summary><code>client.import_storage.azure.<a href="src/label_studio_sdk/import_storage/azure/client.py">list</a>(...)</code></summary>
<dl>
<dd>

#### 📝 Description

<dl>
<dd>

<dl>
<dd>

Get list of all Azure import storage connections.
</dd>
</dl>
</dd>
</dl>

#### 🔌 Usage

<dl>
<dd>

<dl>
<dd>

```python
from label_studio_sdk import LabelStudio

client = LabelStudio(
    api_key="YOUR_API_KEY",
)
client.import_storage.azure.list()

```
</dd>
</dl>
</dd>
</dl>

#### ⚙️ Parameters

<dl>
<dd>

<dl>
<dd>

**ordering:** `typing.Optional[str]` — Which field to use when ordering the results.
    
</dd>
</dl>

<dl>
<dd>

**project:** `typing.Optional[int]` — Project ID
    
</dd>
</dl>

<dl>
<dd>

**request_options:** `typing.Optional[RequestOptions]` — Request-specific configuration.
    
</dd>
</dl>
</dd>
</dl>


</dd>
</dl>
</details>

<details><summary><code>client.import_storage.azure.<a href="src/label_studio_sdk/import_storage/azure/client.py">create</a>(...)</code></summary>
<dl>
<dd>

#### 📝 Description

<dl>
<dd>

<dl>
<dd>

Create new Azure import storage
</dd>
</dl>
</dd>
</dl>

#### 🔌 Usage

<dl>
<dd>

<dl>
<dd>

```python
from label_studio_sdk import LabelStudio

client = LabelStudio(
    api_key="YOUR_API_KEY",
)
client.import_storage.azure.create()

```
</dd>
</dl>
</dd>
</dl>

#### ⚙️ Parameters

<dl>
<dd>

<dl>
<dd>

**account_key:** `typing.Optional[str]` — Azure Blob account key
    
</dd>
</dl>

<dl>
<dd>

**account_name:** `typing.Optional[str]` — Azure Blob account name
    
</dd>
</dl>

<dl>
<dd>

**container:** `typing.Optional[str]` — Azure blob container
    
</dd>
</dl>

<dl>
<dd>

**description:** `typing.Optional[str]` — Storage description
    
</dd>
</dl>

<dl>
<dd>

**prefix:** `typing.Optional[str]` — Azure blob prefix name
    
</dd>
</dl>

<dl>
<dd>

**presign:** `typing.Optional[bool]` — Presign URLs for direct download
    
</dd>
</dl>

<dl>
<dd>

**presign_ttl:** `typing.Optional[int]` — Presign TTL in minutes
    
</dd>
</dl>

<dl>
<dd>

**project:** `typing.Optional[int]` — Project ID
    
</dd>
</dl>

<dl>
<dd>

**regex_filter:** `typing.Optional[str]` — Cloud storage regex for filtering objects. You must specify it otherwise no objects will be imported.
    
</dd>
</dl>

<dl>
<dd>

**title:** `typing.Optional[str]` — Storage title
    
</dd>
</dl>

<dl>
<dd>

**use_blob_urls:** `typing.Optional[bool]` — Interpret objects as BLOBs and generate URLs. For example, if your bucket contains images, you can use this option to generate URLs for these images. If set to False, it will read the content of the file and load it into Label Studio.
    
</dd>
</dl>

<dl>
<dd>

**request_options:** `typing.Optional[RequestOptions]` — Request-specific configuration.
    
</dd>
</dl>
</dd>
</dl>


</dd>
</dl>
</details>

<details><summary><code>client.import_storage.azure.<a href="src/label_studio_sdk/import_storage/azure/client.py">validate</a>(...)</code></summary>
<dl>
<dd>

#### 📝 Description

<dl>
<dd>

<dl>
<dd>

Validate a specific Azure import storage connection.
</dd>
</dl>
</dd>
</dl>

#### 🔌 Usage

<dl>
<dd>

<dl>
<dd>

```python
from label_studio_sdk import LabelStudio

client = LabelStudio(
    api_key="YOUR_API_KEY",
)
client.import_storage.azure.validate()

```
</dd>
</dl>
</dd>
</dl>

#### ⚙️ Parameters

<dl>
<dd>

<dl>
<dd>

**account_key:** `typing.Optional[str]` — Azure Blob account key
    
</dd>
</dl>

<dl>
<dd>

**account_name:** `typing.Optional[str]` — Azure Blob account name
    
</dd>
</dl>

<dl>
<dd>

**container:** `typing.Optional[str]` — Azure blob container
    
</dd>
</dl>

<dl>
<dd>

**description:** `typing.Optional[str]` — Storage description
    
</dd>
</dl>

<dl>
<dd>

**id:** `typing.Optional[int]` — Storage ID. If set, storage with specified ID will be updated
    
</dd>
</dl>

<dl>
<dd>

**prefix:** `typing.Optional[str]` — Azure blob prefix name
    
</dd>
</dl>

<dl>
<dd>

**presign:** `typing.Optional[bool]` — Presign URLs for direct download
    
</dd>
</dl>

<dl>
<dd>

**presign_ttl:** `typing.Optional[int]` — Presign TTL in minutes
    
</dd>
</dl>

<dl>
<dd>

**project:** `typing.Optional[int]` — Project ID
    
</dd>
</dl>

<dl>
<dd>

**regex_filter:** `typing.Optional[str]` — Cloud storage regex for filtering objects. You must specify it otherwise no objects will be imported.
    
</dd>
</dl>

<dl>
<dd>

**title:** `typing.Optional[str]` — Storage title
    
</dd>
</dl>

<dl>
<dd>

**use_blob_urls:** `typing.Optional[bool]` — Interpret objects as BLOBs and generate URLs. For example, if your bucket contains images, you can use this option to generate URLs for these images. If set to False, it will read the content of the file and load it into Label Studio.
    
</dd>
</dl>

<dl>
<dd>

**request_options:** `typing.Optional[RequestOptions]` — Request-specific configuration.
    
</dd>
</dl>
</dd>
</dl>


</dd>
</dl>
</details>

<details><summary><code>client.import_storage.azure.<a href="src/label_studio_sdk/import_storage/azure/client.py">get</a>(...)</code></summary>
<dl>
<dd>

#### 📝 Description

<dl>
<dd>

<dl>
<dd>

Get a specific Azure import storage connection.
</dd>
</dl>
</dd>
</dl>

#### 🔌 Usage

<dl>
<dd>

<dl>
<dd>

```python
from label_studio_sdk import LabelStudio

client = LabelStudio(
    api_key="YOUR_API_KEY",
)
client.import_storage.azure.get(
    id=1,
)

```
</dd>
</dl>
</dd>
</dl>

#### ⚙️ Parameters

<dl>
<dd>

<dl>
<dd>

**id:** `int` 
    
</dd>
</dl>

<dl>
<dd>

**request_options:** `typing.Optional[RequestOptions]` — Request-specific configuration.
    
</dd>
</dl>
</dd>
</dl>


</dd>
</dl>
</details>

<details><summary><code>client.import_storage.azure.<a href="src/label_studio_sdk/import_storage/azure/client.py">delete</a>(...)</code></summary>
<dl>
<dd>

#### 📝 Description

<dl>
<dd>

<dl>
<dd>

Delete a specific Azure import storage connection.
</dd>
</dl>
</dd>
</dl>

#### 🔌 Usage

<dl>
<dd>

<dl>
<dd>

```python
from label_studio_sdk import LabelStudio

client = LabelStudio(
    api_key="YOUR_API_KEY",
)
client.import_storage.azure.delete(
    id=1,
)

```
</dd>
</dl>
</dd>
</dl>

#### ⚙️ Parameters

<dl>
<dd>

<dl>
<dd>

**id:** `int` 
    
</dd>
</dl>

<dl>
<dd>

**request_options:** `typing.Optional[RequestOptions]` — Request-specific configuration.
    
</dd>
</dl>
</dd>
</dl>


</dd>
</dl>
</details>

<details><summary><code>client.import_storage.azure.<a href="src/label_studio_sdk/import_storage/azure/client.py">update</a>(...)</code></summary>
<dl>
<dd>

#### 📝 Description

<dl>
<dd>

<dl>
<dd>

Update a specific Azure import storage connection.
</dd>
</dl>
</dd>
</dl>

#### 🔌 Usage

<dl>
<dd>

<dl>
<dd>

```python
from label_studio_sdk import LabelStudio

client = LabelStudio(
    api_key="YOUR_API_KEY",
)
client.import_storage.azure.update(
    id=1,
)

```
</dd>
</dl>
</dd>
</dl>

#### ⚙️ Parameters

<dl>
<dd>

<dl>
<dd>

**id:** `int` 
    
</dd>
</dl>

<dl>
<dd>

**account_key:** `typing.Optional[str]` — Azure Blob account key
    
</dd>
</dl>

<dl>
<dd>

**account_name:** `typing.Optional[str]` — Azure Blob account name
    
</dd>
</dl>

<dl>
<dd>

**container:** `typing.Optional[str]` — Azure blob container
    
</dd>
</dl>

<dl>
<dd>

**description:** `typing.Optional[str]` — Storage description
    
</dd>
</dl>

<dl>
<dd>

**prefix:** `typing.Optional[str]` — Azure blob prefix name
    
</dd>
</dl>

<dl>
<dd>

**presign:** `typing.Optional[bool]` — Presign URLs for direct download
    
</dd>
</dl>

<dl>
<dd>

**presign_ttl:** `typing.Optional[int]` — Presign TTL in minutes
    
</dd>
</dl>

<dl>
<dd>

**project:** `typing.Optional[int]` — Project ID
    
</dd>
</dl>

<dl>
<dd>

**regex_filter:** `typing.Optional[str]` — Cloud storage regex for filtering objects. You must specify it otherwise no objects will be imported.
    
</dd>
</dl>

<dl>
<dd>

**title:** `typing.Optional[str]` — Storage title
    
</dd>
</dl>

<dl>
<dd>

**use_blob_urls:** `typing.Optional[bool]` — Interpret objects as BLOBs and generate URLs. For example, if your bucket contains images, you can use this option to generate URLs for these images. If set to False, it will read the content of the file and load it into Label Studio.
    
</dd>
</dl>

<dl>
<dd>

**request_options:** `typing.Optional[RequestOptions]` — Request-specific configuration.
    
</dd>
</dl>
</dd>
</dl>


</dd>
</dl>
</details>

<details><summary><code>client.import_storage.azure.<a href="src/label_studio_sdk/import_storage/azure/client.py">sync</a>(...)</code></summary>
<dl>
<dd>

#### 📝 Description

<dl>
<dd>

<dl>
<dd>

Sync tasks from an Azure import storage connection.
</dd>
</dl>
</dd>
</dl>

#### 🔌 Usage

<dl>
<dd>

<dl>
<dd>

```python
from label_studio_sdk import LabelStudio

client = LabelStudio(
    api_key="YOUR_API_KEY",
)
client.import_storage.azure.sync(
    id=1,
)

```
</dd>
</dl>
</dd>
</dl>

#### ⚙️ Parameters

<dl>
<dd>

<dl>
<dd>

**id:** `int` — Storage ID
    
</dd>
</dl>

<dl>
<dd>

**request_options:** `typing.Optional[RequestOptions]` — Request-specific configuration.
    
</dd>
</dl>
</dd>
</dl>


</dd>
</dl>
</details>

## ImportStorage AzureSpi
<details><summary><code>client.import_storage.azure_spi.<a href="src/label_studio_sdk/import_storage/azure_spi/client.py">list</a>(...)</code></summary>
<dl>
<dd>

#### 📝 Description

<dl>
<dd>

<dl>
<dd>

Get list of all Azure import storage connections set up with Service Principal authentication.
</dd>
</dl>
</dd>
</dl>

#### 🔌 Usage

<dl>
<dd>

<dl>
<dd>

```python
from label_studio_sdk import LabelStudio

client = LabelStudio(
    api_key="YOUR_API_KEY",
)
client.import_storage.azure_spi.list()

```
</dd>
</dl>
</dd>
</dl>

#### ⚙️ Parameters

<dl>
<dd>

<dl>
<dd>

**ordering:** `typing.Optional[str]` — Which field to use when ordering the results.
    
</dd>
</dl>

<dl>
<dd>

**project:** `typing.Optional[int]` — Project ID
    
</dd>
</dl>

<dl>
<dd>

**request_options:** `typing.Optional[RequestOptions]` — Request-specific configuration.
    
</dd>
</dl>
</dd>
</dl>


</dd>
</dl>
</details>

<details><summary><code>client.import_storage.azure_spi.<a href="src/label_studio_sdk/import_storage/azure_spi/client.py">create</a>(...)</code></summary>
<dl>
<dd>

#### 📝 Description

<dl>
<dd>

<dl>
<dd>

Create Azure import storage with Service Principal authentication.
</dd>
</dl>
</dd>
</dl>

#### 🔌 Usage

<dl>
<dd>

<dl>
<dd>

```python
from label_studio_sdk import LabelStudio

client = LabelStudio(
    api_key="YOUR_API_KEY",
)
client.import_storage.azure_spi.create(
    project=1,
)

```
</dd>
</dl>
</dd>
</dl>

#### ⚙️ Parameters

<dl>
<dd>

<dl>
<dd>

**project:** `int` — A unique integer value identifying this project.
    
</dd>
</dl>

<dl>
<dd>

**account_name:** `typing.Optional[str]` — Azure Blob account name
    
</dd>
</dl>

<dl>
<dd>

**client_id:** `typing.Optional[str]` — Azure Blob Service Principal Client ID
    
</dd>
</dl>

<dl>
<dd>

**client_secret:** `typing.Optional[str]` — Azure Blob Service Principal Client Secret
    
</dd>
</dl>

<dl>
<dd>

**container:** `typing.Optional[str]` — Azure blob container
    
</dd>
</dl>

<dl>
<dd>

**description:** `typing.Optional[str]` — Cloud storage description
    
</dd>
</dl>

<dl>
<dd>

**last_sync:** `typing.Optional[dt.datetime]` — Last sync finished time
    
</dd>
</dl>

<dl>
<dd>

**last_sync_count:** `typing.Optional[int]` — Count of tasks synced last time
    
</dd>
</dl>

<dl>
<dd>

**last_sync_job:** `typing.Optional[str]` — Last sync job ID
    
</dd>
</dl>

<dl>
<dd>

**meta:** `typing.Optional[typing.Optional[typing.Any]]` 
    
</dd>
</dl>

<dl>
<dd>

**prefix:** `typing.Optional[str]` — Azure blob prefix name
    
</dd>
</dl>

<dl>
<dd>

**presign:** `typing.Optional[bool]` 
    
</dd>
</dl>

<dl>
<dd>

**presign_ttl:** `typing.Optional[int]` — Presigned URLs TTL (in minutes)
    
</dd>
</dl>

<dl>
<dd>

**recursive_scan:** `typing.Optional[bool]` — Perform recursive scan
    
</dd>
</dl>

<dl>
<dd>

**regex_filter:** `typing.Optional[str]` — Cloud storage regex for filtering objects
    
</dd>
</dl>

<dl>
<dd>

**status:** `typing.Optional[StatusC5AEnum]` 
    
</dd>
</dl>

<dl>
<dd>

**synchronizable:** `typing.Optional[bool]` 
    
</dd>
</dl>

<dl>
<dd>

**tenant_id:** `typing.Optional[str]` — Azure Tenant ID
    
</dd>
</dl>

<dl>
<dd>

**title:** `typing.Optional[str]` — Cloud storage title
    
</dd>
</dl>

<dl>
<dd>

**traceback:** `typing.Optional[str]` — Traceback report for the last failed sync
    
</dd>
</dl>

<dl>
<dd>

**use_blob_urls:** `typing.Optional[bool]` — Interpret objects as BLOBs and generate URLs
    
</dd>
</dl>

<dl>
<dd>

**user_delegation_key:** `typing.Optional[str]` — User Delegation Key (Backend)
    
</dd>
</dl>

<dl>
<dd>

**request_options:** `typing.Optional[RequestOptions]` — Request-specific configuration.
    
</dd>
</dl>
</dd>
</dl>


</dd>
</dl>
</details>

<details><summary><code>client.import_storage.azure_spi.<a href="src/label_studio_sdk/import_storage/azure_spi/client.py">validate</a>(...)</code></summary>
<dl>
<dd>

#### 📝 Description

<dl>
<dd>

<dl>
<dd>

Validate a specific Azure import storage connection that was set up with Service Principal authentication.
</dd>
</dl>
</dd>
</dl>

#### 🔌 Usage

<dl>
<dd>

<dl>
<dd>

```python
from label_studio_sdk import LabelStudio

client = LabelStudio(
    api_key="YOUR_API_KEY",
)
client.import_storage.azure_spi.validate(
    project=1,
)

```
</dd>
</dl>
</dd>
</dl>

#### ⚙️ Parameters

<dl>
<dd>

<dl>
<dd>

**project:** `int` — A unique integer value identifying this project.
    
</dd>
</dl>

<dl>
<dd>

**account_name:** `typing.Optional[str]` — Azure Blob account name
    
</dd>
</dl>

<dl>
<dd>

**client_id:** `typing.Optional[str]` — Azure Blob Service Principal Client ID
    
</dd>
</dl>

<dl>
<dd>

**client_secret:** `typing.Optional[str]` — Azure Blob Service Principal Client Secret
    
</dd>
</dl>

<dl>
<dd>

**container:** `typing.Optional[str]` — Azure blob container
    
</dd>
</dl>

<dl>
<dd>

**description:** `typing.Optional[str]` — Cloud storage description
    
</dd>
</dl>

<dl>
<dd>

**last_sync:** `typing.Optional[dt.datetime]` — Last sync finished time
    
</dd>
</dl>

<dl>
<dd>

**last_sync_count:** `typing.Optional[int]` — Count of tasks synced last time
    
</dd>
</dl>

<dl>
<dd>

**last_sync_job:** `typing.Optional[str]` — Last sync job ID
    
</dd>
</dl>

<dl>
<dd>

**meta:** `typing.Optional[typing.Optional[typing.Any]]` 
    
</dd>
</dl>

<dl>
<dd>

**prefix:** `typing.Optional[str]` — Azure blob prefix name
    
</dd>
</dl>

<dl>
<dd>

**presign:** `typing.Optional[bool]` 
    
</dd>
</dl>

<dl>
<dd>

**presign_ttl:** `typing.Optional[int]` — Presigned URLs TTL (in minutes)
    
</dd>
</dl>

<dl>
<dd>

**recursive_scan:** `typing.Optional[bool]` — Perform recursive scan
    
</dd>
</dl>

<dl>
<dd>

**regex_filter:** `typing.Optional[str]` — Cloud storage regex for filtering objects
    
</dd>
</dl>

<dl>
<dd>

**status:** `typing.Optional[StatusC5AEnum]` 
    
</dd>
</dl>

<dl>
<dd>

**synchronizable:** `typing.Optional[bool]` 
    
</dd>
</dl>

<dl>
<dd>

**tenant_id:** `typing.Optional[str]` — Azure Tenant ID
    
</dd>
</dl>

<dl>
<dd>

**title:** `typing.Optional[str]` — Cloud storage title
    
</dd>
</dl>

<dl>
<dd>

**traceback:** `typing.Optional[str]` — Traceback report for the last failed sync
    
</dd>
</dl>

<dl>
<dd>

**use_blob_urls:** `typing.Optional[bool]` — Interpret objects as BLOBs and generate URLs
    
</dd>
</dl>

<dl>
<dd>

**user_delegation_key:** `typing.Optional[str]` — User Delegation Key (Backend)
    
</dd>
</dl>

<dl>
<dd>

**request_options:** `typing.Optional[RequestOptions]` — Request-specific configuration.
    
</dd>
</dl>
</dd>
</dl>


</dd>
</dl>
</details>

<details><summary><code>client.import_storage.azure_spi.<a href="src/label_studio_sdk/import_storage/azure_spi/client.py">get</a>(...)</code></summary>
<dl>
<dd>

#### 📝 Description

<dl>
<dd>

<dl>
<dd>

Get a specific Azure import storage connection that was set up with Service Principal authentication.
</dd>
</dl>
</dd>
</dl>

#### 🔌 Usage

<dl>
<dd>

<dl>
<dd>

```python
from label_studio_sdk import LabelStudio

client = LabelStudio(
    api_key="YOUR_API_KEY",
)
client.import_storage.azure_spi.get(
    id=1,
)

```
</dd>
</dl>
</dd>
</dl>

#### ⚙️ Parameters

<dl>
<dd>

<dl>
<dd>

**id:** `int` 
    
</dd>
</dl>

<dl>
<dd>

**request_options:** `typing.Optional[RequestOptions]` — Request-specific configuration.
    
</dd>
</dl>
</dd>
</dl>


</dd>
</dl>
</details>

<details><summary><code>client.import_storage.azure_spi.<a href="src/label_studio_sdk/import_storage/azure_spi/client.py">delete</a>(...)</code></summary>
<dl>
<dd>

#### 📝 Description

<dl>
<dd>

<dl>
<dd>

Delete a specific Azure import storage connection that was set up with Service Principal authentication.
</dd>
</dl>
</dd>
</dl>

#### 🔌 Usage

<dl>
<dd>

<dl>
<dd>

```python
from label_studio_sdk import LabelStudio

client = LabelStudio(
    api_key="YOUR_API_KEY",
)
client.import_storage.azure_spi.delete(
    id=1,
)

```
</dd>
</dl>
</dd>
</dl>

#### ⚙️ Parameters

<dl>
<dd>

<dl>
<dd>

**id:** `int` 
    
</dd>
</dl>

<dl>
<dd>

**request_options:** `typing.Optional[RequestOptions]` — Request-specific configuration.
    
</dd>
</dl>
</dd>
</dl>


</dd>
</dl>
</details>

<details><summary><code>client.import_storage.azure_spi.<a href="src/label_studio_sdk/import_storage/azure_spi/client.py">update</a>(...)</code></summary>
<dl>
<dd>

#### 📝 Description

<dl>
<dd>

<dl>
<dd>

Update a specific Azure import storage connection that was set up with Service Principal authentication.
</dd>
</dl>
</dd>
</dl>

#### 🔌 Usage

<dl>
<dd>

<dl>
<dd>

```python
from label_studio_sdk import LabelStudio

client = LabelStudio(
    api_key="YOUR_API_KEY",
)
client.import_storage.azure_spi.update(
    id=1,
)

```
</dd>
</dl>
</dd>
</dl>

#### ⚙️ Parameters

<dl>
<dd>

<dl>
<dd>

**id:** `int` 
    
</dd>
</dl>

<dl>
<dd>

**account_name:** `typing.Optional[str]` — Azure Blob account name
    
</dd>
</dl>

<dl>
<dd>

**client_id:** `typing.Optional[str]` — Azure Blob Service Principal Client ID
    
</dd>
</dl>

<dl>
<dd>

**client_secret:** `typing.Optional[str]` — Azure Blob Service Principal Client Secret
    
</dd>
</dl>

<dl>
<dd>

**container:** `typing.Optional[str]` — Azure blob container
    
</dd>
</dl>

<dl>
<dd>

**description:** `typing.Optional[str]` — Cloud storage description
    
</dd>
</dl>

<dl>
<dd>

**last_sync:** `typing.Optional[dt.datetime]` — Last sync finished time
    
</dd>
</dl>

<dl>
<dd>

**last_sync_count:** `typing.Optional[int]` — Count of tasks synced last time
    
</dd>
</dl>

<dl>
<dd>

**last_sync_job:** `typing.Optional[str]` — Last sync job ID
    
</dd>
</dl>

<dl>
<dd>

**meta:** `typing.Optional[typing.Optional[typing.Any]]` 
    
</dd>
</dl>

<dl>
<dd>

**prefix:** `typing.Optional[str]` — Azure blob prefix name
    
</dd>
</dl>

<dl>
<dd>

**presign:** `typing.Optional[bool]` 
    
</dd>
</dl>

<dl>
<dd>

**presign_ttl:** `typing.Optional[int]` — Presigned URLs TTL (in minutes)
    
</dd>
</dl>

<dl>
<dd>

**project:** `typing.Optional[int]` — A unique integer value identifying this project.
    
</dd>
</dl>

<dl>
<dd>

**recursive_scan:** `typing.Optional[bool]` — Perform recursive scan
    
</dd>
</dl>

<dl>
<dd>

**regex_filter:** `typing.Optional[str]` — Cloud storage regex for filtering objects
    
</dd>
</dl>

<dl>
<dd>

**status:** `typing.Optional[StatusC5AEnum]` 
    
</dd>
</dl>

<dl>
<dd>

**synchronizable:** `typing.Optional[bool]` 
    
</dd>
</dl>

<dl>
<dd>

**tenant_id:** `typing.Optional[str]` — Azure Tenant ID
    
</dd>
</dl>

<dl>
<dd>

**title:** `typing.Optional[str]` — Cloud storage title
    
</dd>
</dl>

<dl>
<dd>

**traceback:** `typing.Optional[str]` — Traceback report for the last failed sync
    
</dd>
</dl>

<dl>
<dd>

**use_blob_urls:** `typing.Optional[bool]` — Interpret objects as BLOBs and generate URLs
    
</dd>
</dl>

<dl>
<dd>

**user_delegation_key:** `typing.Optional[str]` — User Delegation Key (Backend)
    
</dd>
</dl>

<dl>
<dd>

**request_options:** `typing.Optional[RequestOptions]` — Request-specific configuration.
    
</dd>
</dl>
</dd>
</dl>


</dd>
</dl>
</details>

<details><summary><code>client.import_storage.azure_spi.<a href="src/label_studio_sdk/import_storage/azure_spi/client.py">sync</a>(...)</code></summary>
<dl>
<dd>

#### 📝 Description

<dl>
<dd>

<dl>
<dd>

Sync tasks from an Azure import storage connection that was set up with Service Principal authentication.
</dd>
</dl>
</dd>
</dl>

#### 🔌 Usage

<dl>
<dd>

<dl>
<dd>

```python
from label_studio_sdk import LabelStudio

client = LabelStudio(
    api_key="YOUR_API_KEY",
)
client.import_storage.azure_spi.sync(
    id=1,
)

```
</dd>
</dl>
</dd>
</dl>

#### ⚙️ Parameters

<dl>
<dd>

<dl>
<dd>

**id:** `int` 
    
</dd>
</dl>

<dl>
<dd>

**request_options:** `typing.Optional[RequestOptions]` — Request-specific configuration.
    
</dd>
</dl>
</dd>
</dl>


</dd>
</dl>
</details>

## ImportStorage Databricks
<details><summary><code>client.import_storage.databricks.<a href="src/label_studio_sdk/import_storage/databricks/client.py">list</a>(...)</code></summary>
<dl>
<dd>

#### 📝 Description

<dl>
<dd>

<dl>
<dd>

Get list of all Databricks Files import storage connections.
</dd>
</dl>
</dd>
</dl>

#### 🔌 Usage

<dl>
<dd>

<dl>
<dd>

```python
from label_studio_sdk import LabelStudio

client = LabelStudio(
    api_key="YOUR_API_KEY",
)
client.import_storage.databricks.list()

```
</dd>
</dl>
</dd>
</dl>

#### ⚙️ Parameters

<dl>
<dd>

<dl>
<dd>

**ordering:** `typing.Optional[str]` — Which field to use when ordering the results.
    
</dd>
</dl>

<dl>
<dd>

**project:** `typing.Optional[int]` — Project ID
    
</dd>
</dl>

<dl>
<dd>

**request_options:** `typing.Optional[RequestOptions]` — Request-specific configuration.
    
</dd>
</dl>
</dd>
</dl>


</dd>
</dl>
</details>

<details><summary><code>client.import_storage.databricks.<a href="src/label_studio_sdk/import_storage/databricks/client.py">create</a>(...)</code></summary>
<dl>
<dd>

#### 📝 Description

<dl>
<dd>

<dl>
<dd>

Create a Databricks Files import storage connection.
</dd>
</dl>
</dd>
</dl>

#### 🔌 Usage

<dl>
<dd>

<dl>
<dd>

```python
from label_studio_sdk import LabelStudio

client = LabelStudio(
    api_key="YOUR_API_KEY",
)
client.import_storage.databricks.create(
    catalog="catalog",
    host="host",
    project=1,
    schema="schema",
    volume="volume",
)

```
</dd>
</dl>
</dd>
</dl>

#### ⚙️ Parameters

<dl>
<dd>

<dl>
<dd>

**catalog:** `str` — UC catalog name
    
</dd>
</dl>

<dl>
<dd>

**host:** `str` — Databricks workspace base URL (https://...)
    
</dd>
</dl>

<dl>
<dd>

**project:** `int` — A unique integer value identifying this project.
    
</dd>
</dl>

<dl>
<dd>

**schema:** `str` — UC schema name
    
</dd>
</dl>

<dl>
<dd>

**volume:** `str` — UC volume name
    
</dd>
</dl>

<dl>
<dd>

**description:** `typing.Optional[str]` — Cloud storage description
    
</dd>
</dl>

<dl>
<dd>

**last_sync:** `typing.Optional[dt.datetime]` — Last sync finished time
    
</dd>
</dl>

<dl>
<dd>

**last_sync_count:** `typing.Optional[int]` — Count of tasks synced last time
    
</dd>
</dl>

<dl>
<dd>

**last_sync_job:** `typing.Optional[str]` — Last sync job ID
    
</dd>
</dl>

<dl>
<dd>

**meta:** `typing.Optional[typing.Optional[typing.Any]]` 
    
</dd>
</dl>

<dl>
<dd>

**prefix:** `typing.Optional[str]` — Path under the volume
    
</dd>
</dl>

<dl>
<dd>

**presign:** `typing.Optional[bool]` — Presign not supported; always proxied
    
</dd>
</dl>

<dl>
<dd>

**presign_ttl:** `typing.Optional[int]` — Unused for Databricks; kept for compatibility
    
</dd>
</dl>

<dl>
<dd>

**recursive_scan:** `typing.Optional[bool]` — Perform recursive scan
    
</dd>
</dl>

<dl>
<dd>

**regex_filter:** `typing.Optional[str]` — Regex for filtering objects
    
</dd>
</dl>

<dl>
<dd>

**request_timeout_s:** `typing.Optional[int]` 
    
</dd>
</dl>

<dl>
<dd>

**status:** `typing.Optional[StatusC5AEnum]` 
    
</dd>
</dl>

<dl>
<dd>

**stream_chunk_bytes:** `typing.Optional[int]` 
    
</dd>
</dl>

<dl>
<dd>

**synchronizable:** `typing.Optional[bool]` 
    
</dd>
</dl>

<dl>
<dd>

**title:** `typing.Optional[str]` — Cloud storage title
    
</dd>
</dl>

<dl>
<dd>

**token:** `typing.Optional[str]` 
    
</dd>
</dl>

<dl>
<dd>

**traceback:** `typing.Optional[str]` — Traceback report for the last failed sync
    
</dd>
</dl>

<dl>
<dd>

**use_blob_urls:** `typing.Optional[bool]` — Generate blob URLs in tasks
    
</dd>
</dl>

<dl>
<dd>

**verify_tls:** `typing.Optional[bool]` — Verify TLS certificates
    
</dd>
</dl>

<dl>
<dd>

**request_options:** `typing.Optional[RequestOptions]` — Request-specific configuration.
    
</dd>
</dl>
</dd>
</dl>


</dd>
</dl>
</details>

<details><summary><code>client.import_storage.databricks.<a href="src/label_studio_sdk/import_storage/databricks/client.py">validate</a>(...)</code></summary>
<dl>
<dd>

#### 📝 Description

<dl>
<dd>

<dl>
<dd>

Validate a specific Databricks Files import storage connection.
</dd>
</dl>
</dd>
</dl>

#### 🔌 Usage

<dl>
<dd>

<dl>
<dd>

```python
from label_studio_sdk import LabelStudio

client = LabelStudio(
    api_key="YOUR_API_KEY",
)
client.import_storage.databricks.validate(
    catalog="catalog",
    host="host",
    project=1,
    schema="schema",
    volume="volume",
)

```
</dd>
</dl>
</dd>
</dl>

#### ⚙️ Parameters

<dl>
<dd>

<dl>
<dd>

**catalog:** `str` — UC catalog name
    
</dd>
</dl>

<dl>
<dd>

**host:** `str` — Databricks workspace base URL (https://...)
    
</dd>
</dl>

<dl>
<dd>

**project:** `int` — A unique integer value identifying this project.
    
</dd>
</dl>

<dl>
<dd>

**schema:** `str` — UC schema name
    
</dd>
</dl>

<dl>
<dd>

**volume:** `str` — UC volume name
    
</dd>
</dl>

<dl>
<dd>

**description:** `typing.Optional[str]` — Cloud storage description
    
</dd>
</dl>

<dl>
<dd>

**last_sync:** `typing.Optional[dt.datetime]` — Last sync finished time
    
</dd>
</dl>

<dl>
<dd>

**last_sync_count:** `typing.Optional[int]` — Count of tasks synced last time
    
</dd>
</dl>

<dl>
<dd>

**last_sync_job:** `typing.Optional[str]` — Last sync job ID
    
</dd>
</dl>

<dl>
<dd>

**meta:** `typing.Optional[typing.Optional[typing.Any]]` 
    
</dd>
</dl>

<dl>
<dd>

**prefix:** `typing.Optional[str]` — Path under the volume
    
</dd>
</dl>

<dl>
<dd>

**presign:** `typing.Optional[bool]` — Presign not supported; always proxied
    
</dd>
</dl>

<dl>
<dd>

**presign_ttl:** `typing.Optional[int]` — Unused for Databricks; kept for compatibility
    
</dd>
</dl>

<dl>
<dd>

**recursive_scan:** `typing.Optional[bool]` — Perform recursive scan
    
</dd>
</dl>

<dl>
<dd>

**regex_filter:** `typing.Optional[str]` — Regex for filtering objects
    
</dd>
</dl>

<dl>
<dd>

**request_timeout_s:** `typing.Optional[int]` 
    
</dd>
</dl>

<dl>
<dd>

**status:** `typing.Optional[StatusC5AEnum]` 
    
</dd>
</dl>

<dl>
<dd>

**stream_chunk_bytes:** `typing.Optional[int]` 
    
</dd>
</dl>

<dl>
<dd>

**synchronizable:** `typing.Optional[bool]` 
    
</dd>
</dl>

<dl>
<dd>

**title:** `typing.Optional[str]` — Cloud storage title
    
</dd>
</dl>

<dl>
<dd>

**token:** `typing.Optional[str]` 
    
</dd>
</dl>

<dl>
<dd>

**traceback:** `typing.Optional[str]` — Traceback report for the last failed sync
    
</dd>
</dl>

<dl>
<dd>

**use_blob_urls:** `typing.Optional[bool]` — Generate blob URLs in tasks
    
</dd>
</dl>

<dl>
<dd>

**verify_tls:** `typing.Optional[bool]` — Verify TLS certificates
    
</dd>
</dl>

<dl>
<dd>

**request_options:** `typing.Optional[RequestOptions]` — Request-specific configuration.
    
</dd>
</dl>
</dd>
</dl>


</dd>
</dl>
</details>

<details><summary><code>client.import_storage.databricks.<a href="src/label_studio_sdk/import_storage/databricks/client.py">get</a>(...)</code></summary>
<dl>
<dd>

#### 📝 Description

<dl>
<dd>

<dl>
<dd>

Get a specific Databricks Files import storage connection.
</dd>
</dl>
</dd>
</dl>

#### 🔌 Usage

<dl>
<dd>

<dl>
<dd>

```python
from label_studio_sdk import LabelStudio

client = LabelStudio(
    api_key="YOUR_API_KEY",
)
client.import_storage.databricks.get(
    id=1,
)

```
</dd>
</dl>
</dd>
</dl>

#### ⚙️ Parameters

<dl>
<dd>

<dl>
<dd>

**id:** `int` 
    
</dd>
</dl>

<dl>
<dd>

**request_options:** `typing.Optional[RequestOptions]` — Request-specific configuration.
    
</dd>
</dl>
</dd>
</dl>


</dd>
</dl>
</details>

<details><summary><code>client.import_storage.databricks.<a href="src/label_studio_sdk/import_storage/databricks/client.py">delete</a>(...)</code></summary>
<dl>
<dd>

#### 📝 Description

<dl>
<dd>

<dl>
<dd>

Delete a specific Databricks Files import storage connection.
</dd>
</dl>
</dd>
</dl>

#### 🔌 Usage

<dl>
<dd>

<dl>
<dd>

```python
from label_studio_sdk import LabelStudio

client = LabelStudio(
    api_key="YOUR_API_KEY",
)
client.import_storage.databricks.delete(
    id=1,
)

```
</dd>
</dl>
</dd>
</dl>

#### ⚙️ Parameters

<dl>
<dd>

<dl>
<dd>

**id:** `int` 
    
</dd>
</dl>

<dl>
<dd>

**request_options:** `typing.Optional[RequestOptions]` — Request-specific configuration.
    
</dd>
</dl>
</dd>
</dl>


</dd>
</dl>
</details>

<details><summary><code>client.import_storage.databricks.<a href="src/label_studio_sdk/import_storage/databricks/client.py">update</a>(...)</code></summary>
<dl>
<dd>

#### 📝 Description

<dl>
<dd>

<dl>
<dd>

Update a specific Databricks Files import storage connection.
</dd>
</dl>
</dd>
</dl>

#### 🔌 Usage

<dl>
<dd>

<dl>
<dd>

```python
from label_studio_sdk import LabelStudio

client = LabelStudio(
    api_key="YOUR_API_KEY",
)
client.import_storage.databricks.update(
    id=1,
)

```
</dd>
</dl>
</dd>
</dl>

#### ⚙️ Parameters

<dl>
<dd>

<dl>
<dd>

**id:** `int` 
    
</dd>
</dl>

<dl>
<dd>

**catalog:** `typing.Optional[str]` — UC catalog name
    
</dd>
</dl>

<dl>
<dd>

**description:** `typing.Optional[str]` — Cloud storage description
    
</dd>
</dl>

<dl>
<dd>

**host:** `typing.Optional[str]` — Databricks workspace base URL (https://...)
    
</dd>
</dl>

<dl>
<dd>

**last_sync:** `typing.Optional[dt.datetime]` — Last sync finished time
    
</dd>
</dl>

<dl>
<dd>

**last_sync_count:** `typing.Optional[int]` — Count of tasks synced last time
    
</dd>
</dl>

<dl>
<dd>

**last_sync_job:** `typing.Optional[str]` — Last sync job ID
    
</dd>
</dl>

<dl>
<dd>

**meta:** `typing.Optional[typing.Optional[typing.Any]]` 
    
</dd>
</dl>

<dl>
<dd>

**prefix:** `typing.Optional[str]` — Path under the volume
    
</dd>
</dl>

<dl>
<dd>

**presign:** `typing.Optional[bool]` — Presign not supported; always proxied
    
</dd>
</dl>

<dl>
<dd>

**presign_ttl:** `typing.Optional[int]` — Unused for Databricks; kept for compatibility
    
</dd>
</dl>

<dl>
<dd>

**project:** `typing.Optional[int]` — A unique integer value identifying this project.
    
</dd>
</dl>

<dl>
<dd>

**recursive_scan:** `typing.Optional[bool]` — Perform recursive scan
    
</dd>
</dl>

<dl>
<dd>

**regex_filter:** `typing.Optional[str]` — Regex for filtering objects
    
</dd>
</dl>

<dl>
<dd>

**request_timeout_s:** `typing.Optional[int]` 
    
</dd>
</dl>

<dl>
<dd>

**schema:** `typing.Optional[str]` — UC schema name
    
</dd>
</dl>

<dl>
<dd>

**status:** `typing.Optional[StatusC5AEnum]` 
    
</dd>
</dl>

<dl>
<dd>

**stream_chunk_bytes:** `typing.Optional[int]` 
    
</dd>
</dl>

<dl>
<dd>

**synchronizable:** `typing.Optional[bool]` 
    
</dd>
</dl>

<dl>
<dd>

**title:** `typing.Optional[str]` — Cloud storage title
    
</dd>
</dl>

<dl>
<dd>

**token:** `typing.Optional[str]` 
    
</dd>
</dl>

<dl>
<dd>

**traceback:** `typing.Optional[str]` — Traceback report for the last failed sync
    
</dd>
</dl>

<dl>
<dd>

**use_blob_urls:** `typing.Optional[bool]` — Generate blob URLs in tasks
    
</dd>
</dl>

<dl>
<dd>

**verify_tls:** `typing.Optional[bool]` — Verify TLS certificates
    
</dd>
</dl>

<dl>
<dd>

**volume:** `typing.Optional[str]` — UC volume name
    
</dd>
</dl>

<dl>
<dd>

**request_options:** `typing.Optional[RequestOptions]` — Request-specific configuration.
    
</dd>
</dl>
</dd>
</dl>


</dd>
</dl>
</details>

<details><summary><code>client.import_storage.databricks.<a href="src/label_studio_sdk/import_storage/databricks/client.py">sync</a>(...)</code></summary>
<dl>
<dd>

#### 📝 Description

<dl>
<dd>

<dl>
<dd>

Sync tasks from a Databricks Files import storage.
</dd>
</dl>
</dd>
</dl>

#### 🔌 Usage

<dl>
<dd>

<dl>
<dd>

```python
from label_studio_sdk import LabelStudio

client = LabelStudio(
    api_key="YOUR_API_KEY",
)
client.import_storage.databricks.sync(
    id=1,
)

```
</dd>
</dl>
</dd>
</dl>

#### ⚙️ Parameters

<dl>
<dd>

<dl>
<dd>

**id:** `int` 
    
</dd>
</dl>

<dl>
<dd>

**request_options:** `typing.Optional[RequestOptions]` — Request-specific configuration.
    
</dd>
</dl>
</dd>
</dl>


</dd>
</dl>
</details>

## ImportStorage Gcs
<details><summary><code>client.import_storage.gcs.<a href="src/label_studio_sdk/import_storage/gcs/client.py">list</a>(...)</code></summary>
<dl>
<dd>

#### 📝 Description

<dl>
<dd>

<dl>
<dd>

Get a list of all GCS import storage connections.
</dd>
</dl>
</dd>
</dl>

#### 🔌 Usage

<dl>
<dd>

<dl>
<dd>

```python
from label_studio_sdk import LabelStudio

client = LabelStudio(
    api_key="YOUR_API_KEY",
)
client.import_storage.gcs.list()

```
</dd>
</dl>
</dd>
</dl>

#### ⚙️ Parameters

<dl>
<dd>

<dl>
<dd>

**ordering:** `typing.Optional[str]` — Which field to use when ordering the results.
    
</dd>
</dl>

<dl>
<dd>

**project:** `typing.Optional[int]` — Project ID
    
</dd>
</dl>

<dl>
<dd>

**request_options:** `typing.Optional[RequestOptions]` — Request-specific configuration.
    
</dd>
</dl>
</dd>
</dl>


</dd>
</dl>
</details>

<details><summary><code>client.import_storage.gcs.<a href="src/label_studio_sdk/import_storage/gcs/client.py">create</a>(...)</code></summary>
<dl>
<dd>

#### 📝 Description

<dl>
<dd>

<dl>
<dd>

Create a new GCS import storage connection.
</dd>
</dl>
</dd>
</dl>

#### 🔌 Usage

<dl>
<dd>

<dl>
<dd>

```python
from label_studio_sdk import LabelStudio

client = LabelStudio(
    api_key="YOUR_API_KEY",
)
client.import_storage.gcs.create()

```
</dd>
</dl>
</dd>
</dl>

#### ⚙️ Parameters

<dl>
<dd>

<dl>
<dd>

**bucket:** `typing.Optional[str]` — GCS bucket name
    
</dd>
</dl>

<dl>
<dd>

**description:** `typing.Optional[str]` — Storage description
    
</dd>
</dl>

<dl>
<dd>

**google_application_credentials:** `typing.Optional[str]` — The content of GOOGLE_APPLICATION_CREDENTIALS json file. Check official Google Cloud Authentication documentation for more details.
    
</dd>
</dl>

<dl>
<dd>

**google_project_id:** `typing.Optional[str]` — Google project ID
    
</dd>
</dl>

<dl>
<dd>

**prefix:** `typing.Optional[str]` — GCS bucket prefix
    
</dd>
</dl>

<dl>
<dd>

**presign:** `typing.Optional[bool]` — Presign URLs for direct download
    
</dd>
</dl>

<dl>
<dd>

**presign_ttl:** `typing.Optional[int]` — Presign TTL in minutes
    
</dd>
</dl>

<dl>
<dd>

**project:** `typing.Optional[int]` — Project ID
    
</dd>
</dl>

<dl>
<dd>

**regex_filter:** `typing.Optional[str]` — Cloud storage regex for filtering objects. You must specify it otherwise no objects will be imported.
    
</dd>
</dl>

<dl>
<dd>

**title:** `typing.Optional[str]` — Storage title
    
</dd>
</dl>

<dl>
<dd>

**use_blob_urls:** `typing.Optional[bool]` — Interpret objects as BLOBs and generate URLs. For example, if your bucket contains images, you can use this option to generate URLs for these images. If set to False, it will read the content of the file and load it into Label Studio.
    
</dd>
</dl>

<dl>
<dd>

**request_options:** `typing.Optional[RequestOptions]` — Request-specific configuration.
    
</dd>
</dl>
</dd>
</dl>


</dd>
</dl>
</details>

<details><summary><code>client.import_storage.gcs.<a href="src/label_studio_sdk/import_storage/gcs/client.py">validate</a>(...)</code></summary>
<dl>
<dd>

#### 📝 Description

<dl>
<dd>

<dl>
<dd>

Validate a specific GCS import storage connection.
</dd>
</dl>
</dd>
</dl>

#### 🔌 Usage

<dl>
<dd>

<dl>
<dd>

```python
from label_studio_sdk import LabelStudio

client = LabelStudio(
    api_key="YOUR_API_KEY",
)
client.import_storage.gcs.validate()

```
</dd>
</dl>
</dd>
</dl>

#### ⚙️ Parameters

<dl>
<dd>

<dl>
<dd>

**bucket:** `typing.Optional[str]` — GCS bucket name
    
</dd>
</dl>

<dl>
<dd>

**description:** `typing.Optional[str]` — Storage description
    
</dd>
</dl>

<dl>
<dd>

**google_application_credentials:** `typing.Optional[str]` — The content of GOOGLE_APPLICATION_CREDENTIALS json file. Check official Google Cloud Authentication documentation for more details.
    
</dd>
</dl>

<dl>
<dd>

**google_project_id:** `typing.Optional[str]` — Google project ID
    
</dd>
</dl>

<dl>
<dd>

**id:** `typing.Optional[int]` — Storage ID. If set, storage with specified ID will be updated
    
</dd>
</dl>

<dl>
<dd>

**prefix:** `typing.Optional[str]` — GCS bucket prefix
    
</dd>
</dl>

<dl>
<dd>

**presign:** `typing.Optional[bool]` — Presign URLs for direct download
    
</dd>
</dl>

<dl>
<dd>

**presign_ttl:** `typing.Optional[int]` — Presign TTL in minutes
    
</dd>
</dl>

<dl>
<dd>

**project:** `typing.Optional[int]` — Project ID
    
</dd>
</dl>

<dl>
<dd>

**regex_filter:** `typing.Optional[str]` — Cloud storage regex for filtering objects. You must specify it otherwise no objects will be imported.
    
</dd>
</dl>

<dl>
<dd>

**title:** `typing.Optional[str]` — Storage title
    
</dd>
</dl>

<dl>
<dd>

**use_blob_urls:** `typing.Optional[bool]` — Interpret objects as BLOBs and generate URLs. For example, if your bucket contains images, you can use this option to generate URLs for these images. If set to False, it will read the content of the file and load it into Label Studio.
    
</dd>
</dl>

<dl>
<dd>

**request_options:** `typing.Optional[RequestOptions]` — Request-specific configuration.
    
</dd>
</dl>
</dd>
</dl>


</dd>
</dl>
</details>

<details><summary><code>client.import_storage.gcs.<a href="src/label_studio_sdk/import_storage/gcs/client.py">get</a>(...)</code></summary>
<dl>
<dd>

#### 📝 Description

<dl>
<dd>

<dl>
<dd>

Get a specific GCS import storage connection.
</dd>
</dl>
</dd>
</dl>

#### 🔌 Usage

<dl>
<dd>

<dl>
<dd>

```python
from label_studio_sdk import LabelStudio

client = LabelStudio(
    api_key="YOUR_API_KEY",
)
client.import_storage.gcs.get(
    id=1,
)

```
</dd>
</dl>
</dd>
</dl>

#### ⚙️ Parameters

<dl>
<dd>

<dl>
<dd>

**id:** `int` 
    
</dd>
</dl>

<dl>
<dd>

**request_options:** `typing.Optional[RequestOptions]` — Request-specific configuration.
    
</dd>
</dl>
</dd>
</dl>


</dd>
</dl>
</details>

<details><summary><code>client.import_storage.gcs.<a href="src/label_studio_sdk/import_storage/gcs/client.py">delete</a>(...)</code></summary>
<dl>
<dd>

#### 📝 Description

<dl>
<dd>

<dl>
<dd>

Delete a specific GCS import storage connection.
</dd>
</dl>
</dd>
</dl>

#### 🔌 Usage

<dl>
<dd>

<dl>
<dd>

```python
from label_studio_sdk import LabelStudio

client = LabelStudio(
    api_key="YOUR_API_KEY",
)
client.import_storage.gcs.delete(
    id=1,
)

```
</dd>
</dl>
</dd>
</dl>

#### ⚙️ Parameters

<dl>
<dd>

<dl>
<dd>

**id:** `int` 
    
</dd>
</dl>

<dl>
<dd>

**request_options:** `typing.Optional[RequestOptions]` — Request-specific configuration.
    
</dd>
</dl>
</dd>
</dl>


</dd>
</dl>
</details>

<details><summary><code>client.import_storage.gcs.<a href="src/label_studio_sdk/import_storage/gcs/client.py">update</a>(...)</code></summary>
<dl>
<dd>

#### 📝 Description

<dl>
<dd>

<dl>
<dd>

Update a specific GCS import storage connection.
</dd>
</dl>
</dd>
</dl>

#### 🔌 Usage

<dl>
<dd>

<dl>
<dd>

```python
from label_studio_sdk import LabelStudio

client = LabelStudio(
    api_key="YOUR_API_KEY",
)
client.import_storage.gcs.update(
    id=1,
)

```
</dd>
</dl>
</dd>
</dl>

#### ⚙️ Parameters

<dl>
<dd>

<dl>
<dd>

**id:** `int` 
    
</dd>
</dl>

<dl>
<dd>

**bucket:** `typing.Optional[str]` — GCS bucket name
    
</dd>
</dl>

<dl>
<dd>

**description:** `typing.Optional[str]` — Storage description
    
</dd>
</dl>

<dl>
<dd>

**google_application_credentials:** `typing.Optional[str]` — The content of GOOGLE_APPLICATION_CREDENTIALS json file. Check official Google Cloud Authentication documentation for more details.
    
</dd>
</dl>

<dl>
<dd>

**google_project_id:** `typing.Optional[str]` — Google project ID
    
</dd>
</dl>

<dl>
<dd>

**prefix:** `typing.Optional[str]` — GCS bucket prefix
    
</dd>
</dl>

<dl>
<dd>

**presign:** `typing.Optional[bool]` — Presign URLs for direct download
    
</dd>
</dl>

<dl>
<dd>

**presign_ttl:** `typing.Optional[int]` — Presign TTL in minutes
    
</dd>
</dl>

<dl>
<dd>

**project:** `typing.Optional[int]` — Project ID
    
</dd>
</dl>

<dl>
<dd>

**regex_filter:** `typing.Optional[str]` — Cloud storage regex for filtering objects. You must specify it otherwise no objects will be imported.
    
</dd>
</dl>

<dl>
<dd>

**title:** `typing.Optional[str]` — Storage title
    
</dd>
</dl>

<dl>
<dd>

**use_blob_urls:** `typing.Optional[bool]` — Interpret objects as BLOBs and generate URLs. For example, if your bucket contains images, you can use this option to generate URLs for these images. If set to False, it will read the content of the file and load it into Label Studio.
    
</dd>
</dl>

<dl>
<dd>

**request_options:** `typing.Optional[RequestOptions]` — Request-specific configuration.
    
</dd>
</dl>
</dd>
</dl>


</dd>
</dl>
</details>

<details><summary><code>client.import_storage.gcs.<a href="src/label_studio_sdk/import_storage/gcs/client.py">sync</a>(...)</code></summary>
<dl>
<dd>

#### 📝 Description

<dl>
<dd>

<dl>
<dd>

Sync tasks from a GCS import storage connection.
</dd>
</dl>
</dd>
</dl>

#### 🔌 Usage

<dl>
<dd>

<dl>
<dd>

```python
from label_studio_sdk import LabelStudio

client = LabelStudio(
    api_key="YOUR_API_KEY",
)
client.import_storage.gcs.sync(
    id=1,
)

```
</dd>
</dl>
</dd>
</dl>

#### ⚙️ Parameters

<dl>
<dd>

<dl>
<dd>

**id:** `int` — Storage ID
    
</dd>
</dl>

<dl>
<dd>

**request_options:** `typing.Optional[RequestOptions]` — Request-specific configuration.
    
</dd>
</dl>
</dd>
</dl>


</dd>
</dl>
</details>

## ImportStorage Gcswif
<details><summary><code>client.import_storage.gcswif.<a href="src/label_studio_sdk/import_storage/gcswif/client.py">list</a>(...)</code></summary>
<dl>
<dd>

#### 📝 Description

<dl>
<dd>

<dl>
<dd>

Get list of all GCS import storage connections set up with WIF authentication.
</dd>
</dl>
</dd>
</dl>

#### 🔌 Usage

<dl>
<dd>

<dl>
<dd>

```python
from label_studio_sdk import LabelStudio

client = LabelStudio(
    api_key="YOUR_API_KEY",
)
client.import_storage.gcswif.list()

```
</dd>
</dl>
</dd>
</dl>

#### ⚙️ Parameters

<dl>
<dd>

<dl>
<dd>

**ordering:** `typing.Optional[str]` — Which field to use when ordering the results.
    
</dd>
</dl>

<dl>
<dd>

**project:** `typing.Optional[int]` — Project ID
    
</dd>
</dl>

<dl>
<dd>

**request_options:** `typing.Optional[RequestOptions]` — Request-specific configuration.
    
</dd>
</dl>
</dd>
</dl>


</dd>
</dl>
</details>

<details><summary><code>client.import_storage.gcswif.<a href="src/label_studio_sdk/import_storage/gcswif/client.py">create</a>(...)</code></summary>
<dl>
<dd>

#### 📝 Description

<dl>
<dd>

<dl>
<dd>

Create GCS import storage with WIF.
</dd>
</dl>
</dd>
</dl>

#### 🔌 Usage

<dl>
<dd>

<dl>
<dd>

```python
from label_studio_sdk import LabelStudio

client = LabelStudio(
    api_key="YOUR_API_KEY",
)
client.import_storage.gcswif.create(
    project=1,
)

```
</dd>
</dl>
</dd>
</dl>

#### ⚙️ Parameters

<dl>
<dd>

<dl>
<dd>

**project:** `int` — A unique integer value identifying this project.
    
</dd>
</dl>

<dl>
<dd>

**bucket:** `typing.Optional[str]` — GCS bucket name
    
</dd>
</dl>

<dl>
<dd>

**description:** `typing.Optional[str]` — Cloud storage description
    
</dd>
</dl>

<dl>
<dd>

**google_application_credentials:** `typing.Optional[str]` — The content of GOOGLE_APPLICATION_CREDENTIALS json file
    
</dd>
</dl>

<dl>
<dd>

**google_project_id:** `typing.Optional[str]` — Google project ID
    
</dd>
</dl>

<dl>
<dd>

**google_project_number:** `typing.Optional[str]` — Google project number
    
</dd>
</dl>

<dl>
<dd>

**google_service_account_email:** `typing.Optional[str]` — Google service account email
    
</dd>
</dl>

<dl>
<dd>

**google_wif_pool_id:** `typing.Optional[str]` — Google WIF pool ID
    
</dd>
</dl>

<dl>
<dd>

**google_wif_provider_id:** `typing.Optional[str]` — Google WIF provider ID
    
</dd>
</dl>

<dl>
<dd>

**last_sync:** `typing.Optional[dt.datetime]` — Last sync finished time
    
</dd>
</dl>

<dl>
<dd>

**last_sync_count:** `typing.Optional[int]` — Count of tasks synced last time
    
</dd>
</dl>

<dl>
<dd>

**last_sync_job:** `typing.Optional[str]` — Last sync job ID
    
</dd>
</dl>

<dl>
<dd>

**meta:** `typing.Optional[typing.Optional[typing.Any]]` 
    
</dd>
</dl>

<dl>
<dd>

**prefix:** `typing.Optional[str]` — GCS bucket prefix
    
</dd>
</dl>

<dl>
<dd>

**presign:** `typing.Optional[bool]` 
    
</dd>
</dl>

<dl>
<dd>

**presign_ttl:** `typing.Optional[int]` — Presigned URLs TTL (in minutes)
    
</dd>
</dl>

<dl>
<dd>

**recursive_scan:** `typing.Optional[bool]` — Perform recursive scan over the bucket content
    
</dd>
</dl>

<dl>
<dd>

**regex_filter:** `typing.Optional[str]` — Cloud storage regex for filtering objects
    
</dd>
</dl>

<dl>
<dd>

**status:** `typing.Optional[StatusC5AEnum]` 
    
</dd>
</dl>

<dl>
<dd>

**synchronizable:** `typing.Optional[bool]` 
    
</dd>
</dl>

<dl>
<dd>

**title:** `typing.Optional[str]` — Cloud storage title
    
</dd>
</dl>

<dl>
<dd>

**traceback:** `typing.Optional[str]` — Traceback report for the last failed sync
    
</dd>
</dl>

<dl>
<dd>

**use_blob_urls:** `typing.Optional[bool]` — Interpret objects as BLOBs and generate URLs
    
</dd>
</dl>

<dl>
<dd>

**request_options:** `typing.Optional[RequestOptions]` — Request-specific configuration.
    
</dd>
</dl>
</dd>
</dl>


</dd>
</dl>
</details>

<details><summary><code>client.import_storage.gcswif.<a href="src/label_studio_sdk/import_storage/gcswif/client.py">validate</a>(...)</code></summary>
<dl>
<dd>

#### 📝 Description

<dl>
<dd>

<dl>
<dd>

Validate a specific GCS import storage connection that was set up with WIF authentication.
</dd>
</dl>
</dd>
</dl>

#### 🔌 Usage

<dl>
<dd>

<dl>
<dd>

```python
from label_studio_sdk import LabelStudio

client = LabelStudio(
    api_key="YOUR_API_KEY",
)
client.import_storage.gcswif.validate(
    project=1,
)

```
</dd>
</dl>
</dd>
</dl>

#### ⚙️ Parameters

<dl>
<dd>

<dl>
<dd>

**project:** `int` — A unique integer value identifying this project.
    
</dd>
</dl>

<dl>
<dd>

**bucket:** `typing.Optional[str]` — GCS bucket name
    
</dd>
</dl>

<dl>
<dd>

**description:** `typing.Optional[str]` — Cloud storage description
    
</dd>
</dl>

<dl>
<dd>

**google_application_credentials:** `typing.Optional[str]` — The content of GOOGLE_APPLICATION_CREDENTIALS json file
    
</dd>
</dl>

<dl>
<dd>

**google_project_id:** `typing.Optional[str]` — Google project ID
    
</dd>
</dl>

<dl>
<dd>

**google_project_number:** `typing.Optional[str]` — Google project number
    
</dd>
</dl>

<dl>
<dd>

**google_service_account_email:** `typing.Optional[str]` — Google service account email
    
</dd>
</dl>

<dl>
<dd>

**google_wif_pool_id:** `typing.Optional[str]` — Google WIF pool ID
    
</dd>
</dl>

<dl>
<dd>

**google_wif_provider_id:** `typing.Optional[str]` — Google WIF provider ID
    
</dd>
</dl>

<dl>
<dd>

**last_sync:** `typing.Optional[dt.datetime]` — Last sync finished time
    
</dd>
</dl>

<dl>
<dd>

**last_sync_count:** `typing.Optional[int]` — Count of tasks synced last time
    
</dd>
</dl>

<dl>
<dd>

**last_sync_job:** `typing.Optional[str]` — Last sync job ID
    
</dd>
</dl>

<dl>
<dd>

**meta:** `typing.Optional[typing.Optional[typing.Any]]` 
    
</dd>
</dl>

<dl>
<dd>

**prefix:** `typing.Optional[str]` — GCS bucket prefix
    
</dd>
</dl>

<dl>
<dd>

**presign:** `typing.Optional[bool]` 
    
</dd>
</dl>

<dl>
<dd>

**presign_ttl:** `typing.Optional[int]` — Presigned URLs TTL (in minutes)
    
</dd>
</dl>

<dl>
<dd>

**recursive_scan:** `typing.Optional[bool]` — Perform recursive scan over the bucket content
    
</dd>
</dl>

<dl>
<dd>

**regex_filter:** `typing.Optional[str]` — Cloud storage regex for filtering objects
    
</dd>
</dl>

<dl>
<dd>

**status:** `typing.Optional[StatusC5AEnum]` 
    
</dd>
</dl>

<dl>
<dd>

**synchronizable:** `typing.Optional[bool]` 
    
</dd>
</dl>

<dl>
<dd>

**title:** `typing.Optional[str]` — Cloud storage title
    
</dd>
</dl>

<dl>
<dd>

**traceback:** `typing.Optional[str]` — Traceback report for the last failed sync
    
</dd>
</dl>

<dl>
<dd>

**use_blob_urls:** `typing.Optional[bool]` — Interpret objects as BLOBs and generate URLs
    
</dd>
</dl>

<dl>
<dd>

**request_options:** `typing.Optional[RequestOptions]` — Request-specific configuration.
    
</dd>
</dl>
</dd>
</dl>


</dd>
</dl>
</details>

<details><summary><code>client.import_storage.gcswif.<a href="src/label_studio_sdk/import_storage/gcswif/client.py">get</a>(...)</code></summary>
<dl>
<dd>

#### 📝 Description

<dl>
<dd>

<dl>
<dd>

Get a specific GCS import storage connection that was set up with WIF.
</dd>
</dl>
</dd>
</dl>

#### 🔌 Usage

<dl>
<dd>

<dl>
<dd>

```python
from label_studio_sdk import LabelStudio

client = LabelStudio(
    api_key="YOUR_API_KEY",
)
client.import_storage.gcswif.get(
    id=1,
)

```
</dd>
</dl>
</dd>
</dl>

#### ⚙️ Parameters

<dl>
<dd>

<dl>
<dd>

**id:** `int` 
    
</dd>
</dl>

<dl>
<dd>

**request_options:** `typing.Optional[RequestOptions]` — Request-specific configuration.
    
</dd>
</dl>
</dd>
</dl>


</dd>
</dl>
</details>

<details><summary><code>client.import_storage.gcswif.<a href="src/label_studio_sdk/import_storage/gcswif/client.py">delete</a>(...)</code></summary>
<dl>
<dd>

#### 📝 Description

<dl>
<dd>

<dl>
<dd>

Delete a specific GCS import storage connection that was set up with WIF authentication.
</dd>
</dl>
</dd>
</dl>

#### 🔌 Usage

<dl>
<dd>

<dl>
<dd>

```python
from label_studio_sdk import LabelStudio

client = LabelStudio(
    api_key="YOUR_API_KEY",
)
client.import_storage.gcswif.delete(
    id=1,
)

```
</dd>
</dl>
</dd>
</dl>

#### ⚙️ Parameters

<dl>
<dd>

<dl>
<dd>

**id:** `int` 
    
</dd>
</dl>

<dl>
<dd>

**request_options:** `typing.Optional[RequestOptions]` — Request-specific configuration.
    
</dd>
</dl>
</dd>
</dl>


</dd>
</dl>
</details>

<details><summary><code>client.import_storage.gcswif.<a href="src/label_studio_sdk/import_storage/gcswif/client.py">update</a>(...)</code></summary>
<dl>
<dd>

#### 📝 Description

<dl>
<dd>

<dl>
<dd>

Update a specific GCS import storage connection that was set up with WIF authentication.
</dd>
</dl>
</dd>
</dl>

#### 🔌 Usage

<dl>
<dd>

<dl>
<dd>

```python
from label_studio_sdk import LabelStudio

client = LabelStudio(
    api_key="YOUR_API_KEY",
)
client.import_storage.gcswif.update(
    id=1,
)

```
</dd>
</dl>
</dd>
</dl>

#### ⚙️ Parameters

<dl>
<dd>

<dl>
<dd>

**id:** `int` 
    
</dd>
</dl>

<dl>
<dd>

**bucket:** `typing.Optional[str]` — GCS bucket name
    
</dd>
</dl>

<dl>
<dd>

**description:** `typing.Optional[str]` — Cloud storage description
    
</dd>
</dl>

<dl>
<dd>

**google_application_credentials:** `typing.Optional[str]` — The content of GOOGLE_APPLICATION_CREDENTIALS json file
    
</dd>
</dl>

<dl>
<dd>

**google_project_id:** `typing.Optional[str]` — Google project ID
    
</dd>
</dl>

<dl>
<dd>

**google_project_number:** `typing.Optional[str]` — Google project number
    
</dd>
</dl>

<dl>
<dd>

**google_service_account_email:** `typing.Optional[str]` — Google service account email
    
</dd>
</dl>

<dl>
<dd>

**google_wif_pool_id:** `typing.Optional[str]` — Google WIF pool ID
    
</dd>
</dl>

<dl>
<dd>

**google_wif_provider_id:** `typing.Optional[str]` — Google WIF provider ID
    
</dd>
</dl>

<dl>
<dd>

**last_sync:** `typing.Optional[dt.datetime]` — Last sync finished time
    
</dd>
</dl>

<dl>
<dd>

**last_sync_count:** `typing.Optional[int]` — Count of tasks synced last time
    
</dd>
</dl>

<dl>
<dd>

**last_sync_job:** `typing.Optional[str]` — Last sync job ID
    
</dd>
</dl>

<dl>
<dd>

**meta:** `typing.Optional[typing.Optional[typing.Any]]` 
    
</dd>
</dl>

<dl>
<dd>

**prefix:** `typing.Optional[str]` — GCS bucket prefix
    
</dd>
</dl>

<dl>
<dd>

**presign:** `typing.Optional[bool]` 
    
</dd>
</dl>

<dl>
<dd>

**presign_ttl:** `typing.Optional[int]` — Presigned URLs TTL (in minutes)
    
</dd>
</dl>

<dl>
<dd>

**project:** `typing.Optional[int]` — A unique integer value identifying this project.
    
</dd>
</dl>

<dl>
<dd>

**recursive_scan:** `typing.Optional[bool]` — Perform recursive scan over the bucket content
    
</dd>
</dl>

<dl>
<dd>

**regex_filter:** `typing.Optional[str]` — Cloud storage regex for filtering objects
    
</dd>
</dl>

<dl>
<dd>

**status:** `typing.Optional[StatusC5AEnum]` 
    
</dd>
</dl>

<dl>
<dd>

**synchronizable:** `typing.Optional[bool]` 
    
</dd>
</dl>

<dl>
<dd>

**title:** `typing.Optional[str]` — Cloud storage title
    
</dd>
</dl>

<dl>
<dd>

**traceback:** `typing.Optional[str]` — Traceback report for the last failed sync
    
</dd>
</dl>

<dl>
<dd>

**use_blob_urls:** `typing.Optional[bool]` — Interpret objects as BLOBs and generate URLs
    
</dd>
</dl>

<dl>
<dd>

**request_options:** `typing.Optional[RequestOptions]` — Request-specific configuration.
    
</dd>
</dl>
</dd>
</dl>


</dd>
</dl>
</details>

<details><summary><code>client.import_storage.gcswif.<a href="src/label_studio_sdk/import_storage/gcswif/client.py">sync</a>(...)</code></summary>
<dl>
<dd>

#### 📝 Description

<dl>
<dd>

<dl>
<dd>

Sync tasks from an GCS import storage connection that was set up with WIF authentication.
</dd>
</dl>
</dd>
</dl>

#### 🔌 Usage

<dl>
<dd>

<dl>
<dd>

```python
from label_studio_sdk import LabelStudio

client = LabelStudio(
    api_key="YOUR_API_KEY",
)
client.import_storage.gcswif.sync(
    id=1,
)

```
</dd>
</dl>
</dd>
</dl>

#### ⚙️ Parameters

<dl>
<dd>

<dl>
<dd>

**id:** `int` 
    
</dd>
</dl>

<dl>
<dd>

**request_options:** `typing.Optional[RequestOptions]` — Request-specific configuration.
    
</dd>
</dl>
</dd>
</dl>


</dd>
</dl>
</details>

## ImportStorage Local
<details><summary><code>client.import_storage.local.<a href="src/label_studio_sdk/import_storage/local/client.py">list</a>(...)</code></summary>
<dl>
<dd>

#### 📝 Description

<dl>
<dd>

<dl>
<dd>

Get a list of all local file import storage connections.
</dd>
</dl>
</dd>
</dl>

#### 🔌 Usage

<dl>
<dd>

<dl>
<dd>

```python
from label_studio_sdk import LabelStudio

client = LabelStudio(
    api_key="YOUR_API_KEY",
)
client.import_storage.local.list()

```
</dd>
</dl>
</dd>
</dl>

#### ⚙️ Parameters

<dl>
<dd>

<dl>
<dd>

**ordering:** `typing.Optional[str]` — Which field to use when ordering the results.
    
</dd>
</dl>

<dl>
<dd>

**project:** `typing.Optional[int]` — Project ID
    
</dd>
</dl>

<dl>
<dd>

**request_options:** `typing.Optional[RequestOptions]` — Request-specific configuration.
    
</dd>
</dl>
</dd>
</dl>


</dd>
</dl>
</details>

<details><summary><code>client.import_storage.local.<a href="src/label_studio_sdk/import_storage/local/client.py">create</a>(...)</code></summary>
<dl>
<dd>

#### 📝 Description

<dl>
<dd>

<dl>
<dd>

Create a new local file import storage connection.
</dd>
</dl>
</dd>
</dl>

#### 🔌 Usage

<dl>
<dd>

<dl>
<dd>

```python
from label_studio_sdk import LabelStudio

client = LabelStudio(
    api_key="YOUR_API_KEY",
)
client.import_storage.local.create()

```
</dd>
</dl>
</dd>
</dl>

#### ⚙️ Parameters

<dl>
<dd>

<dl>
<dd>

**description:** `typing.Optional[str]` — Storage description
    
</dd>
</dl>

<dl>
<dd>

**path:** `typing.Optional[str]` — Path to local directory
    
</dd>
</dl>

<dl>
<dd>

**project:** `typing.Optional[int]` — Project ID
    
</dd>
</dl>

<dl>
<dd>

**regex_filter:** `typing.Optional[str]` — Regex for filtering objects
    
</dd>
</dl>

<dl>
<dd>

**title:** `typing.Optional[str]` — Storage title
    
</dd>
</dl>

<dl>
<dd>

**use_blob_urls:** `typing.Optional[bool]` — Interpret objects as BLOBs and generate URLs. For example, if your directory contains images, you can use this option to generate URLs for these images. If set to False, it will read the content of the file and load it into Label Studio.
    
</dd>
</dl>

<dl>
<dd>

**request_options:** `typing.Optional[RequestOptions]` — Request-specific configuration.
    
</dd>
</dl>
</dd>
</dl>


</dd>
</dl>
</details>

<details><summary><code>client.import_storage.local.<a href="src/label_studio_sdk/import_storage/local/client.py">validate</a>(...)</code></summary>
<dl>
<dd>

#### 📝 Description

<dl>
<dd>

<dl>
<dd>

Validate a specific local file import storage connection.
</dd>
</dl>
</dd>
</dl>

#### 🔌 Usage

<dl>
<dd>

<dl>
<dd>

```python
from label_studio_sdk import LabelStudio

client = LabelStudio(
    api_key="YOUR_API_KEY",
)
client.import_storage.local.validate()

```
</dd>
</dl>
</dd>
</dl>

#### ⚙️ Parameters

<dl>
<dd>

<dl>
<dd>

**description:** `typing.Optional[str]` — Storage description
    
</dd>
</dl>

<dl>
<dd>

**id:** `typing.Optional[int]` — Storage ID. If set, storage with specified ID will be updated
    
</dd>
</dl>

<dl>
<dd>

**path:** `typing.Optional[str]` — Path to local directory
    
</dd>
</dl>

<dl>
<dd>

**project:** `typing.Optional[int]` — Project ID
    
</dd>
</dl>

<dl>
<dd>

**regex_filter:** `typing.Optional[str]` — Regex for filtering objects
    
</dd>
</dl>

<dl>
<dd>

**title:** `typing.Optional[str]` — Storage title
    
</dd>
</dl>

<dl>
<dd>

**use_blob_urls:** `typing.Optional[bool]` — Interpret objects as BLOBs and generate URLs. For example, if your directory contains images, you can use this option to generate URLs for these images. If set to False, it will read the content of the file and load it into Label Studio.
    
</dd>
</dl>

<dl>
<dd>

**request_options:** `typing.Optional[RequestOptions]` — Request-specific configuration.
    
</dd>
</dl>
</dd>
</dl>


</dd>
</dl>
</details>

<details><summary><code>client.import_storage.local.<a href="src/label_studio_sdk/import_storage/local/client.py">get</a>(...)</code></summary>
<dl>
<dd>

#### 📝 Description

<dl>
<dd>

<dl>
<dd>

Get a specific local file import storage connection.
</dd>
</dl>
</dd>
</dl>

#### 🔌 Usage

<dl>
<dd>

<dl>
<dd>

```python
from label_studio_sdk import LabelStudio

client = LabelStudio(
    api_key="YOUR_API_KEY",
)
client.import_storage.local.get(
    id=1,
)

```
</dd>
</dl>
</dd>
</dl>

#### ⚙️ Parameters

<dl>
<dd>

<dl>
<dd>

**id:** `int` 
    
</dd>
</dl>

<dl>
<dd>

**request_options:** `typing.Optional[RequestOptions]` — Request-specific configuration.
    
</dd>
</dl>
</dd>
</dl>


</dd>
</dl>
</details>

<details><summary><code>client.import_storage.local.<a href="src/label_studio_sdk/import_storage/local/client.py">delete</a>(...)</code></summary>
<dl>
<dd>

#### 📝 Description

<dl>
<dd>

<dl>
<dd>

Delete a specific local file import storage connection.
</dd>
</dl>
</dd>
</dl>

#### 🔌 Usage

<dl>
<dd>

<dl>
<dd>

```python
from label_studio_sdk import LabelStudio

client = LabelStudio(
    api_key="YOUR_API_KEY",
)
client.import_storage.local.delete(
    id=1,
)

```
</dd>
</dl>
</dd>
</dl>

#### ⚙️ Parameters

<dl>
<dd>

<dl>
<dd>

**id:** `int` 
    
</dd>
</dl>

<dl>
<dd>

**request_options:** `typing.Optional[RequestOptions]` — Request-specific configuration.
    
</dd>
</dl>
</dd>
</dl>


</dd>
</dl>
</details>

<details><summary><code>client.import_storage.local.<a href="src/label_studio_sdk/import_storage/local/client.py">update</a>(...)</code></summary>
<dl>
<dd>

#### 📝 Description

<dl>
<dd>

<dl>
<dd>

Update a specific local file import storage connection.
</dd>
</dl>
</dd>
</dl>

#### 🔌 Usage

<dl>
<dd>

<dl>
<dd>

```python
from label_studio_sdk import LabelStudio

client = LabelStudio(
    api_key="YOUR_API_KEY",
)
client.import_storage.local.update(
    id=1,
)

```
</dd>
</dl>
</dd>
</dl>

#### ⚙️ Parameters

<dl>
<dd>

<dl>
<dd>

**id:** `int` 
    
</dd>
</dl>

<dl>
<dd>

**description:** `typing.Optional[str]` — Storage description
    
</dd>
</dl>

<dl>
<dd>

**path:** `typing.Optional[str]` — Path to local directory
    
</dd>
</dl>

<dl>
<dd>

**project:** `typing.Optional[int]` — Project ID
    
</dd>
</dl>

<dl>
<dd>

**regex_filter:** `typing.Optional[str]` — Regex for filtering objects
    
</dd>
</dl>

<dl>
<dd>

**title:** `typing.Optional[str]` — Storage title
    
</dd>
</dl>

<dl>
<dd>

**use_blob_urls:** `typing.Optional[bool]` — Interpret objects as BLOBs and generate URLs. For example, if your directory contains images, you can use this option to generate URLs for these images. If set to False, it will read the content of the file and load it into Label Studio.
    
</dd>
</dl>

<dl>
<dd>

**request_options:** `typing.Optional[RequestOptions]` — Request-specific configuration.
    
</dd>
</dl>
</dd>
</dl>


</dd>
</dl>
</details>

<details><summary><code>client.import_storage.local.<a href="src/label_studio_sdk/import_storage/local/client.py">sync</a>(...)</code></summary>
<dl>
<dd>

#### 📝 Description

<dl>
<dd>

<dl>
<dd>

Sync tasks from a local file import storage connection.
</dd>
</dl>
</dd>
</dl>

#### 🔌 Usage

<dl>
<dd>

<dl>
<dd>

```python
from label_studio_sdk import LabelStudio

client = LabelStudio(
    api_key="YOUR_API_KEY",
)
client.import_storage.local.sync(
    id=1,
)

```
</dd>
</dl>
</dd>
</dl>

#### ⚙️ Parameters

<dl>
<dd>

<dl>
<dd>

**id:** `int` — Storage ID
    
</dd>
</dl>

<dl>
<dd>

**request_options:** `typing.Optional[RequestOptions]` — Request-specific configuration.
    
</dd>
</dl>
</dd>
</dl>


</dd>
</dl>
</details>

## ImportStorage Redis
<details><summary><code>client.import_storage.redis.<a href="src/label_studio_sdk/import_storage/redis/client.py">list</a>(...)</code></summary>
<dl>
<dd>

#### 📝 Description

<dl>
<dd>

<dl>
<dd>

Get a list of all Redis import storage connections.
</dd>
</dl>
</dd>
</dl>

#### 🔌 Usage

<dl>
<dd>

<dl>
<dd>

```python
from label_studio_sdk import LabelStudio

client = LabelStudio(
    api_key="YOUR_API_KEY",
)
client.import_storage.redis.list()

```
</dd>
</dl>
</dd>
</dl>

#### ⚙️ Parameters

<dl>
<dd>

<dl>
<dd>

**ordering:** `typing.Optional[str]` — Which field to use when ordering the results.
    
</dd>
</dl>

<dl>
<dd>

**project:** `typing.Optional[int]` — Project ID
    
</dd>
</dl>

<dl>
<dd>

**request_options:** `typing.Optional[RequestOptions]` — Request-specific configuration.
    
</dd>
</dl>
</dd>
</dl>


</dd>
</dl>
</details>

<details><summary><code>client.import_storage.redis.<a href="src/label_studio_sdk/import_storage/redis/client.py">create</a>(...)</code></summary>
<dl>
<dd>

#### 📝 Description

<dl>
<dd>

<dl>
<dd>

Create a new Redis import storage connection.
</dd>
</dl>
</dd>
</dl>

#### 🔌 Usage

<dl>
<dd>

<dl>
<dd>

```python
from label_studio_sdk import LabelStudio

client = LabelStudio(
    api_key="YOUR_API_KEY",
)
client.import_storage.redis.create()

```
</dd>
</dl>
</dd>
</dl>

#### ⚙️ Parameters

<dl>
<dd>

<dl>
<dd>

**description:** `typing.Optional[str]` — Storage description
    
</dd>
</dl>

<dl>
<dd>

**host:** `typing.Optional[str]` — Server Host IP (optional)
    
</dd>
</dl>

<dl>
<dd>

**password:** `typing.Optional[str]` — Server Password (optional)
    
</dd>
</dl>

<dl>
<dd>

**path:** `typing.Optional[str]` — Storage prefix (optional)
    
</dd>
</dl>

<dl>
<dd>

**port:** `typing.Optional[str]` — Server Port (optional)
    
</dd>
</dl>

<dl>
<dd>

**project:** `typing.Optional[int]` — Project ID
    
</dd>
</dl>

<dl>
<dd>

**regex_filter:** `typing.Optional[str]` — Cloud storage regex for filtering objects. You must specify it otherwise no objects will be imported.
    
</dd>
</dl>

<dl>
<dd>

**title:** `typing.Optional[str]` — Storage title
    
</dd>
</dl>

<dl>
<dd>

**use_blob_urls:** `typing.Optional[bool]` — Interpret objects as BLOBs and generate URLs. For example, if your bucket contains images, you can use this option to generate URLs for these images. If set to False, it will read the content of the file and load it into Label Studio.
    
</dd>
</dl>

<dl>
<dd>

**request_options:** `typing.Optional[RequestOptions]` — Request-specific configuration.
    
</dd>
</dl>
</dd>
</dl>


</dd>
</dl>
</details>

<details><summary><code>client.import_storage.redis.<a href="src/label_studio_sdk/import_storage/redis/client.py">validate</a>(...)</code></summary>
<dl>
<dd>

#### 📝 Description

<dl>
<dd>

<dl>
<dd>

Validate a specific Redis import storage connection.
</dd>
</dl>
</dd>
</dl>

#### 🔌 Usage

<dl>
<dd>

<dl>
<dd>

```python
from label_studio_sdk import LabelStudio

client = LabelStudio(
    api_key="YOUR_API_KEY",
)
client.import_storage.redis.validate()

```
</dd>
</dl>
</dd>
</dl>

#### ⚙️ Parameters

<dl>
<dd>

<dl>
<dd>

**description:** `typing.Optional[str]` — Storage description
    
</dd>
</dl>

<dl>
<dd>

**host:** `typing.Optional[str]` — Server Host IP (optional)
    
</dd>
</dl>

<dl>
<dd>

**id:** `typing.Optional[int]` — Storage ID. If set, storage with specified ID will be updated
    
</dd>
</dl>

<dl>
<dd>

**password:** `typing.Optional[str]` — Server Password (optional)
    
</dd>
</dl>

<dl>
<dd>

**path:** `typing.Optional[str]` — Storage prefix (optional)
    
</dd>
</dl>

<dl>
<dd>

**port:** `typing.Optional[str]` — Server Port (optional)
    
</dd>
</dl>

<dl>
<dd>

**project:** `typing.Optional[int]` — Project ID
    
</dd>
</dl>

<dl>
<dd>

**regex_filter:** `typing.Optional[str]` — Cloud storage regex for filtering objects. You must specify it otherwise no objects will be imported.
    
</dd>
</dl>

<dl>
<dd>

**title:** `typing.Optional[str]` — Storage title
    
</dd>
</dl>

<dl>
<dd>

**use_blob_urls:** `typing.Optional[bool]` — Interpret objects as BLOBs and generate URLs. For example, if your bucket contains images, you can use this option to generate URLs for these images. If set to False, it will read the content of the file and load it into Label Studio.
    
</dd>
</dl>

<dl>
<dd>

**request_options:** `typing.Optional[RequestOptions]` — Request-specific configuration.
    
</dd>
</dl>
</dd>
</dl>


</dd>
</dl>
</details>

<details><summary><code>client.import_storage.redis.<a href="src/label_studio_sdk/import_storage/redis/client.py">get</a>(...)</code></summary>
<dl>
<dd>

#### 📝 Description

<dl>
<dd>

<dl>
<dd>

Get a specific Redis import storage connection.
</dd>
</dl>
</dd>
</dl>

#### 🔌 Usage

<dl>
<dd>

<dl>
<dd>

```python
from label_studio_sdk import LabelStudio

client = LabelStudio(
    api_key="YOUR_API_KEY",
)
client.import_storage.redis.get(
    id=1,
)

```
</dd>
</dl>
</dd>
</dl>

#### ⚙️ Parameters

<dl>
<dd>

<dl>
<dd>

**id:** `int` 
    
</dd>
</dl>

<dl>
<dd>

**request_options:** `typing.Optional[RequestOptions]` — Request-specific configuration.
    
</dd>
</dl>
</dd>
</dl>


</dd>
</dl>
</details>

<details><summary><code>client.import_storage.redis.<a href="src/label_studio_sdk/import_storage/redis/client.py">delete</a>(...)</code></summary>
<dl>
<dd>

#### 📝 Description

<dl>
<dd>

<dl>
<dd>

Delete a specific Redis import storage connection.
</dd>
</dl>
</dd>
</dl>

#### 🔌 Usage

<dl>
<dd>

<dl>
<dd>

```python
from label_studio_sdk import LabelStudio

client = LabelStudio(
    api_key="YOUR_API_KEY",
)
client.import_storage.redis.delete(
    id=1,
)

```
</dd>
</dl>
</dd>
</dl>

#### ⚙️ Parameters

<dl>
<dd>

<dl>
<dd>

**id:** `int` 
    
</dd>
</dl>

<dl>
<dd>

**request_options:** `typing.Optional[RequestOptions]` — Request-specific configuration.
    
</dd>
</dl>
</dd>
</dl>


</dd>
</dl>
</details>

<details><summary><code>client.import_storage.redis.<a href="src/label_studio_sdk/import_storage/redis/client.py">update</a>(...)</code></summary>
<dl>
<dd>

#### 📝 Description

<dl>
<dd>

<dl>
<dd>

Update a specific Redis import storage connection.
</dd>
</dl>
</dd>
</dl>

#### 🔌 Usage

<dl>
<dd>

<dl>
<dd>

```python
from label_studio_sdk import LabelStudio

client = LabelStudio(
    api_key="YOUR_API_KEY",
)
client.import_storage.redis.update(
    id=1,
)

```
</dd>
</dl>
</dd>
</dl>

#### ⚙️ Parameters

<dl>
<dd>

<dl>
<dd>

**id:** `int` 
    
</dd>
</dl>

<dl>
<dd>

**description:** `typing.Optional[str]` — Storage description
    
</dd>
</dl>

<dl>
<dd>

**host:** `typing.Optional[str]` — Server Host IP (optional)
    
</dd>
</dl>

<dl>
<dd>

**password:** `typing.Optional[str]` — Server Password (optional)
    
</dd>
</dl>

<dl>
<dd>

**path:** `typing.Optional[str]` — Storage prefix (optional)
    
</dd>
</dl>

<dl>
<dd>

**port:** `typing.Optional[str]` — Server Port (optional)
    
</dd>
</dl>

<dl>
<dd>

**project:** `typing.Optional[int]` — Project ID
    
</dd>
</dl>

<dl>
<dd>

**regex_filter:** `typing.Optional[str]` — Cloud storage regex for filtering objects. You must specify it otherwise no objects will be imported.
    
</dd>
</dl>

<dl>
<dd>

**title:** `typing.Optional[str]` — Storage title
    
</dd>
</dl>

<dl>
<dd>

**use_blob_urls:** `typing.Optional[bool]` — Interpret objects as BLOBs and generate URLs. For example, if your bucket contains images, you can use this option to generate URLs for these images. If set to False, it will read the content of the file and load it into Label Studio.
    
</dd>
</dl>

<dl>
<dd>

**request_options:** `typing.Optional[RequestOptions]` — Request-specific configuration.
    
</dd>
</dl>
</dd>
</dl>


</dd>
</dl>
</details>

<details><summary><code>client.import_storage.redis.<a href="src/label_studio_sdk/import_storage/redis/client.py">sync</a>(...)</code></summary>
<dl>
<dd>

#### 📝 Description

<dl>
<dd>

<dl>
<dd>

Sync tasks from a Redis import storage connection.
</dd>
</dl>
</dd>
</dl>

#### 🔌 Usage

<dl>
<dd>

<dl>
<dd>

```python
from label_studio_sdk import LabelStudio

client = LabelStudio(
    api_key="YOUR_API_KEY",
)
client.import_storage.redis.sync(
    id=1,
)

```
</dd>
</dl>
</dd>
</dl>

#### ⚙️ Parameters

<dl>
<dd>

<dl>
<dd>

**id:** `int` — Storage ID
    
</dd>
</dl>

<dl>
<dd>

**request_options:** `typing.Optional[RequestOptions]` — Request-specific configuration.
    
</dd>
</dl>
</dd>
</dl>


</dd>
</dl>
</details>

## ImportStorage S3
<details><summary><code>client.import_storage.s3.<a href="src/label_studio_sdk/import_storage/s3/client.py">list</a>(...)</code></summary>
<dl>
<dd>

#### 📝 Description

<dl>
<dd>

<dl>
<dd>

Get a list of all S3 import storage connections.
</dd>
</dl>
</dd>
</dl>

#### 🔌 Usage

<dl>
<dd>

<dl>
<dd>

```python
from label_studio_sdk import LabelStudio

client = LabelStudio(
    api_key="YOUR_API_KEY",
)
client.import_storage.s3.list()

```
</dd>
</dl>
</dd>
</dl>

#### ⚙️ Parameters

<dl>
<dd>

<dl>
<dd>

**ordering:** `typing.Optional[str]` — Which field to use when ordering the results.
    
</dd>
</dl>

<dl>
<dd>

**project:** `typing.Optional[int]` — Project ID
    
</dd>
</dl>

<dl>
<dd>

**request_options:** `typing.Optional[RequestOptions]` — Request-specific configuration.
    
</dd>
</dl>
</dd>
</dl>


</dd>
</dl>
</details>

<details><summary><code>client.import_storage.s3.<a href="src/label_studio_sdk/import_storage/s3/client.py">create</a>(...)</code></summary>
<dl>
<dd>

#### 📝 Description

<dl>
<dd>

<dl>
<dd>

Create new S3 import storage
</dd>
</dl>
</dd>
</dl>

#### 🔌 Usage

<dl>
<dd>

<dl>
<dd>

```python
from label_studio_sdk import LabelStudio

client = LabelStudio(
    api_key="YOUR_API_KEY",
)
client.import_storage.s3.create()

```
</dd>
</dl>
</dd>
</dl>

#### ⚙️ Parameters

<dl>
<dd>

<dl>
<dd>

**aws_access_key_id:** `typing.Optional[str]` — AWS_ACCESS_KEY_ID
    
</dd>
</dl>

<dl>
<dd>

**aws_secret_access_key:** `typing.Optional[str]` — AWS_SECRET_ACCESS_KEY
    
</dd>
</dl>

<dl>
<dd>

**aws_session_token:** `typing.Optional[str]` — AWS_SESSION_TOKEN
    
</dd>
</dl>

<dl>
<dd>

**aws_sse_kms_key_id:** `typing.Optional[str]` — AWS SSE KMS Key ID
    
</dd>
</dl>

<dl>
<dd>

**bucket:** `typing.Optional[str]` — S3 bucket name
    
</dd>
</dl>

<dl>
<dd>

**description:** `typing.Optional[str]` — Storage description
    
</dd>
</dl>

<dl>
<dd>

**prefix:** `typing.Optional[str]` — S3 bucket prefix
    
</dd>
</dl>

<dl>
<dd>

**presign:** `typing.Optional[bool]` — Presign URLs for download
    
</dd>
</dl>

<dl>
<dd>

**presign_ttl:** `typing.Optional[int]` — Presign TTL in minutes
    
</dd>
</dl>

<dl>
<dd>

**project:** `typing.Optional[int]` — Project ID
    
</dd>
</dl>

<dl>
<dd>

**recursive_scan:** `typing.Optional[bool]` — Scan recursively
    
</dd>
</dl>

<dl>
<dd>

**regex_filter:** `typing.Optional[str]` — Cloud storage regex for filtering objects. You must specify it otherwise no objects will be imported.
    
</dd>
</dl>

<dl>
<dd>

**region_name:** `typing.Optional[str]` — AWS Region
    
</dd>
</dl>

<dl>
<dd>

**s3endpoint:** `typing.Optional[str]` — S3 Endpoint
    
</dd>
</dl>

<dl>
<dd>

**title:** `typing.Optional[str]` — Storage title
    
</dd>
</dl>

<dl>
<dd>

**use_blob_urls:** `typing.Optional[bool]` — Interpret objects as BLOBs and generate URLs. For example, if your bucket contains images, you can use this option to generate URLs for these images. If set to False, it will read the content of the file and load it into Label Studio.
    
</dd>
</dl>

<dl>
<dd>

**request_options:** `typing.Optional[RequestOptions]` — Request-specific configuration.
    
</dd>
</dl>
</dd>
</dl>


</dd>
</dl>
</details>

<details><summary><code>client.import_storage.s3.<a href="src/label_studio_sdk/import_storage/s3/client.py">validate</a>(...)</code></summary>
<dl>
<dd>

#### 📝 Description

<dl>
<dd>

<dl>
<dd>

Validate a specific S3 import storage connection.
</dd>
</dl>
</dd>
</dl>

#### 🔌 Usage

<dl>
<dd>

<dl>
<dd>

```python
from label_studio_sdk import LabelStudio

client = LabelStudio(
    api_key="YOUR_API_KEY",
)
client.import_storage.s3.validate()

```
</dd>
</dl>
</dd>
</dl>

#### ⚙️ Parameters

<dl>
<dd>

<dl>
<dd>

**aws_access_key_id:** `typing.Optional[str]` — AWS_ACCESS_KEY_ID
    
</dd>
</dl>

<dl>
<dd>

**aws_secret_access_key:** `typing.Optional[str]` — AWS_SECRET_ACCESS_KEY
    
</dd>
</dl>

<dl>
<dd>

**aws_session_token:** `typing.Optional[str]` — AWS_SESSION_TOKEN
    
</dd>
</dl>

<dl>
<dd>

**aws_sse_kms_key_id:** `typing.Optional[str]` — AWS SSE KMS Key ID
    
</dd>
</dl>

<dl>
<dd>

**bucket:** `typing.Optional[str]` — S3 bucket name
    
</dd>
</dl>

<dl>
<dd>

**description:** `typing.Optional[str]` — Storage description
    
</dd>
</dl>

<dl>
<dd>

**id:** `typing.Optional[int]` — Storage ID. If set, storage with specified ID will be updated
    
</dd>
</dl>

<dl>
<dd>

**prefix:** `typing.Optional[str]` — S3 bucket prefix
    
</dd>
</dl>

<dl>
<dd>

**presign:** `typing.Optional[bool]` — Presign URLs for download
    
</dd>
</dl>

<dl>
<dd>

**presign_ttl:** `typing.Optional[int]` — Presign TTL in minutes
    
</dd>
</dl>

<dl>
<dd>

**project:** `typing.Optional[int]` — Project ID
    
</dd>
</dl>

<dl>
<dd>

**recursive_scan:** `typing.Optional[bool]` — Scan recursively
    
</dd>
</dl>

<dl>
<dd>

**regex_filter:** `typing.Optional[str]` — Cloud storage regex for filtering objects. You must specify it otherwise no objects will be imported.
    
</dd>
</dl>

<dl>
<dd>

**region_name:** `typing.Optional[str]` — AWS Region
    
</dd>
</dl>

<dl>
<dd>

**s3endpoint:** `typing.Optional[str]` — S3 Endpoint
    
</dd>
</dl>

<dl>
<dd>

**title:** `typing.Optional[str]` — Storage title
    
</dd>
</dl>

<dl>
<dd>

**use_blob_urls:** `typing.Optional[bool]` — Interpret objects as BLOBs and generate URLs. For example, if your bucket contains images, you can use this option to generate URLs for these images. If set to False, it will read the content of the file and load it into Label Studio.
    
</dd>
</dl>

<dl>
<dd>

**request_options:** `typing.Optional[RequestOptions]` — Request-specific configuration.
    
</dd>
</dl>
</dd>
</dl>


</dd>
</dl>
</details>

<details><summary><code>client.import_storage.s3.<a href="src/label_studio_sdk/import_storage/s3/client.py">get</a>(...)</code></summary>
<dl>
<dd>

#### 📝 Description

<dl>
<dd>

<dl>
<dd>

Get a specific S3 import storage connection.
</dd>
</dl>
</dd>
</dl>

#### 🔌 Usage

<dl>
<dd>

<dl>
<dd>

```python
from label_studio_sdk import LabelStudio

client = LabelStudio(
    api_key="YOUR_API_KEY",
)
client.import_storage.s3.get(
    id=1,
)

```
</dd>
</dl>
</dd>
</dl>

#### ⚙️ Parameters

<dl>
<dd>

<dl>
<dd>

**id:** `int` 
    
</dd>
</dl>

<dl>
<dd>

**request_options:** `typing.Optional[RequestOptions]` — Request-specific configuration.
    
</dd>
</dl>
</dd>
</dl>


</dd>
</dl>
</details>

<details><summary><code>client.import_storage.s3.<a href="src/label_studio_sdk/import_storage/s3/client.py">delete</a>(...)</code></summary>
<dl>
<dd>

#### 📝 Description

<dl>
<dd>

<dl>
<dd>

Delete a specific S3 import storage connection.
</dd>
</dl>
</dd>
</dl>

#### 🔌 Usage

<dl>
<dd>

<dl>
<dd>

```python
from label_studio_sdk import LabelStudio

client = LabelStudio(
    api_key="YOUR_API_KEY",
)
client.import_storage.s3.delete(
    id=1,
)

```
</dd>
</dl>
</dd>
</dl>

#### ⚙️ Parameters

<dl>
<dd>

<dl>
<dd>

**id:** `int` 
    
</dd>
</dl>

<dl>
<dd>

**request_options:** `typing.Optional[RequestOptions]` — Request-specific configuration.
    
</dd>
</dl>
</dd>
</dl>


</dd>
</dl>
</details>

<details><summary><code>client.import_storage.s3.<a href="src/label_studio_sdk/import_storage/s3/client.py">update</a>(...)</code></summary>
<dl>
<dd>

#### 📝 Description

<dl>
<dd>

<dl>
<dd>

Update a specific S3 import storage connection.
</dd>
</dl>
</dd>
</dl>

#### 🔌 Usage

<dl>
<dd>

<dl>
<dd>

```python
from label_studio_sdk import LabelStudio

client = LabelStudio(
    api_key="YOUR_API_KEY",
)
client.import_storage.s3.update(
    id=1,
)

```
</dd>
</dl>
</dd>
</dl>

#### ⚙️ Parameters

<dl>
<dd>

<dl>
<dd>

**id:** `int` 
    
</dd>
</dl>

<dl>
<dd>

**aws_access_key_id:** `typing.Optional[str]` — AWS_ACCESS_KEY_ID
    
</dd>
</dl>

<dl>
<dd>

**aws_secret_access_key:** `typing.Optional[str]` — AWS_SECRET_ACCESS_KEY
    
</dd>
</dl>

<dl>
<dd>

**aws_session_token:** `typing.Optional[str]` — AWS_SESSION_TOKEN
    
</dd>
</dl>

<dl>
<dd>

**aws_sse_kms_key_id:** `typing.Optional[str]` — AWS SSE KMS Key ID
    
</dd>
</dl>

<dl>
<dd>

**bucket:** `typing.Optional[str]` — S3 bucket name
    
</dd>
</dl>

<dl>
<dd>

**description:** `typing.Optional[str]` — Storage description
    
</dd>
</dl>

<dl>
<dd>

**prefix:** `typing.Optional[str]` — S3 bucket prefix
    
</dd>
</dl>

<dl>
<dd>

**presign:** `typing.Optional[bool]` — Presign URLs for download
    
</dd>
</dl>

<dl>
<dd>

**presign_ttl:** `typing.Optional[int]` — Presign TTL in minutes
    
</dd>
</dl>

<dl>
<dd>

**project:** `typing.Optional[int]` — Project ID
    
</dd>
</dl>

<dl>
<dd>

**recursive_scan:** `typing.Optional[bool]` — Scan recursively
    
</dd>
</dl>

<dl>
<dd>

**regex_filter:** `typing.Optional[str]` — Cloud storage regex for filtering objects. You must specify it otherwise no objects will be imported.
    
</dd>
</dl>

<dl>
<dd>

**region_name:** `typing.Optional[str]` — AWS Region
    
</dd>
</dl>

<dl>
<dd>

**s3endpoint:** `typing.Optional[str]` — S3 Endpoint
    
</dd>
</dl>

<dl>
<dd>

**title:** `typing.Optional[str]` — Storage title
    
</dd>
</dl>

<dl>
<dd>

**use_blob_urls:** `typing.Optional[bool]` — Interpret objects as BLOBs and generate URLs. For example, if your bucket contains images, you can use this option to generate URLs for these images. If set to False, it will read the content of the file and load it into Label Studio.
    
</dd>
</dl>

<dl>
<dd>

**request_options:** `typing.Optional[RequestOptions]` — Request-specific configuration.
    
</dd>
</dl>
</dd>
</dl>


</dd>
</dl>
</details>

<details><summary><code>client.import_storage.s3.<a href="src/label_studio_sdk/import_storage/s3/client.py">sync</a>(...)</code></summary>
<dl>
<dd>

#### 📝 Description

<dl>
<dd>

<dl>
<dd>

Sync tasks from an S3 import storage connection.
</dd>
</dl>
</dd>
</dl>

#### 🔌 Usage

<dl>
<dd>

<dl>
<dd>

```python
from label_studio_sdk import LabelStudio

client = LabelStudio(
    api_key="YOUR_API_KEY",
)
client.import_storage.s3.sync(
    id=1,
)

```
</dd>
</dl>
</dd>
</dl>

#### ⚙️ Parameters

<dl>
<dd>

<dl>
<dd>

**id:** `int` — Storage ID
    
</dd>
</dl>

<dl>
<dd>

**request_options:** `typing.Optional[RequestOptions]` — Request-specific configuration.
    
</dd>
</dl>
</dd>
</dl>


</dd>
</dl>
</details>

## ImportStorage S3S
<details><summary><code>client.import_storage.s3s.<a href="src/label_studio_sdk/import_storage/s3s/client.py">list</a>(...)</code></summary>
<dl>
<dd>

#### 📝 Description

<dl>
<dd>

<dl>
<dd>

Get list of all S3 import storage connections set up with IAM role access.
</dd>
</dl>
</dd>
</dl>

#### 🔌 Usage

<dl>
<dd>

<dl>
<dd>

```python
from label_studio_sdk import LabelStudio

client = LabelStudio(
    api_key="YOUR_API_KEY",
)
client.import_storage.s3s.list()

```
</dd>
</dl>
</dd>
</dl>

#### ⚙️ Parameters

<dl>
<dd>

<dl>
<dd>

**ordering:** `typing.Optional[str]` — Which field to use when ordering the results.
    
</dd>
</dl>

<dl>
<dd>

**project:** `typing.Optional[int]` — Project ID
    
</dd>
</dl>

<dl>
<dd>

**request_options:** `typing.Optional[RequestOptions]` — Request-specific configuration.
    
</dd>
</dl>
</dd>
</dl>


</dd>
</dl>
</details>

<details><summary><code>client.import_storage.s3s.<a href="src/label_studio_sdk/import_storage/s3s/client.py">create</a>(...)</code></summary>
<dl>
<dd>

#### 📝 Description

<dl>
<dd>

<dl>
<dd>

Create S3 import storage with IAM role access.
</dd>
</dl>
</dd>
</dl>

#### 🔌 Usage

<dl>
<dd>

<dl>
<dd>

```python
from label_studio_sdk import LabelStudio

client = LabelStudio(
    api_key="YOUR_API_KEY",
)
client.import_storage.s3s.create(
    project=1,
    role_arn="role_arn",
)

```
</dd>
</dl>
</dd>
</dl>

#### ⚙️ Parameters

<dl>
<dd>

<dl>
<dd>

**project:** `int` — A unique integer value identifying this project.
    
</dd>
</dl>

<dl>
<dd>

**role_arn:** `str` — AWS RoleArn
    
</dd>
</dl>

<dl>
<dd>

**aws_access_key_id:** `typing.Optional[str]` — AWS_ACCESS_KEY_ID
    
</dd>
</dl>

<dl>
<dd>

**aws_secret_access_key:** `typing.Optional[str]` — AWS_SECRET_ACCESS_KEY
    
</dd>
</dl>

<dl>
<dd>

**aws_session_token:** `typing.Optional[str]` — AWS_SESSION_TOKEN
    
</dd>
</dl>

<dl>
<dd>

**aws_sse_kms_key_id:** `typing.Optional[str]` — AWS SSE KMS Key ID
    
</dd>
</dl>

<dl>
<dd>

**bucket:** `typing.Optional[str]` — S3 bucket name
    
</dd>
</dl>

<dl>
<dd>

**description:** `typing.Optional[str]` — Cloud storage description
    
</dd>
</dl>

<dl>
<dd>

**external_id:** `typing.Optional[str]` — AWS ExternalId
    
</dd>
</dl>

<dl>
<dd>

**last_sync:** `typing.Optional[dt.datetime]` — Last sync finished time
    
</dd>
</dl>

<dl>
<dd>

**last_sync_count:** `typing.Optional[int]` — Count of tasks synced last time
    
</dd>
</dl>

<dl>
<dd>

**last_sync_job:** `typing.Optional[str]` — Last sync job ID
    
</dd>
</dl>

<dl>
<dd>

**legacy_auth:** `typing.Optional[bool]` 
    
</dd>
</dl>

<dl>
<dd>

**meta:** `typing.Optional[typing.Optional[typing.Any]]` 
    
</dd>
</dl>

<dl>
<dd>

**prefix:** `typing.Optional[str]` — S3 bucket prefix
    
</dd>
</dl>

<dl>
<dd>

**presign:** `typing.Optional[bool]` 
    
</dd>
</dl>

<dl>
<dd>

**presign_ttl:** `typing.Optional[int]` — Presigned URLs TTL (in minutes)
    
</dd>
</dl>

<dl>
<dd>

**recursive_scan:** `typing.Optional[bool]` — Perform recursive scan over the bucket content
    
</dd>
</dl>

<dl>
<dd>

**regex_filter:** `typing.Optional[str]` — Cloud storage regex for filtering objects
    
</dd>
</dl>

<dl>
<dd>

**region_name:** `typing.Optional[str]` — AWS Region
    
</dd>
</dl>

<dl>
<dd>

**s3endpoint:** `typing.Optional[str]` — S3 Endpoint
    
</dd>
</dl>

<dl>
<dd>

**status:** `typing.Optional[StatusC5AEnum]` 
    
</dd>
</dl>

<dl>
<dd>

**synchronizable:** `typing.Optional[bool]` 
    
</dd>
</dl>

<dl>
<dd>

**title:** `typing.Optional[str]` — Cloud storage title
    
</dd>
</dl>

<dl>
<dd>

**traceback:** `typing.Optional[str]` — Traceback report for the last failed sync
    
</dd>
</dl>

<dl>
<dd>

**use_blob_urls:** `typing.Optional[bool]` — Interpret objects as BLOBs and generate URLs
    
</dd>
</dl>

<dl>
<dd>

**request_options:** `typing.Optional[RequestOptions]` — Request-specific configuration.
    
</dd>
</dl>
</dd>
</dl>


</dd>
</dl>
</details>

<details><summary><code>client.import_storage.s3s.<a href="src/label_studio_sdk/import_storage/s3s/client.py">validate</a>(...)</code></summary>
<dl>
<dd>

#### 📝 Description

<dl>
<dd>

<dl>
<dd>

Validate a specific S3 import storage connection that was set up with IAM role access.
</dd>
</dl>
</dd>
</dl>

#### 🔌 Usage

<dl>
<dd>

<dl>
<dd>

```python
from label_studio_sdk import LabelStudio

client = LabelStudio(
    api_key="YOUR_API_KEY",
)
client.import_storage.s3s.validate(
    project=1,
    role_arn="role_arn",
)

```
</dd>
</dl>
</dd>
</dl>

#### ⚙️ Parameters

<dl>
<dd>

<dl>
<dd>

**project:** `int` — A unique integer value identifying this project.
    
</dd>
</dl>

<dl>
<dd>

**role_arn:** `str` — AWS RoleArn
    
</dd>
</dl>

<dl>
<dd>

**aws_access_key_id:** `typing.Optional[str]` — AWS_ACCESS_KEY_ID
    
</dd>
</dl>

<dl>
<dd>

**aws_secret_access_key:** `typing.Optional[str]` — AWS_SECRET_ACCESS_KEY
    
</dd>
</dl>

<dl>
<dd>

**aws_session_token:** `typing.Optional[str]` — AWS_SESSION_TOKEN
    
</dd>
</dl>

<dl>
<dd>

**aws_sse_kms_key_id:** `typing.Optional[str]` — AWS SSE KMS Key ID
    
</dd>
</dl>

<dl>
<dd>

**bucket:** `typing.Optional[str]` — S3 bucket name
    
</dd>
</dl>

<dl>
<dd>

**description:** `typing.Optional[str]` — Cloud storage description
    
</dd>
</dl>

<dl>
<dd>

**external_id:** `typing.Optional[str]` — AWS ExternalId
    
</dd>
</dl>

<dl>
<dd>

**last_sync:** `typing.Optional[dt.datetime]` — Last sync finished time
    
</dd>
</dl>

<dl>
<dd>

**last_sync_count:** `typing.Optional[int]` — Count of tasks synced last time
    
</dd>
</dl>

<dl>
<dd>

**last_sync_job:** `typing.Optional[str]` — Last sync job ID
    
</dd>
</dl>

<dl>
<dd>

**legacy_auth:** `typing.Optional[bool]` 
    
</dd>
</dl>

<dl>
<dd>

**meta:** `typing.Optional[typing.Optional[typing.Any]]` 
    
</dd>
</dl>

<dl>
<dd>

**prefix:** `typing.Optional[str]` — S3 bucket prefix
    
</dd>
</dl>

<dl>
<dd>

**presign:** `typing.Optional[bool]` 
    
</dd>
</dl>

<dl>
<dd>

**presign_ttl:** `typing.Optional[int]` — Presigned URLs TTL (in minutes)
    
</dd>
</dl>

<dl>
<dd>

**recursive_scan:** `typing.Optional[bool]` — Perform recursive scan over the bucket content
    
</dd>
</dl>

<dl>
<dd>

**regex_filter:** `typing.Optional[str]` — Cloud storage regex for filtering objects
    
</dd>
</dl>

<dl>
<dd>

**region_name:** `typing.Optional[str]` — AWS Region
    
</dd>
</dl>

<dl>
<dd>

**s3endpoint:** `typing.Optional[str]` — S3 Endpoint
    
</dd>
</dl>

<dl>
<dd>

**status:** `typing.Optional[StatusC5AEnum]` 
    
</dd>
</dl>

<dl>
<dd>

**synchronizable:** `typing.Optional[bool]` 
    
</dd>
</dl>

<dl>
<dd>

**title:** `typing.Optional[str]` — Cloud storage title
    
</dd>
</dl>

<dl>
<dd>

<<<<<<< HEAD
**status:** `typing.Optional[StatusC5AEnum]` 
    
</dd>
</dl>

<dl>
<dd>

**synchronizable:** `typing.Optional[bool]` 
    
</dd>
</dl>

<dl>
<dd>

**title:** `typing.Optional[str]` — Cloud storage title
    
</dd>
</dl>

<dl>
<dd>

=======
>>>>>>> 757d9c30
**traceback:** `typing.Optional[str]` — Traceback report for the last failed sync
    
</dd>
</dl>

<dl>
<dd>

**use_blob_urls:** `typing.Optional[bool]` — Interpret objects as BLOBs and generate URLs
    
</dd>
</dl>

<dl>
<dd>

**request_options:** `typing.Optional[RequestOptions]` — Request-specific configuration.
    
</dd>
</dl>
</dd>
</dl>


</dd>
</dl>
</details>

<details><summary><code>client.import_storage.s3s.<a href="src/label_studio_sdk/import_storage/s3s/client.py">get</a>(...)</code></summary>
<dl>
<dd>

#### 📝 Description

<dl>
<dd>

<dl>
<dd>

Get a specific S3 import storage connection that was set up with IAM role access.
</dd>
</dl>
</dd>
</dl>

#### 🔌 Usage

<dl>
<dd>

<dl>
<dd>

```python
from label_studio_sdk import LabelStudio

client = LabelStudio(
    api_key="YOUR_API_KEY",
)
client.import_storage.s3s.get(
    id=1,
)

```
</dd>
</dl>
</dd>
</dl>

#### ⚙️ Parameters

<dl>
<dd>

<dl>
<dd>

**id:** `int` 
    
</dd>
</dl>

<dl>
<dd>

**request_options:** `typing.Optional[RequestOptions]` — Request-specific configuration.
    
</dd>
</dl>
</dd>
</dl>


</dd>
</dl>
</details>

<details><summary><code>client.import_storage.s3s.<a href="src/label_studio_sdk/import_storage/s3s/client.py">delete</a>(...)</code></summary>
<dl>
<dd>

#### 📝 Description

<dl>
<dd>

<dl>
<dd>

Delete a specific S3 import storage connection that was set up with IAM role access.
</dd>
</dl>
</dd>
</dl>

#### 🔌 Usage

<dl>
<dd>

<dl>
<dd>

```python
from label_studio_sdk import LabelStudio

client = LabelStudio(
    api_key="YOUR_API_KEY",
)
client.import_storage.s3s.delete(
    id=1,
)

```
</dd>
</dl>
</dd>
</dl>

#### ⚙️ Parameters

<dl>
<dd>

<dl>
<dd>

**id:** `int` 
    
</dd>
</dl>

<dl>
<dd>

**request_options:** `typing.Optional[RequestOptions]` — Request-specific configuration.
    
</dd>
</dl>
</dd>
</dl>


</dd>
</dl>
</details>

<details><summary><code>client.import_storage.s3s.<a href="src/label_studio_sdk/import_storage/s3s/client.py">update</a>(...)</code></summary>
<dl>
<dd>

#### 📝 Description

<dl>
<dd>

<dl>
<dd>

Update a specific S3 import storage connection that was set up with IAM role access.
</dd>
</dl>
</dd>
</dl>

#### 🔌 Usage

<dl>
<dd>

<dl>
<dd>

```python
from label_studio_sdk import LabelStudio

client = LabelStudio(
    api_key="YOUR_API_KEY",
)
client.import_storage.s3s.update(
    id=1,
)

```
</dd>
</dl>
</dd>
</dl>

#### ⚙️ Parameters

<dl>
<dd>

<dl>
<dd>

**id:** `int` 
    
</dd>
</dl>

<dl>
<dd>

**aws_access_key_id:** `typing.Optional[str]` — AWS_ACCESS_KEY_ID
    
</dd>
</dl>

<dl>
<dd>

**aws_secret_access_key:** `typing.Optional[str]` — AWS_SECRET_ACCESS_KEY
    
</dd>
</dl>

<dl>
<dd>

**aws_session_token:** `typing.Optional[str]` — AWS_SESSION_TOKEN
    
</dd>
</dl>

<dl>
<dd>

**aws_sse_kms_key_id:** `typing.Optional[str]` — AWS SSE KMS Key ID
    
</dd>
</dl>

<dl>
<dd>

**bucket:** `typing.Optional[str]` — S3 bucket name
    
</dd>
</dl>

<dl>
<dd>

**description:** `typing.Optional[str]` — Cloud storage description
    
</dd>
</dl>

<dl>
<dd>

**external_id:** `typing.Optional[str]` — AWS ExternalId
    
</dd>
</dl>

<dl>
<dd>

**last_sync:** `typing.Optional[dt.datetime]` — Last sync finished time
    
</dd>
</dl>

<dl>
<dd>

**last_sync_count:** `typing.Optional[int]` — Count of tasks synced last time
    
</dd>
</dl>

<dl>
<dd>

**last_sync_job:** `typing.Optional[str]` — Last sync job ID
    
</dd>
</dl>

<dl>
<dd>

**legacy_auth:** `typing.Optional[bool]` 
    
</dd>
</dl>

<dl>
<dd>

**meta:** `typing.Optional[typing.Optional[typing.Any]]` 
    
</dd>
</dl>

<dl>
<dd>

**prefix:** `typing.Optional[str]` — S3 bucket prefix
    
</dd>
</dl>

<dl>
<dd>

**presign:** `typing.Optional[bool]` 
    
</dd>
</dl>

<dl>
<dd>

**presign_ttl:** `typing.Optional[int]` — Presigned URLs TTL (in minutes)
    
</dd>
</dl>

<dl>
<dd>

**project:** `typing.Optional[int]` — A unique integer value identifying this project.
    
</dd>
</dl>

<dl>
<dd>

**recursive_scan:** `typing.Optional[bool]` — Perform recursive scan over the bucket content
    
</dd>
</dl>

<dl>
<dd>

**regex_filter:** `typing.Optional[str]` — Cloud storage regex for filtering objects
    
</dd>
</dl>

<dl>
<dd>

**region_name:** `typing.Optional[str]` — AWS Region
    
</dd>
</dl>

<dl>
<dd>

**role_arn:** `typing.Optional[str]` — AWS RoleArn
    
</dd>
</dl>

<dl>
<dd>

**s3endpoint:** `typing.Optional[str]` — S3 Endpoint
    
</dd>
</dl>

<dl>
<dd>

**status:** `typing.Optional[StatusC5AEnum]` 
    
</dd>
</dl>

<dl>
<dd>

**synchronizable:** `typing.Optional[bool]` 
    
</dd>
</dl>

<dl>
<dd>

**title:** `typing.Optional[str]` — Cloud storage title
    
</dd>
</dl>

<dl>
<dd>

**traceback:** `typing.Optional[str]` — Traceback report for the last failed sync
    
</dd>
</dl>

<dl>
<dd>

**use_blob_urls:** `typing.Optional[bool]` — Interpret objects as BLOBs and generate URLs
    
</dd>
</dl>

<dl>
<dd>

**request_options:** `typing.Optional[RequestOptions]` — Request-specific configuration.
    
</dd>
</dl>
</dd>
</dl>


</dd>
</dl>
</details>

<details><summary><code>client.import_storage.s3s.<a href="src/label_studio_sdk/import_storage/s3s/client.py">sync</a>(...)</code></summary>
<dl>
<dd>

#### 📝 Description

<dl>
<dd>

<dl>
<dd>

Sync tasks from an S3 import storage connection that was set up with IAM role access.
</dd>
</dl>
</dd>
</dl>

#### 🔌 Usage

<dl>
<dd>

<dl>
<dd>

```python
from label_studio_sdk import LabelStudio

client = LabelStudio(
    api_key="YOUR_API_KEY",
)
client.import_storage.s3s.sync(
    id=1,
)

```
</dd>
</dl>
</dd>
</dl>

#### ⚙️ Parameters

<dl>
<dd>

<dl>
<dd>

**id:** `int` 
    
</dd>
</dl>

<dl>
<dd>

**request_options:** `typing.Optional[RequestOptions]` — Request-specific configuration.
    
</dd>
</dl>
</dd>
</dl>


</dd>
</dl>
</details>

## Organizations Invites
<details><summary><code>client.organizations.invites.<a href="src/label_studio_sdk/organizations/invites/client.py">get_invite_link</a>()</code></summary>
<dl>
<dd>

#### 📝 Description

<dl>
<dd>

<dl>
<dd>

Get invite link for organization
</dd>
</dl>
</dd>
</dl>

#### 🔌 Usage

<dl>
<dd>

<dl>
<dd>

```python
from label_studio_sdk import LabelStudio

client = LabelStudio(
    api_key="YOUR_API_KEY",
)
client.organizations.invites.get_invite_link()

```
</dd>
</dl>
</dd>
</dl>

#### ⚙️ Parameters

<dl>
<dd>

<dl>
<dd>

**request_options:** `typing.Optional[RequestOptions]` — Request-specific configuration.
    
</dd>
</dl>
</dd>
</dl>


</dd>
</dl>
</details>
<<<<<<< HEAD

<details><summary><code>client.organizations.invites.<a href="src/label_studio_sdk/organizations/invites/client.py">revoke_invite</a>(...)</code></summary>
<dl>
<dd>

#### 📝 Description
=======
>>>>>>> 757d9c30

<details><summary><code>client.organizations.invites.<a href="src/label_studio_sdk/organizations/invites/client.py">revoke_invite</a>(...)</code></summary>
<dl>
<dd>

<<<<<<< HEAD
=======
#### 📝 Description

<dl>
<dd>

>>>>>>> 757d9c30
<dl>
<dd>

Revoke invite to organization
</dd>
</dl>
</dd>
</dl>

#### 🔌 Usage

<dl>
<dd>

<dl>
<dd>

```python
from label_studio_sdk import LabelStudio

client = LabelStudio(
    api_key="YOUR_API_KEY",
)
client.organizations.invites.revoke_invite(
    email="email",
)

```
</dd>
</dl>
</dd>
</dl>

#### ⚙️ Parameters

<dl>
<dd>

<dl>
<dd>

**email:** `str` 
    
</dd>
</dl>

<dl>
<dd>

**request_options:** `typing.Optional[RequestOptions]` — Request-specific configuration.
    
</dd>
</dl>
</dd>
</dl>


</dd>
</dl>
</details>

<details><summary><code>client.organizations.invites.<a href="src/label_studio_sdk/organizations/invites/client.py">send_email</a>(...)</code></summary>
<dl>
<dd>

#### 📝 Description

<dl>
<dd>

<dl>
<dd>

Send email with invite to organization
</dd>
</dl>
</dd>
</dl>

#### 🔌 Usage

<dl>
<dd>

<dl>
<dd>

```python
from label_studio_sdk import LabelStudio

client = LabelStudio(
    api_key="YOUR_API_KEY",
)
client.organizations.invites.send_email(
    emails=["emails"],
<<<<<<< HEAD
    role="role",
=======
    role="OW",
>>>>>>> 757d9c30
)

```
</dd>
</dl>
</dd>
</dl>

#### ⚙️ Parameters

<dl>
<dd>

<dl>
<dd>

**emails:** `typing.Sequence[str]` 
    
</dd>
</dl>

<dl>
<dd>

<<<<<<< HEAD
**role:** `str` 
=======
**role:** `Role9E7Enum` 
>>>>>>> 757d9c30
    
</dd>
</dl>

<dl>
<dd>

<<<<<<< HEAD
**request_options:** `typing.Optional[RequestOptions]` — Request-specific configuration.
=======
**projects:** `typing.Optional[typing.Sequence[int]]` 
>>>>>>> 757d9c30
    
</dd>
</dl>
</dd>
</dl>


<<<<<<< HEAD
=======
**workspaces:** `typing.Optional[typing.Sequence[int]]` 
    
>>>>>>> 757d9c30
</dd>
</dl>
</details>

## Organizations Members
<details><summary><code>client.organizations.members.<a href="src/label_studio_sdk/organizations/members/client.py">list</a>(...)</code></summary>
<dl>
<dd>

<<<<<<< HEAD
#### 📝 Description
=======
**request_options:** `typing.Optional[RequestOptions]` — Request-specific configuration.
    
</dd>
</dl>
</dd>
</dl>
>>>>>>> 757d9c30


<<<<<<< HEAD
<dl>
<dd>

=======
</dd>
</dl>
</details>

## Organizations Members
<details><summary><code>client.organizations.members.<a href="src/label_studio_sdk/organizations/members/client.py">list</a>(...)</code></summary>
<dl>
<dd>

#### 📝 Description

<dl>
<dd>

<dl>
<dd>

>>>>>>> 757d9c30
Retrieve a list of all users and roles in a specific organization.
</dd>
</dl>
</dd>
</dl>

#### 🔌 Usage

<dl>
<dd>

<dl>
<dd>

```python
from label_studio_sdk import LabelStudio

client = LabelStudio(
    api_key="YOUR_API_KEY",
)
client.organizations.members.list(
    id=1,
)

```
</dd>
</dl>
</dd>
</dl>

#### ⚙️ Parameters

<dl>
<dd>

<dl>
<dd>

**id:** `int` — A unique integer value identifying this organization.
    
</dd>
</dl>

<dl>
<dd>

**exclude_project_id:** `typing.Optional[int]` — Project ID to exclude users who are already associated with this project (direct members, workspace members, or implicit admin/owner access).
    
</dd>
</dl>

<dl>
<dd>

**exclude_workspace_id:** `typing.Optional[int]` — Workspace ID to exclude users who are already associated with this workspace (direct workspace members or implicit admin/owner access).
    
</dd>
</dl>

<dl>
<dd>

**ordering:** `typing.Optional[str]` — Which field to use when ordering the results.
    
</dd>
</dl>

<dl>
<dd>

**page:** `typing.Optional[int]` — A page number within the paginated result set.
    
</dd>
</dl>

<dl>
<dd>

**page_size:** `typing.Optional[int]` — Number of results to return per page.
    
</dd>
</dl>

<dl>
<dd>

**search:** `typing.Optional[str]` — A search term.
    
</dd>
</dl>

<dl>
<dd>

**request_options:** `typing.Optional[RequestOptions]` — Request-specific configuration.
    
</dd>
</dl>
</dd>
</dl>


</dd>
</dl>
</details>

<details><summary><code>client.organizations.members.<a href="src/label_studio_sdk/organizations/members/client.py">update</a>(...)</code></summary>
<dl>
<dd>

#### 📝 Description

<dl>
<dd>

<dl>
<dd>

Update organization membership or role for a specific user ID.

**User Rotation Best Practices for API Usage**

To maintain compliance with our licensing terms and ensure optimal performance of HumanSignal's APIs, please consider the following guidelines when managing user assignments:

* **Maintain a 7-Day Minimum Assignment**: Once a licensed seat is assigned to a user, maintain that assignment for at least seven consecutive days before rotating it to another user.

* **Automate, Monitor, and Log Rotations**: Implement automated scheduling and logging mechanisms to track the timing of user rotations. This helps ensure that rotations adhere to the seven-day minimum period.

* **Adhere to API Update Frequency and Wait Periods**: When updating user assignments via our APIs, follow the recommended frequency and wait period guidelines provided in the HumanSignal API documentation. Avoid sending rapid, successive requests that might overload the endpoint. Instead, incorporate appropriate delays between calls as specified in the documentation.

* **Avoid Overloading the API Endpoint**: Design your integration to batch or schedule updates where possible, and implement backoff strategies if the API indicates rate limiting. This helps prevent service disruptions and ensures a smooth operation.

</dd>
</dl>
</dd>
</dl>

#### 🔌 Usage

<dl>
<dd>

<dl>
<dd>

```python
from label_studio_sdk import LabelStudio

client = LabelStudio(
    api_key="YOUR_API_KEY",
)
client.organizations.members.update(
    id=1,
)

```
</dd>
</dl>
</dd>
</dl>

#### ⚙️ Parameters

<dl>
<dd>

<dl>
<dd>

**id:** `int` — A unique integer value identifying this organization.
    
</dd>
</dl>

<dl>
<dd>

**role:** `typing.Optional[Role9E7Enum]` 
    
</dd>
</dl>

<dl>
<dd>

**user_id:** `typing.Optional[int]` 
    
</dd>
</dl>

<dl>
<dd>

**request_options:** `typing.Optional[RequestOptions]` — Request-specific configuration.
    
</dd>
</dl>
</dd>
</dl>


</dd>
</dl>
</details>

<details><summary><code>client.organizations.members.<a href="src/label_studio_sdk/organizations/members/client.py">get</a>(...)</code></summary>
<dl>
<dd>

#### 📝 Description

<dl>
<dd>

<dl>
<dd>

Get organization member details by user ID.
</dd>
</dl>
</dd>
</dl>

#### 🔌 Usage

<dl>
<dd>

<dl>
<dd>

```python
from label_studio_sdk import LabelStudio

client = LabelStudio(
    api_key="YOUR_API_KEY",
)
client.organizations.members.get(
    id=1,
    user_pk=1,
)

```
</dd>
</dl>
</dd>
</dl>

#### ⚙️ Parameters

<dl>
<dd>

<dl>
<dd>

**id:** `int` 
    
</dd>
</dl>

<dl>
<dd>

**user_pk:** `int` — A unique integer value identifying the user to get organization details for.
    
</dd>
</dl>

<dl>
<dd>

**request_options:** `typing.Optional[RequestOptions]` — Request-specific configuration.
    
</dd>
</dl>
</dd>
</dl>


</dd>
</dl>
</details>

<details><summary><code>client.organizations.members.<a href="src/label_studio_sdk/organizations/members/client.py">delete</a>(...)</code></summary>
<dl>
<dd>

#### 📝 Description

<dl>
<dd>

<dl>
<dd>

Soft delete a member from the organization.
</dd>
</dl>
</dd>
</dl>

#### 🔌 Usage

<dl>
<dd>

<dl>
<dd>

```python
from label_studio_sdk import LabelStudio

client = LabelStudio(
    api_key="YOUR_API_KEY",
)
client.organizations.members.delete(
    id=1,
    user_pk=1,
)

```
</dd>
</dl>
</dd>
</dl>

#### ⚙️ Parameters

<dl>
<dd>

<dl>
<dd>

**id:** `int` 
    
</dd>
</dl>

<dl>
<dd>

**user_pk:** `int` — A unique integer value identifying the user to be deleted from the organization.
    
</dd>
</dl>

<dl>
<dd>

**request_options:** `typing.Optional[RequestOptions]` — Request-specific configuration.
    
</dd>
</dl>
</dd>
</dl>


</dd>
</dl>
</details>

## Organizations Permissions
<details><summary><code>client.organizations.permissions.<a href="src/label_studio_sdk/organizations/permissions/client.py">list</a>(...)</code></summary>
<dl>
<dd>

#### 📝 Description

<dl>
<dd>

<dl>
<dd>

List all organization-level permission overrides for a given organization.
</dd>
</dl>
</dd>
</dl>

#### 🔌 Usage

<dl>
<dd>

<dl>
<dd>

```python
from label_studio_sdk import LabelStudio

client = LabelStudio(
    api_key="YOUR_API_KEY",
)
client.organizations.permissions.list(
    id=1,
)

```
</dd>
</dl>
</dd>
</dl>

#### ⚙️ Parameters

<dl>
<dd>

<dl>
<dd>

**id:** `int` 
    
</dd>
</dl>

<dl>
<dd>

**ordering:** `typing.Optional[str]` — Which field to use when ordering the results.
    
</dd>
</dl>

<dl>
<dd>

**request_options:** `typing.Optional[RequestOptions]` — Request-specific configuration.
    
</dd>
</dl>
</dd>
</dl>


</dd>
</dl>
</details>

<details><summary><code>client.organizations.permissions.<a href="src/label_studio_sdk/organizations/permissions/client.py">create</a>(...)</code></summary>
<dl>
<dd>

#### 📝 Description

<dl>
<dd>

<dl>
<dd>

Create a new organization-level permission override for a given organization.
</dd>
</dl>
</dd>
</dl>

#### 🔌 Usage

<dl>
<dd>

<dl>
<dd>

```python
from label_studio_sdk import LabelStudio

client = LabelStudio(
    api_key="YOUR_API_KEY",
)
client.organizations.permissions.create(
    id=1,
    permission="permission",
)

```
</dd>
</dl>
</dd>
</dl>

#### ⚙️ Parameters

<dl>
<dd>

<dl>
<dd>

**id:** `int` 
    
</dd>
</dl>

<dl>
<dd>

**permission:** `str` 
    
</dd>
</dl>

<dl>
<dd>

**roles:** `typing.Optional[typing.Sequence[Role9E7Enum]]` — Explicit roles that have this permission within the organization.
    
</dd>
</dl>

<dl>
<dd>

**request_options:** `typing.Optional[RequestOptions]` — Request-specific configuration.
    
</dd>
</dl>
</dd>
</dl>


</dd>
</dl>
</details>

<details><summary><code>client.organizations.permissions.<a href="src/label_studio_sdk/organizations/permissions/client.py">get_options</a>(...)</code></summary>
<dl>
<dd>

#### 📝 Description

<dl>
<dd>

<dl>
<dd>

Retrieve the list of configurable permission options (label, tooltip, default role and allowed roles).
</dd>
</dl>
</dd>
</dl>

#### 🔌 Usage

<dl>
<dd>

<dl>
<dd>

```python
from label_studio_sdk import LabelStudio

client = LabelStudio(
    api_key="YOUR_API_KEY",
)
client.organizations.permissions.get_options(
    id=1,
)

```
</dd>
</dl>
</dd>
</dl>

#### ⚙️ Parameters

<dl>
<dd>

<dl>
<dd>

**id:** `int` 
    
</dd>
</dl>

<dl>
<dd>

**ordering:** `typing.Optional[str]` — Which field to use when ordering the results.
    
</dd>
</dl>

<dl>
<dd>

**request_options:** `typing.Optional[RequestOptions]` — Request-specific configuration.
    
</dd>
</dl>
</dd>
</dl>


</dd>
</dl>
</details>

<details><summary><code>client.organizations.permissions.<a href="src/label_studio_sdk/organizations/permissions/client.py">get</a>(...)</code></summary>
<dl>
<dd>

#### 🔌 Usage

<dl>
<dd>

<dl>
<dd>

```python
from label_studio_sdk import LabelStudio

client = LabelStudio(
    api_key="YOUR_API_KEY",
)
client.organizations.permissions.get(
    id=1,
    permission="permission",
)

```
</dd>
</dl>
</dd>
</dl>

#### ⚙️ Parameters

<dl>
<dd>

<dl>
<dd>

**id:** `int` 
    
</dd>
</dl>

<dl>
<dd>

**permission:** `str` 
    
</dd>
</dl>

<dl>
<dd>

**request_options:** `typing.Optional[RequestOptions]` — Request-specific configuration.
    
</dd>
</dl>
</dd>
</dl>


</dd>
</dl>
</details>

<details><summary><code>client.organizations.permissions.<a href="src/label_studio_sdk/organizations/permissions/client.py">replace</a>(...)</code></summary>
<dl>
<dd>

#### 📝 Description

<dl>
<dd>

<dl>
<dd>

Replace the organization-level permission override for a given permission key.
</dd>
</dl>
</dd>
</dl>

#### 🔌 Usage

<dl>
<dd>

<dl>
<dd>

```python
from label_studio_sdk import LabelStudio

client = LabelStudio(
    api_key="YOUR_API_KEY",
)
client.organizations.permissions.replace(
    id=1,
    permission_="permission",
    permission="permission",
)

```
</dd>
</dl>
</dd>
</dl>

#### ⚙️ Parameters

<dl>
<dd>

<dl>
<dd>

**id:** `int` — A unique integer value identifying this organization.
    
</dd>
</dl>

<dl>
<dd>

**permission_:** `str` — Permission key to update within the organization.
    
</dd>
</dl>

<dl>
<dd>

**permission:** `str` 
    
</dd>
</dl>

<dl>
<dd>

**roles:** `typing.Optional[typing.Sequence[Role9E7Enum]]` — Explicit roles that have this permission within the organization.
    
</dd>
</dl>

<dl>
<dd>

**request_options:** `typing.Optional[RequestOptions]` — Request-specific configuration.
    
</dd>
</dl>
</dd>
</dl>


</dd>
</dl>
</details>

<details><summary><code>client.organizations.permissions.<a href="src/label_studio_sdk/organizations/permissions/client.py">delete</a>(...)</code></summary>
<dl>
<dd>

#### 🔌 Usage

<dl>
<dd>

<dl>
<dd>

```python
from label_studio_sdk import LabelStudio

client = LabelStudio(
    api_key="YOUR_API_KEY",
)
client.organizations.permissions.delete(
    id=1,
    permission="permission",
)

```
</dd>
</dl>
</dd>
</dl>

#### ⚙️ Parameters

<dl>
<dd>

<dl>
<dd>

**id:** `int` 
    
</dd>
</dl>

<dl>
<dd>

**permission:** `str` 
    
</dd>
</dl>

<dl>
<dd>

**request_options:** `typing.Optional[RequestOptions]` — Request-specific configuration.
    
</dd>
</dl>
</dd>
</dl>


</dd>
</dl>
</details>

<details><summary><code>client.organizations.permissions.<a href="src/label_studio_sdk/organizations/permissions/client.py">update</a>(...)</code></summary>
<dl>
<dd>

#### 📝 Description

<dl>
<dd>

<dl>
<dd>

Partially update the organization-level permission override for a given permission key.
</dd>
</dl>
</dd>
</dl>

#### 🔌 Usage

<dl>
<dd>

<dl>
<dd>

```python
from label_studio_sdk import LabelStudio

client = LabelStudio(
    api_key="YOUR_API_KEY",
)
client.organizations.permissions.update(
    id=1,
    permission="permission",
)

```
</dd>
</dl>
</dd>
</dl>

#### ⚙️ Parameters

<dl>
<dd>

<dl>
<dd>

**id:** `int` 
    
</dd>
</dl>

<dl>
<dd>

**permission:** `str` 
    
</dd>
</dl>

<dl>
<dd>

**patched_organization_permission_request_permission:** `typing.Optional[str]` 
    
</dd>
</dl>

<dl>
<dd>

**roles:** `typing.Optional[typing.Sequence[Role9E7Enum]]` — Explicit roles that have this permission within the organization.
    
</dd>
</dl>

<dl>
<dd>

**request_options:** `typing.Optional[RequestOptions]` — Request-specific configuration.
    
</dd>
</dl>
</dd>
</dl>


</dd>
</dl>
</details>

## Projects Exports
<details><summary><code>client.projects.exports.<a href="src/label_studio_sdk/projects/exports/client.py">list_formats</a>(...)</code></summary>
<dl>
<dd>

#### 📝 Description

<dl>
<dd>

<dl>
<dd>

Retrieve the available export formats for the current project by ID.
</dd>
</dl>
</dd>
</dl>

#### 🔌 Usage

<dl>
<dd>

<dl>
<dd>

```python
from label_studio_sdk import LabelStudio

client = LabelStudio(
    api_key="YOUR_API_KEY",
)
client.projects.exports.list_formats(
    id=1,
)

```
</dd>
</dl>
</dd>
</dl>

#### ⚙️ Parameters

<dl>
<dd>

<dl>
<dd>

**id:** `int` — A unique integer value identifying this project.
    
</dd>
</dl>

<dl>
<dd>

**request_options:** `typing.Optional[RequestOptions]` — Request-specific configuration.
    
</dd>
</dl>
</dd>
</dl>


</dd>
</dl>
</details>

<details><summary><code>client.projects.exports.<a href="src/label_studio_sdk/projects/exports/client.py">list</a>(...)</code></summary>
<dl>
<dd>

#### 📝 Description

<dl>
<dd>

<dl>
<dd>

Returns a list of exported files for a specific project by ID.
</dd>
</dl>
</dd>
</dl>

#### 🔌 Usage

<dl>
<dd>

<dl>
<dd>

```python
from label_studio_sdk import LabelStudio

client = LabelStudio(
    api_key="YOUR_API_KEY",
)
client.projects.exports.list(
    id=1,
)

```
</dd>
</dl>
</dd>
</dl>

#### ⚙️ Parameters

<dl>
<dd>

<dl>
<dd>

**id:** `int` — A unique integer value identifying this project.
    
</dd>
</dl>

<dl>
<dd>

**ordering:** `typing.Optional[str]` — Which field to use when ordering the results.
    
</dd>
</dl>

<dl>
<dd>

**request_options:** `typing.Optional[RequestOptions]` — Request-specific configuration.
    
</dd>
</dl>
</dd>
</dl>


</dd>
</dl>
</details>

<details><summary><code>client.projects.exports.<a href="src/label_studio_sdk/projects/exports/client.py">create</a>(...)</code></summary>
<dl>
<dd>

#### 📝 Description

<dl>
<dd>

<dl>
<dd>

Create a new export request to start a background task and generate an export file for a specific project by ID.
</dd>
</dl>
</dd>
</dl>

#### 🔌 Usage

<dl>
<dd>

<dl>
<dd>

```python
from label_studio_sdk import LabelStudio

client = LabelStudio(
    api_key="YOUR_API_KEY",
)
client.projects.exports.create(
    id=1,
)

```
</dd>
</dl>
</dd>
</dl>

#### ⚙️ Parameters

<dl>
<dd>

<dl>
<dd>

**id:** `int` — A unique integer value identifying this project.
    
</dd>
</dl>

<dl>
<dd>

**annotation_filter_options:** `typing.Optional[LseAnnotationFilterOptionsRequest]` 
    
</dd>
</dl>

<dl>
<dd>

**converted_formats:** `typing.Optional[typing.Sequence[ConvertedFormatRequest]]` 
    
</dd>
</dl>

<dl>
<dd>

**counters:** `typing.Optional[typing.Optional[typing.Any]]` 
    
</dd>
</dl>

<dl>
<dd>

**created_by:** `typing.Optional[UserSimpleRequest]` 
    
</dd>
</dl>

<dl>
<dd>

**finished_at:** `typing.Optional[dt.datetime]` — Complete or fail time
    
</dd>
</dl>

<dl>
<dd>

**md5:** `typing.Optional[str]` 
    
<<<<<<< HEAD
</dd>
</dl>

<dl>
<dd>

**serialization_options:** `typing.Optional[SerializationOptionsRequest]` 
    
=======
>>>>>>> 757d9c30
</dd>
</dl>

<dl>
<dd>

<<<<<<< HEAD
**status:** `typing.Optional[Status7BfEnum]` 
=======
**serialization_options:** `typing.Optional[SerializationOptionsRequest]` 
>>>>>>> 757d9c30
    
</dd>
</dl>

<<<<<<< HEAD
=======
<dl>
<dd>

**status:** `typing.Optional[Status7BfEnum]` 
    
</dd>
</dl>

>>>>>>> 757d9c30
<dl>
<dd>

**task_filter_options:** `typing.Optional[LseTaskFilterOptionsRequest]` 
    
</dd>
</dl>

<dl>
<dd>

**title:** `typing.Optional[str]` 
    
</dd>
</dl>

<dl>
<dd>

**request_options:** `typing.Optional[RequestOptions]` — Request-specific configuration.
    
</dd>
</dl>
</dd>
</dl>


</dd>
</dl>
</details>

<details><summary><code>client.projects.exports.<a href="src/label_studio_sdk/projects/exports/client.py">get</a>(...)</code></summary>
<dl>
<dd>

#### 📝 Description

<dl>
<dd>

<dl>
<dd>

Retrieve information about an export file by export ID for a specific project.
</dd>
</dl>
</dd>
</dl>

#### 🔌 Usage

<dl>
<dd>

<dl>
<dd>

```python
from label_studio_sdk import LabelStudio

client = LabelStudio(
    api_key="YOUR_API_KEY",
)
client.projects.exports.get(
    export_pk=1,
    id=1,
)

```
</dd>
</dl>
</dd>
</dl>

#### ⚙️ Parameters

<dl>
<dd>

<dl>
<dd>

**export_pk:** `int` — Primary key identifying the export file.
    
</dd>
</dl>

<dl>
<dd>

**id:** `int` — A unique integer value identifying this project.
    
</dd>
</dl>

<dl>
<dd>

**request_options:** `typing.Optional[RequestOptions]` — Request-specific configuration.
    
</dd>
</dl>
</dd>
</dl>


</dd>
</dl>
</details>

<details><summary><code>client.projects.exports.<a href="src/label_studio_sdk/projects/exports/client.py">delete</a>(...)</code></summary>
<dl>
<dd>

#### 📝 Description

<dl>
<dd>

<dl>
<dd>

Delete an export file by specified export ID.
</dd>
</dl>
</dd>
</dl>

#### 🔌 Usage

<dl>
<dd>

<dl>
<dd>

```python
from label_studio_sdk import LabelStudio

client = LabelStudio(
    api_key="YOUR_API_KEY",
)
client.projects.exports.delete(
    export_pk=1,
    id=1,
)

```
</dd>
</dl>
</dd>
</dl>

#### ⚙️ Parameters

<dl>
<dd>

<dl>
<dd>

**export_pk:** `int` — Primary key identifying the export file.
    
</dd>
</dl>

<dl>
<dd>

**id:** `int` — A unique integer value identifying this project.
    
</dd>
</dl>

<dl>
<dd>

**request_options:** `typing.Optional[RequestOptions]` — Request-specific configuration.
    
</dd>
</dl>
</dd>
</dl>


</dd>
</dl>
</details>

<details><summary><code>client.projects.exports.<a href="src/label_studio_sdk/projects/exports/client.py">convert</a>(...)</code></summary>
<dl>
<dd>

#### 📝 Description

<dl>
<dd>

<dl>
<dd>

Convert export snapshot to selected format
</dd>
</dl>
</dd>
</dl>

#### 🔌 Usage

<dl>
<dd>

<dl>
<dd>

```python
from label_studio_sdk import LabelStudio

client = LabelStudio(
    api_key="YOUR_API_KEY",
)
client.projects.exports.convert(
    export_pk=1,
    id=1,
    export_type="export_type",
)

```
</dd>
</dl>
</dd>
</dl>

#### ⚙️ Parameters

<dl>
<dd>

<dl>
<dd>

**export_pk:** `int` — Primary key identifying the export file.
    
</dd>
</dl>

<dl>
<dd>

**id:** `int` — A unique integer value identifying this project.
    
</dd>
</dl>

<dl>
<dd>

**export_type:** `str` — Export file format.
    
</dd>
</dl>

<dl>
<dd>

**download_resources:** `typing.Optional[bool]` — Download resources in converter.
    
</dd>
</dl>

<dl>
<dd>

**request_options:** `typing.Optional[RequestOptions]` — Request-specific configuration.
    
</dd>
</dl>
</dd>
</dl>


</dd>
</dl>
</details>

## Projects Members
<details><summary><code>client.projects.members.<a href="src/label_studio_sdk/projects/members/client.py">get</a>(...)</code></summary>
<dl>
<dd>

#### 📝 Description

<dl>
<dd>

<dl>
<dd>

Retrieve the members for a specific project. Optionally filter by user IDs (comma-separated).
</dd>
</dl>
</dd>
</dl>

#### 🔌 Usage

<dl>
<dd>

<dl>
<dd>

```python
from label_studio_sdk import LabelStudio

client = LabelStudio(
    api_key="YOUR_API_KEY",
)
client.projects.members.get(
    id=1,
)

```
</dd>
</dl>
</dd>
</dl>

#### ⚙️ Parameters

<dl>
<dd>

<dl>
<dd>

**id:** `int` 
    
</dd>
</dl>

<dl>
<dd>

**user_ids:** `typing.Optional[str]` — Comma-separated list of user IDs to include. Example: user_ids=1,2,3
    
</dd>
</dl>

<dl>
<dd>

**request_options:** `typing.Optional[RequestOptions]` — Request-specific configuration.
    
</dd>
</dl>
</dd>
</dl>


</dd>
</dl>
</details>

## Projects Metrics
<details><summary><code>client.projects.metrics.<a href="src/label_studio_sdk/projects/metrics/client.py">get</a>(...)</code></summary>
<dl>
<dd>

#### 📝 Description

<dl>
<dd>

<dl>
<dd>

Get the current metrics configuration for a project.
</dd>
</dl>
</dd>
</dl>

#### 🔌 Usage

<dl>
<dd>

<dl>
<dd>

```python
from label_studio_sdk import LabelStudio

client = LabelStudio(
    api_key="YOUR_API_KEY",
)
client.projects.metrics.get(
    id=1,
)

```
</dd>
</dl>
</dd>
</dl>

#### ⚙️ Parameters

<dl>
<dd>

<dl>
<dd>

**id:** `int` 
    
</dd>
</dl>

<dl>
<dd>

**request_options:** `typing.Optional[RequestOptions]` — Request-specific configuration.
    
</dd>
</dl>
</dd>
</dl>


</dd>
</dl>
</details>

<details><summary><code>client.projects.metrics.<a href="src/label_studio_sdk/projects/metrics/client.py">update</a>(...)</code></summary>
<dl>
<dd>

#### 📝 Description

<dl>
<dd>

<dl>
<dd>

Update metrics strategy and parameters for a project.
</dd>
</dl>
</dd>
</dl>

#### 🔌 Usage

<dl>
<dd>

<dl>
<dd>

```python
from label_studio_sdk import LabelStudio

client = LabelStudio(
    api_key="YOUR_API_KEY",
)
client.projects.metrics.update(
    id=1,
)

```
</dd>
</dl>
</dd>
</dl>

#### ⚙️ Parameters

<dl>
<dd>

<dl>
<dd>

**id:** `int` 
    
</dd>
</dl>

<dl>
<dd>

**additional_params:** `typing.Optional[typing.Dict[str, typing.Optional[typing.Any]]]` 
    
</dd>
</dl>

<dl>
<dd>

**agreement_threshold:** `typing.Optional[int]` 
    
</dd>
</dl>

<dl>
<dd>

**max_additional_annotators_assignable:** `typing.Optional[int]` 
    
</dd>
</dl>

<dl>
<dd>

**metric_name:** `typing.Optional[str]` 
    
</dd>
</dl>

<dl>
<dd>

**request_options:** `typing.Optional[RequestOptions]` — Request-specific configuration.
    
</dd>
</dl>
</dd>
</dl>


</dd>
</dl>
</details>

## Projects Stats
<details><summary><code>client.projects.stats.<a href="src/label_studio_sdk/projects/stats/client.py">iaa</a>(...)</code></summary>
<dl>
<dd>

#### 📝 Description

<dl>
<dd>

<dl>
<dd>

Get Inter-Annotator Agreement (IAA) matrix for a project, showing agreement between all annotators.
</dd>
</dl>
</dd>
</dl>

#### 🔌 Usage

<dl>
<dd>

<dl>
<dd>

```python
from label_studio_sdk import LabelStudio

client = LabelStudio(
    api_key="YOUR_API_KEY",
)
client.projects.stats.iaa(
    id=1,
)

```
</dd>
</dl>
</dd>
</dl>

#### ⚙️ Parameters

<dl>
<dd>

<dl>
<dd>

**id:** `int` 
    
</dd>
</dl>

<dl>
<dd>

**expand:** `typing.Optional[str]` — Comma-separated list of fields to expand
    
</dd>
</dl>

<dl>
<dd>

**per_label:** `typing.Optional[bool]` — Calculate IAA per label
    
</dd>
</dl>

<dl>
<dd>

**std:** `typing.Optional[bool]` — Include standard deviation in results
    
</dd>
</dl>

<dl>
<dd>

**task:** `typing.Optional[str]` — Comma-separated list of task IDs to filter by
    
</dd>
</dl>

<dl>
<dd>

**request_options:** `typing.Optional[RequestOptions]` — Request-specific configuration.
    
</dd>
</dl>
</dd>
</dl>


</dd>
</dl>
</details>

<details><summary><code>client.projects.stats.<a href="src/label_studio_sdk/projects/stats/client.py">agreement_annotator</a>(...)</code></summary>
<dl>
<dd>

#### 📝 Description

<dl>
<dd>

<dl>
<dd>

Get agreement statistics for a specific annotator within a project.
</dd>
</dl>
</dd>
</dl>

#### 🔌 Usage

<dl>
<dd>

<dl>
<dd>

```python
from label_studio_sdk import LabelStudio

client = LabelStudio(
    api_key="YOUR_API_KEY",
)
client.projects.stats.agreement_annotator(
    id=1,
    user_id=1,
)

```
</dd>
</dl>
</dd>
</dl>

#### ⚙️ Parameters

<dl>
<dd>

<dl>
<dd>

**id:** `int` 
    
</dd>
</dl>

<dl>
<dd>

**user_id:** `int` 
    
</dd>
</dl>

<dl>
<dd>

**request_options:** `typing.Optional[RequestOptions]` — Request-specific configuration.
    
</dd>
</dl>
</dd>
</dl>


</dd>
</dl>
</details>

<details><summary><code>client.projects.stats.<a href="src/label_studio_sdk/projects/stats/client.py">data_filters</a>(...)</code></summary>
<dl>
<dd>

#### 📝 Description

<dl>
<dd>

<dl>
<dd>

Get statistics about user data filters and their usage within a project.
</dd>
</dl>
</dd>
</dl>

#### 🔌 Usage

<dl>
<dd>

<dl>
<dd>

```python
from label_studio_sdk import LabelStudio

client = LabelStudio(
    api_key="YOUR_API_KEY",
)
client.projects.stats.data_filters(
    id=1,
)

```
</dd>
</dl>
</dd>
</dl>

#### ⚙️ Parameters

<dl>
<dd>

<dl>
<dd>

**id:** `int` 
    
</dd>
</dl>

<dl>
<dd>

**request_options:** `typing.Optional[RequestOptions]` — Request-specific configuration.
    
</dd>
</dl>
</dd>
</dl>


</dd>
</dl>
</details>

<details><summary><code>client.projects.stats.<a href="src/label_studio_sdk/projects/stats/client.py">finished_tasks</a>(...)</code></summary>
<dl>
<dd>

#### 📝 Description

<dl>
<dd>

<dl>
<dd>

Get statistics about finished tasks for a project.
</dd>
</dl>
</dd>
</dl>

#### 🔌 Usage

<dl>
<dd>

<dl>
<dd>

```python
from label_studio_sdk import LabelStudio

client = LabelStudio(
    api_key="YOUR_API_KEY",
)
client.projects.stats.finished_tasks(
    id=1,
)

```
</dd>
</dl>
</dd>
</dl>

#### ⚙️ Parameters

<dl>
<dd>

<dl>
<dd>

**id:** `int` 
    
</dd>
</dl>

<dl>
<dd>

**user_pk:** `typing.Optional[int]` — User ID to filter statistics by (optional)
    
</dd>
</dl>

<dl>
<dd>

**request_options:** `typing.Optional[RequestOptions]` — Request-specific configuration.
    
</dd>
</dl>
</dd>
</dl>


</dd>
</dl>
</details>

<details><summary><code>client.projects.stats.<a href="src/label_studio_sdk/projects/stats/client.py">lead_time</a>(...)</code></summary>
<dl>
<dd>

#### 📝 Description

<dl>
<dd>

<dl>
<dd>

Get lead time statistics across the project, including average annotation time.
</dd>
</dl>
</dd>
</dl>

#### 🔌 Usage

<dl>
<dd>

<dl>
<dd>

```python
from label_studio_sdk import LabelStudio

client = LabelStudio(
    api_key="YOUR_API_KEY",
)
client.projects.stats.lead_time(
    id=1,
)

```
</dd>
</dl>
</dd>
</dl>

#### ⚙️ Parameters

<dl>
<dd>

<dl>
<dd>

**id:** `int` 
    
</dd>
</dl>

<dl>
<dd>

**request_options:** `typing.Optional[RequestOptions]` — Request-specific configuration.
    
</dd>
</dl>
</dd>
</dl>


</dd>
</dl>
</details>

<details><summary><code>client.projects.stats.<a href="src/label_studio_sdk/projects/stats/client.py">total_agreement</a>(...)</code></summary>
<dl>
<dd>

#### 📝 Description

<dl>
<dd>

<dl>
<dd>

Overall or per-label total agreement across the project.

NOTE: due to an open issue in Fern, SDK clients will raise ApiError upon handling a 204 response. As a workaround, wrap call to this function in a try-except block.
</dd>
</dl>
</dd>
</dl>

#### 🔌 Usage

<dl>
<dd>

<dl>
<dd>

```python
from label_studio_sdk import LabelStudio

client = LabelStudio(
    api_key="YOUR_API_KEY",
)
client.projects.stats.total_agreement(
    id=1,
)

```
</dd>
</dl>
</dd>
</dl>

#### ⚙️ Parameters

<dl>
<dd>

<dl>
<dd>

**id:** `int` 
    
</dd>
</dl>

<dl>
<dd>

**per_label:** `typing.Optional[bool]` — Return agreement per label
    
</dd>
</dl>

<dl>
<dd>

**request_options:** `typing.Optional[RequestOptions]` — Request-specific configuration.
    
</dd>
</dl>
</dd>
</dl>


</dd>
</dl>
</details>

<details><summary><code>client.projects.stats.<a href="src/label_studio_sdk/projects/stats/client.py">update_stats</a>(...)</code></summary>
<dl>
<dd>

#### 📝 Description

<dl>
<dd>

<dl>
<dd>

Start stats recalculation for given project
</dd>
</dl>
</dd>
</dl>

#### 🔌 Usage

<dl>
<dd>

<dl>
<dd>

```python
from label_studio_sdk import LabelStudio

client = LabelStudio(
    api_key="YOUR_API_KEY",
)
client.projects.stats.update_stats(
    id=1,
)

```
</dd>
</dl>
</dd>
</dl>

#### ⚙️ Parameters

<dl>
<dd>

<dl>
<dd>

**id:** `int` 
    
</dd>
</dl>

<dl>
<dd>

**stat_type:** `typing.Optional[str]` — Stat type to recalculate. Possible values: label, stats
    
</dd>
</dl>

<dl>
<dd>

**request_options:** `typing.Optional[RequestOptions]` — Request-specific configuration.
    
</dd>
</dl>
</dd>
</dl>


</dd>
</dl>
</details>

<details><summary><code>client.projects.stats.<a href="src/label_studio_sdk/projects/stats/client.py">user_prediction_agreement</a>(...)</code></summary>
<dl>
<dd>

#### 📝 Description

<dl>
<dd>

<dl>
<dd>

Get prediction agreement statistics for a specific user within a project.
</dd>
</dl>
</dd>
</dl>

#### 🔌 Usage

<dl>
<dd>

<dl>
<dd>

```python
from label_studio_sdk import LabelStudio

client = LabelStudio(
    api_key="YOUR_API_KEY",
)
client.projects.stats.user_prediction_agreement(
    id=1,
    user_pk=1,
)

```
</dd>
</dl>
</dd>
</dl>

#### ⚙️ Parameters

<dl>
<dd>

<dl>
<dd>

**id:** `int` 
    
</dd>
</dl>

<dl>
<dd>

**user_pk:** `int` 
    
</dd>
</dl>

<dl>
<dd>

**per_label:** `typing.Optional[bool]` — Calculate agreement per label
    
</dd>
</dl>

<dl>
<dd>

**request_options:** `typing.Optional[RequestOptions]` — Request-specific configuration.
    
</dd>
</dl>
</dd>
</dl>


</dd>
</dl>
</details>

<details><summary><code>client.projects.stats.<a href="src/label_studio_sdk/projects/stats/client.py">user_review_score</a>(...)</code></summary>
<dl>
<dd>

#### 📝 Description

<dl>
<dd>

<dl>
<dd>

Get review score statistics for a specific user within a project.
</dd>
</dl>
</dd>
</dl>

#### 🔌 Usage

<dl>
<dd>

<dl>
<dd>

```python
from label_studio_sdk import LabelStudio

client = LabelStudio(
    api_key="YOUR_API_KEY",
)
client.projects.stats.user_review_score(
    id=1,
    user_pk=1,
)

```
</dd>
</dl>
</dd>
</dl>

#### ⚙️ Parameters

<dl>
<dd>

<dl>
<dd>

**id:** `int` 
    
</dd>
</dl>

<dl>
<dd>

**user_pk:** `int` 
    
</dd>
</dl>

<dl>
<dd>

**per_label:** `typing.Optional[bool]` — Calculate agreement per label
    
</dd>
</dl>

<dl>
<dd>

**request_options:** `typing.Optional[RequestOptions]` — Request-specific configuration.
    
</dd>
</dl>
</dd>
</dl>


</dd>
</dl>
</details>

<details><summary><code>client.projects.stats.<a href="src/label_studio_sdk/projects/stats/client.py">user_ground_truth_agreement</a>(...)</code></summary>
<dl>
<dd>

#### 📝 Description

<dl>
<dd>

<dl>
<dd>

Get ground truth agreement statistics for a specific user within a project.
</dd>
</dl>
</dd>
</dl>

#### 🔌 Usage

<dl>
<dd>

<dl>
<dd>

```python
from label_studio_sdk import LabelStudio

client = LabelStudio(
    api_key="YOUR_API_KEY",
)
client.projects.stats.user_ground_truth_agreement(
    id=1,
    user_pk=1,
)

```
</dd>
</dl>
</dd>
</dl>

#### ⚙️ Parameters

<dl>
<dd>

<dl>
<dd>

**id:** `int` 
    
</dd>
</dl>

<dl>
<dd>

**user_pk:** `int` 
    
</dd>
</dl>

<dl>
<dd>

**per_label:** `typing.Optional[bool]` — Calculate agreement per label
    
</dd>
</dl>

<dl>
<dd>

**request_options:** `typing.Optional[RequestOptions]` — Request-specific configuration.
    
</dd>
</dl>
</dd>
</dl>


</dd>
</dl>
</details>

## Projects Assignments
<details><summary><code>client.projects.assignments.<a href="src/label_studio_sdk/projects/assignments/client.py">bulk_assign</a>(...)</code></summary>
<dl>
<dd>

#### 📝 Description

<dl>
<dd>

<dl>
<dd>

Assign multiple users to a collection of tasks within a specific project.
</dd>
</dl>
</dd>
</dl>

#### 🔌 Usage

<dl>
<dd>

<dl>
<dd>

```python
from label_studio_sdk import LabelStudio
from label_studio_sdk.projects.assignments import (
    AssignmentsBulkAssignRequestSelectedItemsIncluded,
)

client = LabelStudio(
    api_key="YOUR_API_KEY",
)
client.projects.assignments.bulk_assign(
    id=1,
    selected_items=AssignmentsBulkAssignRequestSelectedItemsIncluded(
        all_=True,
    ),
    type="AN",
    users=[1],
)

```
</dd>
</dl>
</dd>
</dl>

#### ⚙️ Parameters

<dl>
<dd>

<dl>
<dd>

**id:** `int` 
    
</dd>
</dl>

<dl>
<dd>

**selected_items:** `AssignmentsBulkAssignRequestSelectedItems` — Task selection by IDs. If filters are applied, the selection will be applied to the filtered tasks.If "all" is `false`, `"included"` must be used. If "all" is `true`, `"excluded"` must be used.<br>Examples: `{"all": false, "included": [1, 2, 3]}` or `{"all": true, "excluded": [4, 5]}`
    
</dd>
</dl>

<dl>
<dd>

**type:** `AssignmentsBulkAssignRequestType` — Assignment type. Use AN for annotate or RE for review.
    
</dd>
</dl>

<dl>
<dd>

**users:** `typing.Sequence[int]` — List of user IDs to assign
    
</dd>
</dl>

<dl>
<dd>

**filters:** `typing.Optional[AssignmentsBulkAssignRequestFilters]` — Filters to apply on tasks. You can use [the helper class `Filters` from this page](https://labelstud.io/sdk/data_manager.html) to create Data Manager Filters.<br>Example: `{"conjunction": "or", "items": [{"filter": "filter:tasks:completed_at", "operator": "greater", "type": "Datetime", "value": "2021-01-01T00:00:00.000Z"}]}`
    
</dd>
</dl>

<dl>
<dd>

**request_options:** `typing.Optional[RequestOptions]` — Request-specific configuration.
    
</dd>
</dl>
</dd>
</dl>


</dd>
</dl>
</details>

<details><summary><code>client.projects.assignments.<a href="src/label_studio_sdk/projects/assignments/client.py">list</a>(...)</code></summary>
<dl>
<dd>

#### 📝 Description

<dl>
<dd>

<dl>
<dd>

Retrieve a list of tasks and assignees for those tasks for a specific project.
</dd>
</dl>
</dd>
</dl>

#### 🔌 Usage

<dl>
<dd>

<dl>
<dd>

```python
from label_studio_sdk import LabelStudio

client = LabelStudio(
    api_key="YOUR_API_KEY",
)
client.projects.assignments.list(
    id=1,
    task_pk=1,
)

```
</dd>
</dl>
</dd>
</dl>

#### ⚙️ Parameters

<dl>
<dd>

<dl>
<dd>

**id:** `int` — A unique integer value identifying this project.
    
</dd>
</dl>

<dl>
<dd>

**task_pk:** `int` — A unique integer value identifying this task.
    
</dd>
</dl>

<dl>
<dd>

**request_options:** `typing.Optional[RequestOptions]` — Request-specific configuration.
    
</dd>
</dl>
</dd>
</dl>


</dd>
</dl>
</details>

<details><summary><code>client.projects.assignments.<a href="src/label_studio_sdk/projects/assignments/client.py">assign</a>(...)</code></summary>
<dl>
<dd>

#### 📝 Description

<dl>
<dd>

<dl>
<dd>

Assign a user to a task in a specific project.
</dd>
</dl>
</dd>
</dl>

#### 🔌 Usage

<dl>
<dd>

<dl>
<dd>

```python
from label_studio_sdk import LabelStudio

client = LabelStudio(
    api_key="YOUR_API_KEY",
)
client.projects.assignments.assign(
    id=1,
    task_pk=1,
    type="AN",
    users=[1],
)

```
</dd>
</dl>
</dd>
</dl>

#### ⚙️ Parameters

<dl>
<dd>

<dl>
<dd>

**id:** `int` — A unique integer value identifying this project.
    
</dd>
</dl>

<dl>
<dd>

**task_pk:** `int` — A unique integer value identifying this task.
    
</dd>
</dl>

<dl>
<dd>

**type:** `AssignmentsAssignRequestType` — Assignment type. Use AN for annotate or RE for review.
    
</dd>
</dl>

<dl>
<dd>

**users:** `typing.Sequence[int]` — List of user IDs to assign
    
</dd>
</dl>

<dl>
<dd>

**request_options:** `typing.Optional[RequestOptions]` — Request-specific configuration.
    
</dd>
</dl>
</dd>
</dl>


</dd>
</dl>
</details>

<details><summary><code>client.projects.assignments.<a href="src/label_studio_sdk/projects/assignments/client.py">delete</a>(...)</code></summary>
<dl>
<dd>

#### 📝 Description

<dl>
<dd>

<dl>
<dd>

Remove assignees for a task within a specific project.
</dd>
</dl>
</dd>
</dl>

#### 🔌 Usage

<dl>
<dd>

<dl>
<dd>

```python
from label_studio_sdk import LabelStudio

client = LabelStudio(
    api_key="YOUR_API_KEY",
)
client.projects.assignments.delete(
    id=1,
    task_pk=1,
)

```
</dd>
</dl>
</dd>
</dl>

#### ⚙️ Parameters

<dl>
<dd>

<dl>
<dd>

**id:** `int` — A unique integer value identifying this project.
    
</dd>
</dl>

<dl>
<dd>

**task_pk:** `int` — A unique integer value identifying this task.
    
</dd>
</dl>

<dl>
<dd>

**type:** `typing.Optional[AssignmentsDeleteRequestType]` — Assignment type to delete (optional). If omitted, deletes all assignments for the task.
    
</dd>
</dl>

<dl>
<dd>

**users:** `typing.Optional[str]` — Comma separated list of user IDs to delete, as a string. If omitted, deletes all assignees for the given type.
    
</dd>
</dl>

<dl>
<dd>

**request_options:** `typing.Optional[RequestOptions]` — Request-specific configuration.
    
</dd>
</dl>
</dd>
</dl>


</dd>
</dl>
</details>

<details><summary><code>client.projects.assignments.<a href="src/label_studio_sdk/projects/assignments/client.py">update</a>(...)</code></summary>
<dl>
<dd>

#### 📝 Description

<dl>
<dd>

<dl>
<dd>

Update the assignee for a task in a specific project.
</dd>
</dl>
</dd>
</dl>

#### 🔌 Usage

<dl>
<dd>

<dl>
<dd>

```python
from label_studio_sdk import LabelStudio

client = LabelStudio(
    api_key="YOUR_API_KEY",
)
client.projects.assignments.update(
    id=1,
    task_pk=1,
    type="AN",
    users=[1],
)

```
</dd>
</dl>
</dd>
</dl>

#### ⚙️ Parameters

<dl>
<dd>

<dl>
<dd>

**id:** `int` — A unique integer value identifying this project.
    
</dd>
</dl>

<dl>
<dd>

**task_pk:** `int` — A unique integer value identifying this task.
    
</dd>
</dl>

<dl>
<dd>

**type:** `AssignmentsUpdateRequestType` — Assignment type. Use AN for annotate or RE for review.
    
</dd>
</dl>

<dl>
<dd>

**users:** `typing.Sequence[int]` — List of user IDs to assign
    
</dd>
</dl>

<dl>
<dd>

**request_options:** `typing.Optional[RequestOptions]` — Request-specific configuration.
    
</dd>
</dl>
</dd>
</dl>


</dd>
</dl>
</details>

## Projects Pauses
<details><summary><code>client.projects.pauses.<a href="src/label_studio_sdk/projects/pauses/client.py">list</a>(...)</code></summary>
<dl>
<dd>

#### 📝 Description

<dl>
<dd>

<dl>
<dd>

Retrieve a list of all pauses.
</dd>
</dl>
</dd>
</dl>

#### 🔌 Usage

<dl>
<dd>

<dl>
<dd>

```python
from label_studio_sdk import LabelStudio

client = LabelStudio(
    api_key="YOUR_API_KEY",
)
client.projects.pauses.list(
    project_pk=1,
    user_pk=1,
)

```
</dd>
</dl>
</dd>
</dl>

#### ⚙️ Parameters

<dl>
<dd>

<dl>
<dd>

**project_pk:** `int` 
    
</dd>
</dl>

<dl>
<dd>

**user_pk:** `int` 
    
</dd>
</dl>

<dl>
<dd>

**include_deleted:** `typing.Optional[bool]` — Include deleted pauses.
    
</dd>
</dl>

<dl>
<dd>

**ordering:** `typing.Optional[str]` — Which field to use when ordering the results.
    
</dd>
</dl>

<dl>
<dd>

**request_options:** `typing.Optional[RequestOptions]` — Request-specific configuration.
    
</dd>
</dl>
</dd>
</dl>


</dd>
</dl>
</details>

<details><summary><code>client.projects.pauses.<a href="src/label_studio_sdk/projects/pauses/client.py">create</a>(...)</code></summary>
<dl>
<dd>

#### 📝 Description

<dl>
<dd>

<dl>
<dd>

Create a new pause entry.
</dd>
</dl>
</dd>
</dl>

#### 🔌 Usage

<dl>
<dd>

<dl>
<dd>

```python
from label_studio_sdk import LabelStudio

client = LabelStudio(
    api_key="YOUR_API_KEY",
)
client.projects.pauses.create(
    project_pk=1,
    user_pk=1,
    reason="MANUAL",
)

```
</dd>
</dl>
</dd>
</dl>

#### ⚙️ Parameters

<dl>
<dd>

<dl>
<dd>

**project_pk:** `int` 
    
</dd>
</dl>

<dl>
<dd>

**user_pk:** `int` 
    
</dd>
</dl>

<dl>
<dd>

**reason:** `ReasonEnum` 

Reason for pausing

* `MANUAL` - Manual
* `BEHAVIOR_BASED` - Behavior-based
* `ANNOTATOR_EVALUATION` - Annotator evaluation
* `ANNOTATION_LIMIT` - Annotation limit
* `CUSTOM_SCRIPT` - Custom script
    
</dd>
</dl>

<dl>
<dd>

**verbose_reason:** `typing.Optional[str]` — Detailed description of why the project is paused, will be readable by paused annotators
    
</dd>
</dl>

<dl>
<dd>

**request_options:** `typing.Optional[RequestOptions]` — Request-specific configuration.
    
</dd>
</dl>
</dd>
</dl>


</dd>
</dl>
</details>

<details><summary><code>client.projects.pauses.<a href="src/label_studio_sdk/projects/pauses/client.py">get</a>(...)</code></summary>
<dl>
<dd>

#### 📝 Description

<dl>
<dd>

<dl>
<dd>

Retrieve a specific pause by ID.
</dd>
</dl>
</dd>
</dl>

#### 🔌 Usage

<dl>
<dd>

<dl>
<dd>

```python
from label_studio_sdk import LabelStudio

client = LabelStudio(
    api_key="YOUR_API_KEY",
)
client.projects.pauses.get(
    id="id",
    project_pk=1,
    user_pk=1,
)

```
</dd>
</dl>
</dd>
</dl>

#### ⚙️ Parameters

<dl>
<dd>

<dl>
<dd>

**id:** `str` 
    
</dd>
</dl>

<dl>
<dd>

**project_pk:** `int` 
    
</dd>
</dl>

<dl>
<dd>

**user_pk:** `int` 
    
</dd>
</dl>

<dl>
<dd>

**request_options:** `typing.Optional[RequestOptions]` — Request-specific configuration.
    
</dd>
</dl>
</dd>
</dl>


</dd>
</dl>
</details>

<details><summary><code>client.projects.pauses.<a href="src/label_studio_sdk/projects/pauses/client.py">delete</a>(...)</code></summary>
<dl>
<dd>

#### 📝 Description

<dl>
<dd>

<dl>
<dd>

Delete a specific pause by ID.
</dd>
</dl>
</dd>
</dl>

#### 🔌 Usage

<dl>
<dd>

<dl>
<dd>

```python
from label_studio_sdk import LabelStudio

client = LabelStudio(
    api_key="YOUR_API_KEY",
)
client.projects.pauses.delete(
    id="id",
    project_pk=1,
    user_pk=1,
)

```
</dd>
</dl>
</dd>
</dl>

#### ⚙️ Parameters

<dl>
<dd>

<dl>
<dd>

**id:** `str` 
    
</dd>
</dl>

<dl>
<dd>

**project_pk:** `int` 
    
</dd>
</dl>

<dl>
<dd>

**user_pk:** `int` 
    
</dd>
</dl>

<dl>
<dd>

**request_options:** `typing.Optional[RequestOptions]` — Request-specific configuration.
    
</dd>
</dl>
</dd>
</dl>


</dd>
</dl>
</details>

<details><summary><code>client.projects.pauses.<a href="src/label_studio_sdk/projects/pauses/client.py">update</a>(...)</code></summary>
<dl>
<dd>

#### 📝 Description

<dl>
<dd>

<dl>
<dd>

Partially update a pause entry by ID.
</dd>
</dl>
</dd>
</dl>

#### 🔌 Usage

<dl>
<dd>

<dl>
<dd>

```python
from label_studio_sdk import LabelStudio

client = LabelStudio(
    api_key="YOUR_API_KEY",
)
client.projects.pauses.update(
    id="id",
    project_pk=1,
    user_pk=1,
)

```
</dd>
</dl>
</dd>
</dl>

#### ⚙️ Parameters

<dl>
<dd>

<dl>
<dd>

**id:** `str` 
    
</dd>
</dl>

<dl>
<dd>

**project_pk:** `int` 
    
</dd>
</dl>

<dl>
<dd>

**user_pk:** `int` 
    
</dd>
</dl>

<dl>
<dd>

**reason:** `typing.Optional[ReasonEnum]` 

Reason for pausing

* `MANUAL` - Manual
* `BEHAVIOR_BASED` - Behavior-based
* `ANNOTATOR_EVALUATION` - Annotator evaluation
* `ANNOTATION_LIMIT` - Annotation limit
* `CUSTOM_SCRIPT` - Custom script
    
</dd>
</dl>

<dl>
<dd>

**verbose_reason:** `typing.Optional[str]` — Detailed description of why the project is paused, will be readable by paused annotators
    
</dd>
</dl>

<dl>
<dd>

**request_options:** `typing.Optional[RequestOptions]` — Request-specific configuration.
    
</dd>
</dl>
</dd>
</dl>


</dd>
</dl>
</details>

## Projects Members Bulk
<details><summary><code>client.projects.members.bulk.<a href="src/label_studio_sdk/projects/members/bulk/client.py">post</a>(...)</code></summary>
<dl>
<dd>

#### 📝 Description

<dl>
<dd>

<dl>
<dd>

Assign project members in bulk.
</dd>
</dl>
</dd>
</dl>

#### 🔌 Usage

<dl>
<dd>

<dl>
<dd>

```python
from label_studio_sdk import LabelStudio

client = LabelStudio(
    api_key="YOUR_API_KEY",
)
client.projects.members.bulk.post(
    id=1,
    all_=True,
)

```
</dd>
</dl>
</dd>
</dl>

#### ⚙️ Parameters

<dl>
<dd>

<dl>
<dd>

**id:** `int` 
    
</dd>
</dl>

<dl>
<dd>

**all_:** `bool` 
    
</dd>
</dl>

<dl>
<dd>

**search:** `typing.Optional[str]` — Search term for filtering members by name, email, or username. Only when all=True.
    
</dd>
</dl>

<dl>
<dd>

**excluded:** `typing.Optional[typing.Sequence[int]]` 
    
</dd>
</dl>

<dl>
<dd>

**included:** `typing.Optional[typing.Sequence[int]]` 
    
</dd>
</dl>

<dl>
<dd>

**roles:** `typing.Optional[typing.Sequence[ProjectMemberBulkAssignRolesRequest]]` 
    
</dd>
</dl>

<dl>
<dd>

**request_options:** `typing.Optional[RequestOptions]` — Request-specific configuration.
    
</dd>
</dl>
</dd>
</dl>


</dd>
</dl>
</details>

<details><summary><code>client.projects.members.bulk.<a href="src/label_studio_sdk/projects/members/bulk/client.py">delete</a>(...)</code></summary>
<dl>
<dd>

#### 📝 Description

<dl>
<dd>

<dl>
<dd>

Unassign project members in bulk. Allows the same request body as bulk assign.
</dd>
</dl>
</dd>
</dl>

#### 🔌 Usage

<dl>
<dd>

<dl>
<dd>

```python
from label_studio_sdk import LabelStudio

client = LabelStudio(
    api_key="YOUR_API_KEY",
)
client.projects.members.bulk.delete(
    id=1,
)

```
</dd>
</dl>
</dd>
</dl>

#### ⚙️ Parameters

<dl>
<dd>

<dl>
<dd>

**id:** `int` 
    
</dd>
</dl>

<dl>
<dd>

**search:** `typing.Optional[str]` — Search term for filtering members by name, email, or username. Only when all=True.
    
</dd>
</dl>

<dl>
<dd>

**request_options:** `typing.Optional[RequestOptions]` — Request-specific configuration.
    
</dd>
</dl>
</dd>
</dl>


</dd>
</dl>
</details>

## Projects Members Paginated
<details><summary><code>client.projects.members.paginated.<a href="src/label_studio_sdk/projects/members/paginated/client.py">list</a>(...)</code></summary>
<dl>
<dd>

#### 📝 Description

<dl>
<dd>

<dl>
<dd>

Retrieve the members for a specific project.
</dd>
</dl>
</dd>
</dl>

#### 🔌 Usage

<dl>
<dd>

<dl>
<dd>

```python
from label_studio_sdk import LabelStudio

client = LabelStudio(
    api_key="YOUR_API_KEY",
)
response = client.projects.members.paginated.list(
    id=1,
)
for item in response:
    yield item
# alternatively, you can paginate page-by-page
for page in response.iter_pages():
    yield page

```
</dd>
</dl>
</dd>
</dl>

#### ⚙️ Parameters

<dl>
<dd>

<dl>
<dd>

**id:** `int` 
    
</dd>
</dl>

<dl>
<dd>

**ids:** `typing.Optional[str]` — Comma-separated list of user IDs to filter by
    
</dd>
</dl>

<dl>
<dd>

**implicit:** `typing.Optional[bool]` — Include/Exclude implicit project members in the results. If not provided, explicit + implicit members are returned.
    
</dd>
</dl>

<dl>
<dd>

**no_annotators:** `typing.Optional[bool]` — Exclude annotators from the results
    
</dd>
</dl>

<dl>
<dd>

**page:** `typing.Optional[int]` — A page number within the paginated result set.
    
</dd>
</dl>

<dl>
<dd>

**page_size:** `typing.Optional[int]` — Number of results to return per page.
    
</dd>
</dl>

<dl>
<dd>

**search:** `typing.Optional[str]` — Search term for filtering members by name, email, or username
    
</dd>
</dl>

<dl>
<dd>

**with_deleted:** `typing.Optional[bool]` — Include deleted members in the results
    
</dd>
</dl>

<dl>
<dd>

**request_options:** `typing.Optional[RequestOptions]` — Request-specific configuration.
    
</dd>
</dl>
</dd>
</dl>


</dd>
</dl>
</details>

## Projects Metrics Custom
<details><summary><code>client.projects.metrics.custom.<a href="src/label_studio_sdk/projects/metrics/custom/client.py">get_lambda</a>(...)</code></summary>
<dl>
<dd>

#### 📝 Description

<dl>
<dd>

<dl>
<dd>

Get the AWS Lambda code for the custom metric configured for this project.
</dd>
</dl>
</dd>
</dl>

#### 🔌 Usage

<dl>
<dd>

<dl>
<dd>

```python
from label_studio_sdk import LabelStudio

client = LabelStudio(
    api_key="YOUR_API_KEY",
)
client.projects.metrics.custom.get_lambda(
    id=1,
)

```
</dd>
</dl>
</dd>
</dl>

#### ⚙️ Parameters

<dl>
<dd>

<dl>
<dd>

**id:** `int` 
    
</dd>
</dl>

<dl>
<dd>

**request_options:** `typing.Optional[RequestOptions]` — Request-specific configuration.
    
</dd>
</dl>
</dd>
</dl>


</dd>
</dl>
</details>

<details><summary><code>client.projects.metrics.custom.<a href="src/label_studio_sdk/projects/metrics/custom/client.py">update_lambda</a>(...)</code></summary>
<dl>
<dd>

#### 📝 Description

<dl>
<dd>

<dl>
<dd>

Create or update the AWS Lambda function used for custom metrics in this project.
</dd>
</dl>
</dd>
</dl>

#### 🔌 Usage

<dl>
<dd>

<dl>
<dd>

```python
from label_studio_sdk import LabelStudio

client = LabelStudio(
    api_key="YOUR_API_KEY",
)
client.projects.metrics.custom.update_lambda(
    id=1,
    code="code",
)

```
</dd>
</dl>
</dd>
</dl>

#### ⚙️ Parameters

<dl>
<dd>

<dl>
<dd>

**id:** `int` 
    
</dd>
</dl>

<dl>
<dd>

**code:** `str` 
    
</dd>
</dl>

<dl>
<dd>

**region:** `typing.Optional[str]` 
    
</dd>
</dl>

<dl>
<dd>

**role:** `typing.Optional[str]` 
    
</dd>
</dl>

<dl>
<dd>

**request_options:** `typing.Optional[RequestOptions]` — Request-specific configuration.
    
</dd>
</dl>
</dd>
</dl>


</dd>
</dl>
</details>

<details><summary><code>client.projects.metrics.custom.<a href="src/label_studio_sdk/projects/metrics/custom/client.py">logs</a>(...)</code></summary>
<dl>
<dd>

#### 📝 Description

<dl>
<dd>

<dl>
<dd>

Get AWS lambda logs for project, including filtering by start and end dates
</dd>
</dl>
</dd>
</dl>

#### 🔌 Usage

<dl>
<dd>

<dl>
<dd>

```python
from label_studio_sdk import LabelStudio

client = LabelStudio(
    api_key="YOUR_API_KEY",
)
client.projects.metrics.custom.logs(
    id=1,
)

```
</dd>
</dl>
</dd>
</dl>

#### ⚙️ Parameters

<dl>
<dd>

<dl>
<dd>

**id:** `int` 
    
</dd>
</dl>

<dl>
<dd>

**end_date:** `typing.Optional[str]` — End date for AWS logs filtering in format %Y-%m-%d
    
</dd>
</dl>

<dl>
<dd>

**limit:** `typing.Optional[int]` — Limit the number of logs to return
    
</dd>
</dl>

<dl>
<dd>

**start_date:** `typing.Optional[str]` — Start date for AWS logs filtering in format %Y-%m-%d
    
</dd>
</dl>

<dl>
<dd>

**request_options:** `typing.Optional[RequestOptions]` — Request-specific configuration.
    
</dd>
</dl>
</dd>
</dl>


</dd>
</dl>
</details>

<details><summary><code>client.projects.metrics.custom.<a href="src/label_studio_sdk/projects/metrics/custom/client.py">check_function</a>(...)</code></summary>
<dl>
<dd>

#### 📝 Description

<dl>
<dd>

<dl>
<dd>

Validate custom matching function code for the project.
</dd>
</dl>
</dd>
</dl>

#### 🔌 Usage

<dl>
<dd>

<dl>
<dd>

```python
from label_studio_sdk import LabelStudio

client = LabelStudio(
    api_key="YOUR_API_KEY",
)
client.projects.metrics.custom.check_function(
    id=1,
    code="code",
)

```
</dd>
</dl>
</dd>
</dl>

#### ⚙️ Parameters

<dl>
<dd>

<dl>
<dd>

**id:** `int` 
    
</dd>
</dl>

<dl>
<dd>

**code:** `str` 
    
</dd>
</dl>

<dl>
<dd>

**request_options:** `typing.Optional[RequestOptions]` — Request-specific configuration.
    
</dd>
</dl>
</dd>
</dl>


</dd>
</dl>
</details>

## Prompts Indicators
<details><summary><code>client.prompts.indicators.<a href="src/label_studio_sdk/prompts/indicators/client.py">list</a>(...)</code></summary>
<dl>
<dd>

#### 📝 Description

<dl>
<dd>

<dl>
<dd>

Get key indicators for the Prompt dashboard.
</dd>
</dl>
</dd>
</dl>

#### 🔌 Usage

<dl>
<dd>

<dl>
<dd>

```python
from label_studio_sdk import LabelStudio

client = LabelStudio(
    api_key="YOUR_API_KEY",
)
client.prompts.indicators.list(
    id=1,
)

```
</dd>
</dl>
</dd>
</dl>

#### ⚙️ Parameters

<dl>
<dd>

<dl>
<dd>

**id:** `int` 
    
</dd>
</dl>

<dl>
<dd>

**request_options:** `typing.Optional[RequestOptions]` — Request-specific configuration.
    
</dd>
</dl>
</dd>
</dl>


</dd>
</dl>
</details>

<details><summary><code>client.prompts.indicators.<a href="src/label_studio_sdk/prompts/indicators/client.py">get</a>(...)</code></summary>
<dl>
<dd>

#### 📝 Description

<dl>
<dd>

<dl>
<dd>

Get a specific key indicator for the Prompt dashboard.
</dd>
</dl>
</dd>
</dl>

#### 🔌 Usage

<dl>
<dd>

<dl>
<dd>

```python
from label_studio_sdk import LabelStudio

client = LabelStudio(
    api_key="YOUR_API_KEY",
)
client.prompts.indicators.get(
    id=1,
    indicator_key="indicator_key",
)

```
</dd>
</dl>
</dd>
</dl>

#### ⚙️ Parameters

<dl>
<dd>

<dl>
<dd>

**id:** `int` 
    
</dd>
</dl>

<dl>
<dd>

**indicator_key:** `str` 
    
</dd>
</dl>

<dl>
<dd>

**request_options:** `typing.Optional[RequestOptions]` — Request-specific configuration.
    
</dd>
</dl>
</dd>
</dl>


</dd>
</dl>
</details>

## Prompts Versions
<details><summary><code>client.prompts.versions.<a href="src/label_studio_sdk/prompts/versions/client.py">get_default_version_name</a>(...)</code></summary>
<dl>
<dd>

#### 📝 Description

<dl>
<dd>

<dl>
<dd>

Get default prompt version name
</dd>
</dl>
</dd>
</dl>

#### 🔌 Usage

<dl>
<dd>

<dl>
<dd>

```python
from label_studio_sdk import LabelStudio

client = LabelStudio(
    api_key="YOUR_API_KEY",
)
client.prompts.versions.get_default_version_name(
    id=1,
)

```
</dd>
</dl>
</dd>
</dl>

#### ⚙️ Parameters

<dl>
<dd>

<dl>
<dd>

**id:** `int` 
    
</dd>
</dl>

<dl>
<dd>

**request_options:** `typing.Optional[RequestOptions]` — Request-specific configuration.
    
</dd>
</dl>
</dd>
</dl>


</dd>
</dl>
</details>

<details><summary><code>client.prompts.versions.<a href="src/label_studio_sdk/prompts/versions/client.py">list</a>(...)</code></summary>
<dl>
<dd>

#### 📝 Description

<dl>
<dd>

<dl>
<dd>

List all versions of a prompt.
</dd>
</dl>
</dd>
</dl>

#### 🔌 Usage

<dl>
<dd>

<dl>
<dd>

```python
from label_studio_sdk import LabelStudio

client = LabelStudio(
    api_key="YOUR_API_KEY",
)
client.prompts.versions.list(
    prompt_id=1,
)

```
</dd>
</dl>
</dd>
</dl>

#### ⚙️ Parameters

<dl>
<dd>

<dl>
<dd>

**prompt_id:** `int` 
    
</dd>
</dl>

<dl>
<dd>

**ordering:** `typing.Optional[str]` — Which field to use when ordering the results.
    
</dd>
</dl>

<dl>
<dd>

**request_options:** `typing.Optional[RequestOptions]` — Request-specific configuration.
    
</dd>
</dl>
</dd>
</dl>


</dd>
</dl>
</details>

<details><summary><code>client.prompts.versions.<a href="src/label_studio_sdk/prompts/versions/client.py">create</a>(...)</code></summary>
<dl>
<dd>

#### 📝 Description

<dl>
<dd>

<dl>
<dd>

Create a new version of a prompt.
</dd>
</dl>
</dd>
</dl>

#### 🔌 Usage

<dl>
<dd>

<dl>
<dd>

```python
from label_studio_sdk import LabelStudio

client = LabelStudio(
    api_key="YOUR_API_KEY",
)
client.prompts.versions.create(
    prompt_id=1,
    prompt="prompt",
    provider_model_id="provider_model_id",
    title="title",
)

```
</dd>
</dl>
</dd>
</dl>

#### ⚙️ Parameters

<dl>
<dd>

<dl>
<dd>

**prompt_id:** `int` 
    
</dd>
</dl>

<dl>
<dd>

**prompt:** `str` — Prompt to execute
    
</dd>
</dl>

<dl>
<dd>

**provider_model_id:** `str` — The model ID to use within the given provider, e.g. gpt-3.5
    
</dd>
</dl>

<dl>
<dd>

**title:** `str` — Model name
    
</dd>
</dl>

<dl>
<dd>

**model_provider_connection:** `typing.Optional[int]` 
    
</dd>
</dl>

<dl>
<dd>

**organization:** `typing.Optional[int]` 
    
</dd>
</dl>

<dl>
<dd>

**parent_model:** `typing.Optional[int]` — Parent model interface ID
    
</dd>
</dl>

<dl>
<dd>

**provider:** `typing.Optional[ProviderEnum]` 

The model provider to use e.g. OpenAI

* `OpenAI` - OpenAI
* `AzureOpenAI` - AzureOpenAI
* `AzureAIFoundry` - AzureAIFoundry
* `VertexAI` - VertexAI
* `Gemini` - Gemini
* `Anthropic` - Anthropic
* `Custom` - Custom
    
</dd>
</dl>

<dl>
<dd>

**request_options:** `typing.Optional[RequestOptions]` — Request-specific configuration.
    
</dd>
</dl>
</dd>
</dl>


</dd>
</dl>
</details>

<details><summary><code>client.prompts.versions.<a href="src/label_studio_sdk/prompts/versions/client.py">get</a>(...)</code></summary>
<dl>
<dd>

#### 📝 Description

<dl>
<dd>

<dl>
<dd>

Retrieve a specific prompt of a model.
</dd>
</dl>
</dd>
</dl>

#### 🔌 Usage

<dl>
<dd>

<dl>
<dd>

```python
from label_studio_sdk import LabelStudio

client = LabelStudio(
    api_key="YOUR_API_KEY",
)
client.prompts.versions.get(
    prompt_id=1,
    version_id=1,
)

```
</dd>
</dl>
</dd>
</dl>

#### ⚙️ Parameters

<dl>
<dd>

<dl>
<dd>

**prompt_id:** `int` 
    
</dd>
</dl>

<dl>
<dd>

**version_id:** `int` 
    
</dd>
</dl>

<dl>
<dd>

**request_options:** `typing.Optional[RequestOptions]` — Request-specific configuration.
    
</dd>
</dl>
</dd>
</dl>


</dd>
</dl>
</details>

<details><summary><code>client.prompts.versions.<a href="src/label_studio_sdk/prompts/versions/client.py">delete</a>(...)</code></summary>
<dl>
<dd>

#### 📝 Description

<dl>
<dd>

<dl>
<dd>

Delete a prompt version by ID
</dd>
</dl>
</dd>
</dl>

#### 🔌 Usage

<dl>
<dd>

<dl>
<dd>

```python
from label_studio_sdk import LabelStudio

client = LabelStudio(
    api_key="YOUR_API_KEY",
)
client.prompts.versions.delete(
    prompt_id=1,
    version_id=1,
)

```
</dd>
</dl>
</dd>
</dl>

#### ⚙️ Parameters

<dl>
<dd>

<dl>
<dd>

**prompt_id:** `int` 
    
</dd>
</dl>

<dl>
<dd>

**version_id:** `int` 
    
</dd>
</dl>

<dl>
<dd>

**request_options:** `typing.Optional[RequestOptions]` — Request-specific configuration.
    
</dd>
</dl>
</dd>
</dl>


</dd>
</dl>
</details>

<details><summary><code>client.prompts.versions.<a href="src/label_studio_sdk/prompts/versions/client.py">update</a>(...)</code></summary>
<dl>
<dd>

#### 📝 Description

<dl>
<dd>

<dl>
<dd>

Update a specific prompt version by ID.
</dd>
</dl>
</dd>
</dl>

#### 🔌 Usage

<dl>
<dd>

<dl>
<dd>

```python
from label_studio_sdk import LabelStudio

client = LabelStudio(
    api_key="YOUR_API_KEY",
)
client.prompts.versions.update(
    prompt_id=1,
    version_id=1,
)

```
</dd>
</dl>
</dd>
</dl>

#### ⚙️ Parameters

<dl>
<dd>

<dl>
<dd>

**prompt_id:** `int` 
    
</dd>
</dl>

<dl>
<dd>

**version_id:** `int` 
    
</dd>
</dl>

<dl>
<dd>

**model_provider_connection:** `typing.Optional[int]` 
    
</dd>
</dl>

<dl>
<dd>

**organization:** `typing.Optional[int]` 
    
</dd>
</dl>

<dl>
<dd>

**parent_model:** `typing.Optional[int]` — Parent model interface ID
    
</dd>
</dl>

<dl>
<dd>

**prompt:** `typing.Optional[str]` — Prompt to execute
    
</dd>
</dl>

<dl>
<dd>

**provider:** `typing.Optional[ProviderEnum]` 

The model provider to use e.g. OpenAI

* `OpenAI` - OpenAI
* `AzureOpenAI` - AzureOpenAI
* `AzureAIFoundry` - AzureAIFoundry
* `VertexAI` - VertexAI
* `Gemini` - Gemini
* `Anthropic` - Anthropic
* `Custom` - Custom
    
</dd>
</dl>

<dl>
<dd>

**provider_model_id:** `typing.Optional[str]` — The model ID to use within the given provider, e.g. gpt-3.5
    
</dd>
</dl>

<dl>
<dd>

**title:** `typing.Optional[str]` — Model name
    
</dd>
</dl>

<dl>
<dd>

**request_options:** `typing.Optional[RequestOptions]` — Request-specific configuration.
    
</dd>
</dl>
</dd>
</dl>


</dd>
</dl>
</details>

<details><summary><code>client.prompts.versions.<a href="src/label_studio_sdk/prompts/versions/client.py">cost_estimate</a>(...)</code></summary>
<dl>
<dd>

#### 📝 Description

<dl>
<dd>

<dl>
<dd>

Get an estimate of the cost for making an inference run on the selected Prompt Version and Project/ProjectSubset
</dd>
</dl>
</dd>
</dl>

#### 🔌 Usage

<dl>
<dd>

<dl>
<dd>

```python
from label_studio_sdk import LabelStudio

client = LabelStudio(
    api_key="YOUR_API_KEY",
)
client.prompts.versions.cost_estimate(
    prompt_id=1,
    version_id=1,
)

```
</dd>
</dl>
</dd>
</dl>

#### ⚙️ Parameters

<dl>
<dd>

<dl>
<dd>

**prompt_id:** `int` 
    
</dd>
</dl>

<dl>
<dd>

**version_id:** `int` 
    
</dd>
</dl>

<dl>
<dd>

**request_options:** `typing.Optional[RequestOptions]` — Request-specific configuration.
    
</dd>
</dl>
</dd>
</dl>


</dd>
</dl>
</details>

<details><summary><code>client.prompts.versions.<a href="src/label_studio_sdk/prompts/versions/client.py">get_refined_prompt</a>(...)</code></summary>
<dl>
<dd>

#### 📝 Description

<dl>
<dd>

<dl>
<dd>

Get the refined prompt based on the `refinement_job_id`.
</dd>
</dl>
</dd>
</dl>

#### 🔌 Usage

<dl>
<dd>

<dl>
<dd>

```python
from label_studio_sdk import LabelStudio

client = LabelStudio(
    api_key="YOUR_API_KEY",
)
client.prompts.versions.get_refined_prompt(
    prompt_id=1,
    version_id=1,
)

```
</dd>
</dl>
</dd>
</dl>

#### ⚙️ Parameters

<dl>
<dd>

<dl>
<dd>

**prompt_id:** `int` 
    
</dd>
</dl>

<dl>
<dd>

**version_id:** `int` 
    
</dd>
</dl>

<dl>
<dd>

**refinement_job_id:** `typing.Optional[str]` — Refinement Job ID acquired from the `POST /api/prompts/{prompt_id}/versions/{version_id}/refine` endpoint
    
</dd>
</dl>

<dl>
<dd>

**request_options:** `typing.Optional[RequestOptions]` — Request-specific configuration.
    
</dd>
</dl>
</dd>
</dl>


</dd>
</dl>
</details>

<details><summary><code>client.prompts.versions.<a href="src/label_studio_sdk/prompts/versions/client.py">refine_prompt</a>(...)</code></summary>
<dl>
<dd>

#### 📝 Description

<dl>
<dd>

<dl>
<dd>

Refine a prompt version using a teacher model and save the refined prompt as a new version.
</dd>
</dl>
</dd>
</dl>

#### 🔌 Usage

<dl>
<dd>

<dl>
<dd>

```python
from label_studio_sdk import LabelStudio

client = LabelStudio(
    api_key="YOUR_API_KEY",
)
client.prompts.versions.refine_prompt(
    prompt_id=1,
    version_id=1,
    project_id=1,
    teacher_model_name="teacher_model_name",
    teacher_model_provider_connection_id=1,
)

```
</dd>
</dl>
</dd>
</dl>

#### ⚙️ Parameters

<dl>
<dd>

<dl>
<dd>

**prompt_id:** `int` 
    
</dd>
</dl>

<dl>
<dd>

**version_id:** `int` 
    
</dd>
</dl>

<dl>
<dd>

**project_id:** `int` — Project ID to target the refined prompt for
    
</dd>
</dl>

<dl>
<dd>

**teacher_model_name:** `str` — Name of the model to use to refine the prompt
    
</dd>
</dl>

<dl>
<dd>

**teacher_model_provider_connection_id:** `int` — Model Provider Connection ID to use to refine the prompt
    
</dd>
</dl>

<dl>
<dd>

**async_:** `typing.Optional[bool]` — Whether to run the refinement asynchronously
    
</dd>
</dl>

<dl>
<dd>

**request_options:** `typing.Optional[RequestOptions]` — Request-specific configuration.
    
</dd>
</dl>
</dd>
</dl>


</dd>
</dl>
</details>

## Prompts Runs
<details><summary><code>client.prompts.runs.<a href="src/label_studio_sdk/prompts/runs/client.py">list</a>(...)</code></summary>
<dl>
<dd>

#### 📝 Description

<dl>
<dd>

<dl>
<dd>

Get information (status, metadata, etc) about an existing inference run
</dd>
</dl>
</dd>
</dl>

#### 🔌 Usage

<dl>
<dd>

<dl>
<dd>

```python
from label_studio_sdk import LabelStudio

client = LabelStudio(
    api_key="YOUR_API_KEY",
)
client.prompts.runs.list(
    prompt_id=1,
    version_id=1,
)

```
</dd>
</dl>
</dd>
</dl>

#### ⚙️ Parameters

<dl>
<dd>

<dl>
<dd>

**prompt_id:** `int` 
    
</dd>
</dl>

<dl>
<dd>

**version_id:** `int` 
    
</dd>
</dl>

<dl>
<dd>

**ordering:** `typing.Optional[str]` — Which field to use when ordering the results.
    
</dd>
</dl>

<dl>
<dd>

**parent_model:** `typing.Optional[int]` — The ID of the parent model for this Inference Run
    
</dd>
</dl>

<dl>
<dd>

**project:** `typing.Optional[int]` — The ID of the project this Inference Run makes predictions on
    
</dd>
</dl>

<dl>
<dd>

**project_subset:** `typing.Optional[RunsListRequestProjectSubset]` — Defines which tasks are operated on (e.g. HasGT will only operate on tasks with a ground truth annotation, but All will operate on all records)
    
</dd>
</dl>

<dl>
<dd>

**request_options:** `typing.Optional[RequestOptions]` — Request-specific configuration.
    
</dd>
</dl>
</dd>
</dl>


</dd>
</dl>
</details>

<details><summary><code>client.prompts.runs.<a href="src/label_studio_sdk/prompts/runs/client.py">create</a>(...)</code></summary>
<dl>
<dd>

#### 📝 Description

<dl>
<dd>

<dl>
<dd>

Run a prompt inference.
</dd>
</dl>
</dd>
</dl>

#### 🔌 Usage

<dl>
<dd>

<dl>
<dd>

```python
from label_studio_sdk import LabelStudio

client = LabelStudio(
    api_key="YOUR_API_KEY",
)
client.prompts.runs.create(
    prompt_id=1,
    version_id=1,
    project=1,
)

```
</dd>
</dl>
</dd>
</dl>

#### ⚙️ Parameters

<dl>
<dd>

<dl>
<dd>

**prompt_id:** `int` 
    
</dd>
</dl>

<dl>
<dd>

**version_id:** `int` 
    
</dd>
</dl>

<dl>
<dd>

**project:** `int` 
    
</dd>
</dl>

<dl>
<dd>

**job_id:** `typing.Optional[str]` — Job ID for inference job for a ModelRun e.g. Adala job ID
    
</dd>
</dl>

<dl>
<dd>

**organization:** `typing.Optional[int]` 
    
</dd>
</dl>

<dl>
<dd>

**predictions_updated_at:** `typing.Optional[dt.datetime]` 
    
</dd>
</dl>

<dl>
<dd>

**project_subset:** `typing.Optional[ProjectSubsetEnum]` 
    
</dd>
</dl>

<dl>
<dd>

**total_correct_predictions:** `typing.Optional[int]` 
    
</dd>
</dl>

<dl>
<dd>

**total_predictions:** `typing.Optional[int]` 
    
</dd>
</dl>

<dl>
<dd>

**total_tasks:** `typing.Optional[int]` 
    
</dd>
</dl>

<dl>
<dd>

**request_options:** `typing.Optional[RequestOptions]` — Request-specific configuration.
    
</dd>
</dl>
</dd>
</dl>


</dd>
</dl>
</details>

<details><summary><code>client.prompts.runs.<a href="src/label_studio_sdk/prompts/runs/client.py">cancel</a>(...)</code></summary>
<dl>
<dd>

#### 📝 Description

<dl>
<dd>

<dl>
<dd>

Cancel the inference run for the given api
</dd>
</dl>
</dd>
</dl>

#### 🔌 Usage

<dl>
<dd>

<dl>
<dd>

```python
from label_studio_sdk import LabelStudio

client = LabelStudio(
    api_key="YOUR_API_KEY",
)
client.prompts.runs.cancel(
    inference_run_id=1,
    prompt_id=1,
    version_id=1,
)

```
</dd>
</dl>
</dd>
</dl>

#### ⚙️ Parameters

<dl>
<dd>

<dl>
<dd>

**inference_run_id:** `int` 
    
</dd>
</dl>

<dl>
<dd>

**prompt_id:** `int` 
    
</dd>
</dl>

<dl>
<dd>

**version_id:** `int` 
    
</dd>
</dl>

<dl>
<dd>

**request_options:** `typing.Optional[RequestOptions]` — Request-specific configuration.
    
</dd>
</dl>
</dd>
</dl>


</dd>
</dl>
</details>

## Sso Saml
<details><summary><code>client.sso.saml.<a href="src/label_studio_sdk/sso/saml/client.py">get</a>()</code></summary>
<dl>
<dd>

#### 📝 Description

<dl>
<dd>

<dl>
<dd>

Retrieve SAML2 settings for the currently active organization.
</dd>
</dl>
</dd>
</dl>

#### 🔌 Usage

<dl>
<dd>

<dl>
<dd>

```python
from label_studio_sdk import LabelStudio

client = LabelStudio(
    api_key="YOUR_API_KEY",
)
client.sso.saml.get()

```
</dd>
</dl>
</dd>
</dl>

#### ⚙️ Parameters

<dl>
<dd>

<dl>
<dd>

**request_options:** `typing.Optional[RequestOptions]` — Request-specific configuration.
    
</dd>
</dl>
</dd>
</dl>


</dd>
</dl>
</details>

<details><summary><code>client.sso.saml.<a href="src/label_studio_sdk/sso/saml/client.py">update</a>(...)</code></summary>
<dl>
<dd>

#### 📝 Description

<dl>
<dd>

<dl>
<dd>

Update SAML2 settings for the currently active organization.
</dd>
</dl>
</dd>
</dl>

#### 🔌 Usage

<dl>
<dd>

<dl>
<dd>

```python
from label_studio_sdk import LabelStudio, ProjectGroupRequest

client = LabelStudio(
    api_key="YOUR_API_KEY",
)
client.sso.saml.update(
    projects_groups=[
        ProjectGroupRequest(
            group="groups_test",
            project_id=42,
            role="Inherit",
        )
    ],
    roles_groups=[["Administrator", "groups_test"]],
    workspaces_groups=[["Default workspace", "groups_test"]],
)

```
</dd>
</dl>
</dd>
</dl>

#### ⚙️ Parameters

<dl>
<dd>

<dl>
<dd>

**projects_groups:** `typing.Optional[typing.Sequence[ProjectGroupRequest]]` 
    
</dd>
</dl>

<dl>
<dd>

**roles_groups:** `typing.Optional[typing.Sequence[typing.Sequence[str]]]` 
    
</dd>
</dl>

<dl>
<dd>

**workspaces_groups:** `typing.Optional[typing.Sequence[typing.Sequence[str]]]` 
    
</dd>
</dl>

<dl>
<dd>

**request_options:** `typing.Optional[RequestOptions]` — Request-specific configuration.
    
</dd>
</dl>
</dd>
</dl>


</dd>
</dl>
</details>

## Sso Scim
<details><summary><code>client.sso.scim.<a href="src/label_studio_sdk/sso/scim/client.py">get</a>()</code></summary>
<dl>
<dd>

#### 📝 Description

<dl>
<dd>

<dl>
<dd>

Retrieve SCIM settings for the currently active organization.
</dd>
</dl>
</dd>
</dl>

#### 🔌 Usage

<dl>
<dd>

<dl>
<dd>

```python
from label_studio_sdk import LabelStudio

client = LabelStudio(
    api_key="YOUR_API_KEY",
)
client.sso.scim.get()

```
</dd>
</dl>
</dd>
</dl>

#### ⚙️ Parameters

<dl>
<dd>

<dl>
<dd>

**request_options:** `typing.Optional[RequestOptions]` — Request-specific configuration.
    
</dd>
</dl>
</dd>
</dl>


</dd>
</dl>
</details>

<details><summary><code>client.sso.scim.<a href="src/label_studio_sdk/sso/scim/client.py">update</a>(...)</code></summary>
<dl>
<dd>

#### 📝 Description

<dl>
<dd>

<dl>
<dd>

Update SCIM settings for the currently active organization.
</dd>
</dl>
</dd>
</dl>

#### 🔌 Usage

<dl>
<dd>

<dl>
<dd>

```python
from label_studio_sdk import LabelStudio, ProjectGroupRequest

client = LabelStudio(
    api_key="YOUR_API_KEY",
)
client.sso.scim.update(
    projects_groups=[
        ProjectGroupRequest(
            group="groups_test",
            project_id=42,
            role="Inherit",
        )
    ],
    roles_groups=[["Administrator", "groups_test"]],
    workspaces_groups=[["Default workspace", "groups_test"]],
)

```
</dd>
</dl>
</dd>
</dl>

#### ⚙️ Parameters

<dl>
<dd>

<dl>
<dd>

**projects_groups:** `typing.Optional[typing.Sequence[ProjectGroupRequest]]` 
    
</dd>
</dl>

<dl>
<dd>

**roles_groups:** `typing.Optional[typing.Sequence[typing.Sequence[str]]]` 
    
</dd>
</dl>

<dl>
<dd>

**workspaces_groups:** `typing.Optional[typing.Sequence[typing.Sequence[str]]]` 
    
</dd>
</dl>

<dl>
<dd>

**request_options:** `typing.Optional[RequestOptions]` — Request-specific configuration.
    
</dd>
</dl>
</dd>
</dl>


</dd>
</dl>
</details>

## Workspaces Members
<details><summary><code>client.workspaces.members.<a href="src/label_studio_sdk/workspaces/members/client.py">list</a>(...)</code></summary>
<dl>
<dd>

#### 📝 Description

<dl>
<dd>

<dl>
<dd>

<Card href="https://humansignal.com/goenterprise">
        <img style="pointer-events: none; margin-left: 0px; margin-right: 0px;" src="https://docs.humansignal.com/images/badge.svg" alt="Label Studio Enterprise badge"/>
        <p style="margin-top: 10px; font-size: 14px;">
            This endpoint is not available in Label Studio Community Edition. [Learn more about Label Studio Enterprise](https://humansignal.com/goenterprise)
        </p>
    </Card>
Get a list of all members in a specific workspace.
</dd>
</dl>
</dd>
</dl>

#### 🔌 Usage

<dl>
<dd>

<dl>
<dd>

```python
from label_studio_sdk import LabelStudio

client = LabelStudio(
    api_key="YOUR_API_KEY",
)
client.workspaces.members.list(
    id=1,
)

```
</dd>
</dl>
</dd>
</dl>

#### ⚙️ Parameters

<dl>
<dd>

<dl>
<dd>

**id:** `int` 
    
</dd>
</dl>

<dl>
<dd>

**request_options:** `typing.Optional[RequestOptions]` — Request-specific configuration.
    
</dd>
</dl>
</dd>
</dl>


</dd>
</dl>
</details>

<details><summary><code>client.workspaces.members.<a href="src/label_studio_sdk/workspaces/members/client.py">create</a>(...)</code></summary>
<dl>
<dd>

#### 📝 Description

<dl>
<dd>

<dl>
<dd>

<Card href="https://humansignal.com/goenterprise">
        <img style="pointer-events: none; margin-left: 0px; margin-right: 0px;" src="https://docs.humansignal.com/images/badge.svg" alt="Label Studio Enterprise badge"/>
        <p style="margin-top: 10px; font-size: 14px;">
            This endpoint is not available in Label Studio Community Edition. [Learn more about Label Studio Enterprise](https://humansignal.com/goenterprise)
        </p>
    </Card>
Add a new workspace member by user ID.
</dd>
</dl>
</dd>
</dl>

#### 🔌 Usage

<dl>
<dd>

<dl>
<dd>

```python
from label_studio_sdk import LabelStudio

client = LabelStudio(
    api_key="YOUR_API_KEY",
)
client.workspaces.members.create(
    id=1,
    user=1,
)

```
</dd>
</dl>
</dd>
</dl>

#### ⚙️ Parameters

<dl>
<dd>

<dl>
<dd>

**id:** `int` 
    
</dd>
</dl>

<dl>
<dd>

**user:** `int` — User ID
    
</dd>
</dl>

<dl>
<dd>

**workspace:** `typing.Optional[int]` — Workspace ID
    
</dd>
</dl>

<dl>
<dd>

**request_options:** `typing.Optional[RequestOptions]` — Request-specific configuration.
    
</dd>
</dl>
</dd>
</dl>


</dd>
</dl>
</details>

<details><summary><code>client.workspaces.members.<a href="src/label_studio_sdk/workspaces/members/client.py">delete</a>(...)</code></summary>
<dl>
<dd>

#### 📝 Description

<dl>
<dd>

<dl>
<dd>

<Card href="https://humansignal.com/goenterprise">
        <img style="pointer-events: none; margin-left: 0px; margin-right: 0px;" src="https://docs.humansignal.com/images/badge.svg" alt="Label Studio Enterprise badge"/>
        <p style="margin-top: 10px; font-size: 14px;">
            This endpoint is not available in Label Studio Community Edition. [Learn more about Label Studio Enterprise](https://humansignal.com/goenterprise)
        </p>
    </Card>
Remove a specific member by ID from a workspace. This endpoint expects an object like `{"user_id": 123}`.
</dd>
</dl>
</dd>
</dl>

#### 🔌 Usage

<dl>
<dd>

<dl>
<dd>

```python
from label_studio_sdk import LabelStudio

client = LabelStudio(
    api_key="YOUR_API_KEY",
)
client.workspaces.members.delete(
    id=1,
)

```
</dd>
</dl>
</dd>
</dl>

#### ⚙️ Parameters

<dl>
<dd>

<dl>
<dd>

**id:** `int` 
    
</dd>
</dl>

<dl>
<dd>

**request_options:** `typing.Optional[RequestOptions]` — Request-specific configuration.
    
</dd>
</dl>
</dd>
</dl>


</dd>
</dl>
</details>

## Workspaces Members Bulk
<details><summary><code>client.workspaces.members.bulk.<a href="src/label_studio_sdk/workspaces/members/bulk/client.py">post</a>(...)</code></summary>
<dl>
<dd>

#### 📝 Description

<dl>
<dd>

<dl>
<dd>

<Card href="https://humansignal.com/goenterprise">
        <img style="pointer-events: none; margin-left: 0px; margin-right: 0px;" src="https://docs.humansignal.com/images/badge.svg" alt="Label Studio Enterprise badge"/>
        <p style="margin-top: 10px; font-size: 14px;">
            This endpoint is not available in Label Studio Community Edition. [Learn more about Label Studio Enterprise](https://humansignal.com/goenterprise)
        </p>
    </Card>
Assign workspace members in bulk.
</dd>
</dl>
</dd>
</dl>

#### 🔌 Usage

<dl>
<dd>

<dl>
<dd>

```python
from label_studio_sdk import LabelStudio

client = LabelStudio(
    api_key="YOUR_API_KEY",
)
client.workspaces.members.bulk.post(
    id=1,
    all_=True,
)

```
</dd>
</dl>
</dd>
</dl>

#### ⚙️ Parameters

<dl>
<dd>

<dl>
<dd>

**id:** `int` 
    
</dd>
</dl>

<dl>
<dd>

**all_:** `bool` 
    
</dd>
</dl>

<dl>
<dd>

**excluded:** `typing.Optional[typing.Sequence[int]]` 
    
</dd>
</dl>

<dl>
<dd>

**included:** `typing.Optional[typing.Sequence[int]]` 
    
</dd>
</dl>

<dl>
<dd>

**request_options:** `typing.Optional[RequestOptions]` — Request-specific configuration.
    
</dd>
</dl>
</dd>
</dl>


</dd>
</dl>
</details>

<details><summary><code>client.workspaces.members.bulk.<a href="src/label_studio_sdk/workspaces/members/bulk/client.py">delete</a>(...)</code></summary>
<dl>
<dd>

#### 📝 Description

<dl>
<dd>

<dl>
<dd>

<Card href="https://humansignal.com/goenterprise">
        <img style="pointer-events: none; margin-left: 0px; margin-right: 0px;" src="https://docs.humansignal.com/images/badge.svg" alt="Label Studio Enterprise badge"/>
        <p style="margin-top: 10px; font-size: 14px;">
            This endpoint is not available in Label Studio Community Edition. [Learn more about Label Studio Enterprise](https://humansignal.com/goenterprise)
        </p>
    </Card>
Unassign workspace members in bulk. Allows the same request body as bulk assign.
</dd>
</dl>
</dd>
</dl>

#### 🔌 Usage

<dl>
<dd>

<dl>
<dd>

```python
from label_studio_sdk import LabelStudio

client = LabelStudio(
    api_key="YOUR_API_KEY",
)
client.workspaces.members.bulk.delete(
    id=1,
)

```
</dd>
</dl>
</dd>
</dl>

#### ⚙️ Parameters

<dl>
<dd>

<dl>
<dd>

**id:** `int` 
    
</dd>
</dl>

<dl>
<dd>

**request_options:** `typing.Optional[RequestOptions]` — Request-specific configuration.
    
</dd>
</dl>
</dd>
</dl>


</dd>
</dl>
</details>

## Workspaces Members Paginated
<details><summary><code>client.workspaces.members.paginated.<a href="src/label_studio_sdk/workspaces/members/paginated/client.py">list</a>(...)</code></summary>
<dl>
<dd>

#### 📝 Description

<dl>
<dd>

<dl>
<dd>

<Card href="https://humansignal.com/goenterprise">
        <img style="pointer-events: none; margin-left: 0px; margin-right: 0px;" src="https://docs.humansignal.com/images/badge.svg" alt="Label Studio Enterprise badge"/>
        <p style="margin-top: 10px; font-size: 14px;">
            This endpoint is not available in Label Studio Community Edition. [Learn more about Label Studio Enterprise](https://humansignal.com/goenterprise)
        </p>
    </Card>
Retrieve the members for a specific workspace.
</dd>
</dl>
</dd>
</dl>

#### 🔌 Usage

<dl>
<dd>

<dl>
<dd>

```python
from label_studio_sdk import LabelStudio

client = LabelStudio(
    api_key="YOUR_API_KEY",
)
response = client.workspaces.members.paginated.list(
    id=1,
)
for item in response:
    yield item
# alternatively, you can paginate page-by-page
for page in response.iter_pages():
    yield page

```
</dd>
</dl>
</dd>
</dl>

#### ⚙️ Parameters

<dl>
<dd>

<dl>
<dd>

**id:** `int` 
    
</dd>
</dl>

<dl>
<dd>

**ids:** `typing.Optional[str]` — Comma-separated list of user IDs to filter by
    
</dd>
</dl>

<dl>
<dd>

**page:** `typing.Optional[int]` — A page number within the paginated result set.
    
</dd>
</dl>

<dl>
<dd>

**page_size:** `typing.Optional[int]` — Number of results to return per page.
    
</dd>
</dl>

<dl>
<dd>

**search:** `typing.Optional[str]` — A search term.
    
</dd>
</dl>

<dl>
<dd>

**request_options:** `typing.Optional[RequestOptions]` — Request-specific configuration.
    
</dd>
</dl>
</dd>
</dl>


</dd>
</dl>
</details>
<|MERGE_RESOLUTION|>--- conflicted
+++ resolved
@@ -12344,15 +12344,12 @@
 <dl>
 <dd>
 
-<<<<<<< HEAD
-=======
 <Card href="https://humansignal.com/goenterprise">
         <img style="pointer-events: none; margin-left: 0px; margin-right: 0px;" src="https://docs.humansignal.com/images/badge.svg" alt="Label Studio Enterprise badge"/>
         <p style="margin-top: 10px; font-size: 14px;">
             This endpoint is not available in Label Studio Community Edition. [Learn more about Label Studio Enterprise](https://humansignal.com/goenterprise)
         </p>
     </Card>
->>>>>>> 757d9c30
 List all workspaces for your organization. Workspaces in Label Studio let you organize your projects and users into separate spaces. This is useful for managing different teams, departments, or projects within your organization. For more information, see the [Workspaces documentation](https://docs.humansignal.com/workspaces).
 </dd>
 </dl>
@@ -12429,15 +12426,12 @@
 <dl>
 <dd>
 
-<<<<<<< HEAD
-=======
 <Card href="https://humansignal.com/goenterprise">
         <img style="pointer-events: none; margin-left: 0px; margin-right: 0px;" src="https://docs.humansignal.com/images/badge.svg" alt="Label Studio Enterprise badge"/>
         <p style="margin-top: 10px; font-size: 14px;">
             This endpoint is not available in Label Studio Community Edition. [Learn more about Label Studio Enterprise](https://humansignal.com/goenterprise)
         </p>
     </Card>
->>>>>>> 757d9c30
 Create a new workspace. Workspaces in Label Studio let you organize your projects and users into separate spaces. This is useful for managing different teams, departments, or projects within your organization. For more information, see the [Workspaces documentation](https://docs.humansignal.com/workspaces).
 </dd>
 </dl>
@@ -12540,15 +12534,12 @@
 <dl>
 <dd>
 
-<<<<<<< HEAD
-=======
 <Card href="https://humansignal.com/goenterprise">
         <img style="pointer-events: none; margin-left: 0px; margin-right: 0px;" src="https://docs.humansignal.com/images/badge.svg" alt="Label Studio Enterprise badge"/>
         <p style="margin-top: 10px; font-size: 14px;">
             This endpoint is not available in Label Studio Community Edition. [Learn more about Label Studio Enterprise](https://humansignal.com/goenterprise)
         </p>
     </Card>
->>>>>>> 757d9c30
 Retrieve details for a specific workspace by ID.
 </dd>
 </dl>
@@ -12619,15 +12610,12 @@
 <dl>
 <dd>
 
-<<<<<<< HEAD
-=======
 <Card href="https://humansignal.com/goenterprise">
         <img style="pointer-events: none; margin-left: 0px; margin-right: 0px;" src="https://docs.humansignal.com/images/badge.svg" alt="Label Studio Enterprise badge"/>
         <p style="margin-top: 10px; font-size: 14px;">
             This endpoint is not available in Label Studio Community Edition. [Learn more about Label Studio Enterprise](https://humansignal.com/goenterprise)
         </p>
     </Card>
->>>>>>> 757d9c30
 Delete a specific workspace by ID.
 </dd>
 </dl>
@@ -12698,15 +12686,12 @@
 <dl>
 <dd>
 
-<<<<<<< HEAD
-=======
 <Card href="https://humansignal.com/goenterprise">
         <img style="pointer-events: none; margin-left: 0px; margin-right: 0px;" src="https://docs.humansignal.com/images/badge.svg" alt="Label Studio Enterprise badge"/>
         <p style="margin-top: 10px; font-size: 14px;">
             This endpoint is not available in Label Studio Community Edition. [Learn more about Label Studio Enterprise](https://humansignal.com/goenterprise)
         </p>
     </Card>
->>>>>>> 757d9c30
 Update settings for a specific workspace by ID.
 </dd>
 </dl>
@@ -27679,33 +27664,6 @@
 <dl>
 <dd>
 
-<<<<<<< HEAD
-**status:** `typing.Optional[StatusC5AEnum]` 
-    
-</dd>
-</dl>
-
-<dl>
-<dd>
-
-**synchronizable:** `typing.Optional[bool]` 
-    
-</dd>
-</dl>
-
-<dl>
-<dd>
-
-**title:** `typing.Optional[str]` — Cloud storage title
-    
-</dd>
-</dl>
-
-<dl>
-<dd>
-
-=======
->>>>>>> 757d9c30
 **traceback:** `typing.Optional[str]` — Traceback report for the last failed sync
     
 </dd>
@@ -28282,28 +28240,16 @@
 </dd>
 </dl>
 </details>
-<<<<<<< HEAD
 
 <details><summary><code>client.organizations.invites.<a href="src/label_studio_sdk/organizations/invites/client.py">revoke_invite</a>(...)</code></summary>
 <dl>
 <dd>
 
 #### 📝 Description
-=======
->>>>>>> 757d9c30
-
-<details><summary><code>client.organizations.invites.<a href="src/label_studio_sdk/organizations/invites/client.py">revoke_invite</a>(...)</code></summary>
-<dl>
-<dd>
-
-<<<<<<< HEAD
-=======
-#### 📝 Description
-
-<dl>
-<dd>
-
->>>>>>> 757d9c30
+
+<dl>
+<dd>
+
 <dl>
 <dd>
 
@@ -28399,11 +28345,7 @@
 )
 client.organizations.invites.send_email(
     emails=["emails"],
-<<<<<<< HEAD
-    role="role",
-=======
     role="OW",
->>>>>>> 757d9c30
 )
 
 ```
@@ -28428,35 +28370,38 @@
 <dl>
 <dd>
 
-<<<<<<< HEAD
-**role:** `str` 
-=======
 **role:** `Role9E7Enum` 
->>>>>>> 757d9c30
-    
-</dd>
-</dl>
-
-<dl>
-<dd>
-
-<<<<<<< HEAD
+    
+</dd>
+</dl>
+
+<dl>
+<dd>
+
+**projects:** `typing.Optional[typing.Sequence[int]]` 
+    
+</dd>
+</dl>
+
+<dl>
+<dd>
+
+**workspaces:** `typing.Optional[typing.Sequence[int]]` 
+    
+</dd>
+</dl>
+
+<dl>
+<dd>
+
 **request_options:** `typing.Optional[RequestOptions]` — Request-specific configuration.
-=======
-**projects:** `typing.Optional[typing.Sequence[int]]` 
->>>>>>> 757d9c30
-    
-</dd>
-</dl>
-</dd>
-</dl>
-
-
-<<<<<<< HEAD
-=======
-**workspaces:** `typing.Optional[typing.Sequence[int]]` 
-    
->>>>>>> 757d9c30
+    
+</dd>
+</dl>
+</dd>
+</dl>
+
+
 </dd>
 </dl>
 </details>
@@ -28466,41 +28411,14 @@
 <dl>
 <dd>
 
-<<<<<<< HEAD
 #### 📝 Description
-=======
-**request_options:** `typing.Optional[RequestOptions]` — Request-specific configuration.
-    
-</dd>
-</dl>
-</dd>
-</dl>
->>>>>>> 757d9c30
-
-
-<<<<<<< HEAD
-<dl>
-<dd>
-
-=======
-</dd>
-</dl>
-</details>
-
-## Organizations Members
-<details><summary><code>client.organizations.members.<a href="src/label_studio_sdk/organizations/members/client.py">list</a>(...)</code></summary>
-<dl>
-<dd>
-
-#### 📝 Description
-
-<dl>
-<dd>
-
-<dl>
-<dd>
-
->>>>>>> 757d9c30
+
+<dl>
+<dd>
+
+<dl>
+<dd>
+
 Retrieve a list of all users and roles in a specific organization.
 </dd>
 </dl>
@@ -29678,7 +29596,6 @@
 
 **md5:** `typing.Optional[str]` 
     
-<<<<<<< HEAD
 </dd>
 </dl>
 
@@ -29687,34 +29604,17 @@
 
 **serialization_options:** `typing.Optional[SerializationOptionsRequest]` 
     
-=======
->>>>>>> 757d9c30
-</dd>
-</dl>
-
-<dl>
-<dd>
-
-<<<<<<< HEAD
+</dd>
+</dl>
+
+<dl>
+<dd>
+
 **status:** `typing.Optional[Status7BfEnum]` 
-=======
-**serialization_options:** `typing.Optional[SerializationOptionsRequest]` 
->>>>>>> 757d9c30
-    
-</dd>
-</dl>
-
-<<<<<<< HEAD
-=======
-<dl>
-<dd>
-
-**status:** `typing.Optional[Status7BfEnum]` 
-    
-</dd>
-</dl>
-
->>>>>>> 757d9c30
+    
+</dd>
+</dl>
+
 <dl>
 <dd>
 
