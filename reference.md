--- conflicted
+++ resolved
@@ -20917,14 +20917,6 @@
 <dl>
 <dd>
 
-**recursive_scan:** `typing.Optional[bool]` — Perform recursive scan
-    
-</dd>
-</dl>
-
-<dl>
-<dd>
-
 **regex_filter:** `typing.Optional[str]` — Cloud storage regex for filtering objects
     
 </dd>
@@ -21155,14 +21147,6 @@
 <dl>
 <dd>
 
-**recursive_scan:** `typing.Optional[bool]` — Perform recursive scan
-    
-</dd>
-</dl>
-
-<dl>
-<dd>
-
 **regex_filter:** `typing.Optional[str]` — Cloud storage regex for filtering objects
     
 </dd>
@@ -21534,14 +21518,6 @@
 <dd>
 
 **project:** `typing.Optional[int]` — A unique integer value identifying this project.
-    
-</dd>
-</dl>
-
-<dl>
-<dd>
-
-**recursive_scan:** `typing.Optional[bool]` — Perform recursive scan
     
 </dd>
 </dl>
@@ -21930,7 +21906,6 @@
 <dl>
 <dd>
 
-<<<<<<< HEAD
 **recursive_scan:** `typing.Optional[bool]` — Perform recursive scan
     
 </dd>
@@ -21948,9 +21923,6 @@
 <dd>
 
 **request_timeout_s:** `typing.Optional[int]` 
-=======
-**regex_filter:** `typing.Optional[str]` — Cloud storage regex for filtering objects
->>>>>>> 0976d1ae
     
 </dd>
 </dl>
@@ -22192,7 +22164,6 @@
 <dl>
 <dd>
 
-<<<<<<< HEAD
 **recursive_scan:** `typing.Optional[bool]` — Perform recursive scan
     
 </dd>
@@ -22210,9 +22181,6 @@
 <dd>
 
 **request_timeout_s:** `typing.Optional[int]` 
-=======
-**regex_filter:** `typing.Optional[str]` — Cloud storage regex for filtering objects
->>>>>>> 0976d1ae
     
 </dd>
 </dl>
@@ -22598,7 +22566,6 @@
 <dl>
 <dd>
 
-<<<<<<< HEAD
 **request_timeout_s:** `typing.Optional[int]` 
     
 </dd>
@@ -22608,9 +22575,6 @@
 <dd>
 
 **schema:** `typing.Optional[str]` — UC schema name
-=======
-**regex_filter:** `typing.Optional[str]` — Cloud storage regex for filtering objects
->>>>>>> 0976d1ae
     
 </dd>
 </dl>
