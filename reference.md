# Reference
## Annotations
<details><summary><code>client.annotations.<a href="src/label_studio_sdk/annotations/client.py">get</a>(...)</code></summary>
<dl>
<dd>

#### 📝 Description

<dl>
<dd>

<dl>
<dd>


Tasks can have multiple annotations. Use this call to retrieve a specific annotation using its ID. 

You can find the ID in the Label Studio UI listed at the top of the annotation in its tab. It is also listed in the History panel when viewing the annotation. Or you can use [Get all task annotations](list) to find all annotation IDs.  
</dd>
</dl>
</dd>
</dl>

#### 🔌 Usage

<dl>
<dd>

<dl>
<dd>

```python
from label_studio_sdk import LabelStudio

client = LabelStudio(
    api_key="YOUR_API_KEY",
)
client.annotations.get(
    id=1,
)

```
</dd>
</dl>
</dd>
</dl>

#### ⚙️ Parameters

<dl>
<dd>

<dl>
<dd>

**id:** `int` — A unique integer value identifying this annotation.
    
</dd>
</dl>

<dl>
<dd>

**request_options:** `typing.Optional[RequestOptions]` — Request-specific configuration.
    
</dd>
</dl>
</dd>
</dl>


</dd>
</dl>
</details>

<details><summary><code>client.annotations.<a href="src/label_studio_sdk/annotations/client.py">delete</a>(...)</code></summary>
<dl>
<dd>

#### 📝 Description

<dl>
<dd>

<dl>
<dd>


Delete an annotation. 

<Warning>This action can't be undone!</Warning>

You will need to supply the annotation's unique ID. You can find the ID in the Label Studio UI listed at the top of the annotation in its tab. It is also listed in the History panel when viewing the annotation. Or you can use [Get all task annotations](list) to find all annotation IDs.  
</dd>
</dl>
</dd>
</dl>

#### 🔌 Usage

<dl>
<dd>

<dl>
<dd>

```python
from label_studio_sdk import LabelStudio

client = LabelStudio(
    api_key="YOUR_API_KEY",
)
client.annotations.delete(
    id=1,
)

```
</dd>
</dl>
</dd>
</dl>

#### ⚙️ Parameters

<dl>
<dd>

<dl>
<dd>

**id:** `int` — A unique integer value identifying this annotation.
    
</dd>
</dl>

<dl>
<dd>

**request_options:** `typing.Optional[RequestOptions]` — Request-specific configuration.
    
</dd>
</dl>
</dd>
</dl>


</dd>
</dl>
</details>

<details><summary><code>client.annotations.<a href="src/label_studio_sdk/annotations/client.py">update</a>(...)</code></summary>
<dl>
<dd>

#### 📝 Description

<dl>
<dd>

<dl>
<dd>


Update attributes for an existing annotation. 

You will need to supply the annotation's unique ID. You can find the ID in the Label Studio UI listed at the top of the annotation in its tab. It is also listed in the History panel when viewing the annotation. Or you can use [Get all task annotations](list) to find all annotation IDs.  

For information about the JSON format used in the result, see [Label Studio JSON format of annotated tasks](https://labelstud.io/guide/export#Label-Studio-JSON-format-of-annotated-tasks).
</dd>
</dl>
</dd>
</dl>

#### 🔌 Usage

<dl>
<dd>

<dl>
<dd>

```python
from label_studio_sdk import LabelStudio

client = LabelStudio(
    api_key="YOUR_API_KEY",
)
client.annotations.update(
    id=1,
    result=[
        {
            "original_width": 1920,
            "original_height": 1080,
            "image_rotation": 0,
            "from_name": "bboxes",
            "to_name": "image",
            "type": "rectanglelabels",
            "value": {
                "x": 20,
                "y": 30,
                "width": 50,
                "height": 60,
                "rotation": 0,
                "values": {"rectanglelabels": ["Person"]},
            },
        }
    ],
    was_cancelled=False,
    ground_truth=True,
)

```
</dd>
</dl>
</dd>
</dl>

#### ⚙️ Parameters

<dl>
<dd>

<dl>
<dd>

**id:** `int` — A unique integer value identifying this annotation.
    
</dd>
</dl>

<dl>
<dd>

**result:** `typing.Optional[typing.Sequence[typing.Dict[str, typing.Optional[typing.Any]]]]` — Labeling result in JSON format. Read more about the format in [the Label Studio documentation.](https://labelstud.io/guide/task_format)
    
</dd>
</dl>

<dl>
<dd>

**task:** `typing.Optional[int]` — Corresponding task for this annotation
    
</dd>
</dl>

<dl>
<dd>

**project:** `typing.Optional[int]` — Project ID for this annotation
    
</dd>
</dl>

<dl>
<dd>

**completed_by:** `typing.Optional[int]` — User ID of the person who created this annotation
    
</dd>
</dl>

<dl>
<dd>

**updated_by:** `typing.Optional[int]` — Last user who updated this annotation
    
</dd>
</dl>

<dl>
<dd>

**was_cancelled:** `typing.Optional[bool]` — User skipped the task
    
</dd>
</dl>

<dl>
<dd>

**ground_truth:** `typing.Optional[bool]` — This annotation is a Ground Truth
    
</dd>
</dl>

<dl>
<dd>

**lead_time:** `typing.Optional[float]` — How much time it took to annotate the task (in seconds)
    
</dd>
</dl>

<dl>
<dd>

**request_options:** `typing.Optional[RequestOptions]` — Request-specific configuration.
    
</dd>
</dl>
</dd>
</dl>


</dd>
</dl>
</details>

<details><summary><code>client.annotations.<a href="src/label_studio_sdk/annotations/client.py">list</a>(...)</code></summary>
<dl>
<dd>

#### 📝 Description

<dl>
<dd>

<dl>
<dd>


List all annotations for a task.

You will need to supply the task ID. You can find this in Label Studio by opening a task and checking the URL. It is also listed at the top of the labeling interface. Or you can use [Get tasks list](../tasks/list). 
</dd>
</dl>
</dd>
</dl>

#### 🔌 Usage

<dl>
<dd>

<dl>
<dd>

```python
from label_studio_sdk import LabelStudio

client = LabelStudio(
    api_key="YOUR_API_KEY",
)
client.annotations.list(
    id=1,
)

```
</dd>
</dl>
</dd>
</dl>

#### ⚙️ Parameters

<dl>
<dd>

<dl>
<dd>

**id:** `int` — Task ID
    
</dd>
</dl>

<dl>
<dd>

**request_options:** `typing.Optional[RequestOptions]` — Request-specific configuration.
    
</dd>
</dl>
</dd>
</dl>


</dd>
</dl>
</details>

<details><summary><code>client.annotations.<a href="src/label_studio_sdk/annotations/client.py">create</a>(...)</code></summary>
<dl>
<dd>

#### 📝 Description

<dl>
<dd>

<dl>
<dd>


Add annotations to a task like an annotator does. 

You will need to supply the task ID. You can find this in Label Studio by opening a task and checking the URL. It is also listed at the top of the labeling interface. Or you can use [Get tasks list](../tasks/list). 


The content of the result field depends on your labeling configuration. For example, send the following data as part of your POST 
request to send an empty annotation with the ID of the user who completed the task:

```json
{
"result": {},
"was_cancelled": true,
"ground_truth": true,
"lead_time": 0,
"task": 0
"completed_by": 123
} 
```
</dd>
</dl>
</dd>
</dl>

#### 🔌 Usage

<dl>
<dd>

<dl>
<dd>

```python
from label_studio_sdk import LabelStudio

client = LabelStudio(
    api_key="YOUR_API_KEY",
)
client.annotations.create(
    id=1,
    result=[
        {
            "original_width": 1920,
            "original_height": 1080,
            "image_rotation": 0,
            "from_name": "bboxes",
            "to_name": "image",
            "type": "rectanglelabels",
            "value": {
                "x": 20,
                "y": 30,
                "width": 50,
                "height": 60,
                "rotation": 0,
                "values": {"rectanglelabels": ["Person"]},
            },
        }
    ],
    was_cancelled=False,
    ground_truth=True,
)

```
</dd>
</dl>
</dd>
</dl>

#### ⚙️ Parameters

<dl>
<dd>

<dl>
<dd>

**id:** `int` — Task ID
    
</dd>
</dl>

<dl>
<dd>

**result:** `typing.Optional[typing.Sequence[typing.Dict[str, typing.Optional[typing.Any]]]]` — Labeling result in JSON format. Read more about the format in [the Label Studio documentation.](https://labelstud.io/guide/task_format)
    
</dd>
</dl>

<dl>
<dd>

**task:** `typing.Optional[int]` — Corresponding task for this annotation
    
</dd>
</dl>

<dl>
<dd>

**project:** `typing.Optional[int]` — Project ID for this annotation
    
</dd>
</dl>

<dl>
<dd>

**completed_by:** `typing.Optional[int]` — User ID of the person who created this annotation
    
</dd>
</dl>

<dl>
<dd>

**updated_by:** `typing.Optional[int]` — Last user who updated this annotation
    
</dd>
</dl>

<dl>
<dd>

**was_cancelled:** `typing.Optional[bool]` — User skipped the task
    
</dd>
</dl>

<dl>
<dd>

**ground_truth:** `typing.Optional[bool]` — This annotation is a Ground Truth
    
</dd>
</dl>

<dl>
<dd>

**lead_time:** `typing.Optional[float]` — How much time it took to annotate the task (in seconds)
    
</dd>
</dl>

<dl>
<dd>

**request_options:** `typing.Optional[RequestOptions]` — Request-specific configuration.
    
</dd>
</dl>
</dd>
</dl>


</dd>
</dl>
</details>

<details><summary><code>client.annotations.<a href="src/label_studio_sdk/annotations/client.py">create_bulk</a>(...)</code></summary>
<dl>
<dd>

#### 📝 Description

<dl>
<dd>

<dl>
<dd>

Create multiple annotations for specific tasks in a bulk operation.
</dd>
</dl>
</dd>
</dl>

#### 🔌 Usage

<dl>
<dd>

<dl>
<dd>

```python
from label_studio_sdk import LabelStudio

client = LabelStudio(
    api_key="YOUR_API_KEY",
)
client.annotations.create_bulk()

```
</dd>
</dl>
</dd>
</dl>

#### ⚙️ Parameters

<dl>
<dd>

<dl>
<dd>

**tasks:** `typing.Optional[typing.Sequence[int]]` 
    
</dd>
</dl>

<dl>
<dd>

**selected_items:** `typing.Optional[AnnotationsCreateBulkRequestSelectedItems]` 
    
</dd>
</dl>

<dl>
<dd>

**lead_time:** `typing.Optional[float]` 
    
</dd>
</dl>

<dl>
<dd>

**project:** `typing.Optional[int]` 
    
</dd>
</dl>

<dl>
<dd>

**result:** `typing.Optional[typing.Dict[str, typing.Optional[typing.Any]]]` 
    
</dd>
</dl>

<dl>
<dd>

**request_options:** `typing.Optional[RequestOptions]` — Request-specific configuration.
    
</dd>
</dl>
</dd>
</dl>


</dd>
</dl>
</details>

## Users
<details><summary><code>client.users.<a href="src/label_studio_sdk/users/client.py">reset_token</a>()</code></summary>
<dl>
<dd>

#### 📝 Description

<dl>
<dd>

<dl>
<dd>

Reset your access token or API key. When reset, any scripts or automations you have in place will need to be updated with the new key.
</dd>
</dl>
</dd>
</dl>

#### 🔌 Usage

<dl>
<dd>

<dl>
<dd>

```python
from label_studio_sdk import LabelStudio

client = LabelStudio(
    api_key="YOUR_API_KEY",
)
client.users.reset_token()

```
</dd>
</dl>
</dd>
</dl>

#### ⚙️ Parameters

<dl>
<dd>

<dl>
<dd>

**request_options:** `typing.Optional[RequestOptions]` — Request-specific configuration.
    
</dd>
</dl>
</dd>
</dl>


</dd>
</dl>
</details>

<details><summary><code>client.users.<a href="src/label_studio_sdk/users/client.py">get_token</a>()</code></summary>
<dl>
<dd>

#### 📝 Description

<dl>
<dd>

<dl>
<dd>

Get a access token to authenticate to the API as the current user. To find this in the Label Studio interface, click **Account & Settings** in the upper right. For more information, see [Access Token](https://labelstud.io/guide/user_account#Access-token).
</dd>
</dl>
</dd>
</dl>

#### 🔌 Usage

<dl>
<dd>

<dl>
<dd>

```python
from label_studio_sdk import LabelStudio

client = LabelStudio(
    api_key="YOUR_API_KEY",
)
client.users.get_token()

```
</dd>
</dl>
</dd>
</dl>

#### ⚙️ Parameters

<dl>
<dd>

<dl>
<dd>

**request_options:** `typing.Optional[RequestOptions]` — Request-specific configuration.
    
</dd>
</dl>
</dd>
</dl>


</dd>
</dl>
</details>

<details><summary><code>client.users.<a href="src/label_studio_sdk/users/client.py">whoami</a>()</code></summary>
<dl>
<dd>

#### 📝 Description

<dl>
<dd>

<dl>
<dd>

Get information about your user account, such as your username, email, and user ID.
</dd>
</dl>
</dd>
</dl>

#### 🔌 Usage

<dl>
<dd>

<dl>
<dd>

```python
from label_studio_sdk import LabelStudio

client = LabelStudio(
    api_key="YOUR_API_KEY",
)
client.users.whoami()

```
</dd>
</dl>
</dd>
</dl>

#### ⚙️ Parameters

<dl>
<dd>

<dl>
<dd>

**request_options:** `typing.Optional[RequestOptions]` — Request-specific configuration.
    
</dd>
</dl>
</dd>
</dl>


</dd>
</dl>
</details>

<details><summary><code>client.users.<a href="src/label_studio_sdk/users/client.py">list</a>()</code></summary>
<dl>
<dd>

#### 📝 Description

<dl>
<dd>

<dl>
<dd>


List all users in your Label Studio organization. 
</dd>
</dl>
</dd>
</dl>

#### 🔌 Usage

<dl>
<dd>

<dl>
<dd>

```python
from label_studio_sdk import LabelStudio

client = LabelStudio(
    api_key="YOUR_API_KEY",
)
client.users.list()

```
</dd>
</dl>
</dd>
</dl>

#### ⚙️ Parameters

<dl>
<dd>

<dl>
<dd>

**request_options:** `typing.Optional[RequestOptions]` — Request-specific configuration.
    
</dd>
</dl>
</dd>
</dl>


</dd>
</dl>
</details>

<details><summary><code>client.users.<a href="src/label_studio_sdk/users/client.py">create</a>(...)</code></summary>
<dl>
<dd>

#### 📝 Description

<dl>
<dd>

<dl>
<dd>


Create a user in Label Studio.
</dd>
</dl>
</dd>
</dl>

#### 🔌 Usage

<dl>
<dd>

<dl>
<dd>

```python
from label_studio_sdk import LabelStudio

client = LabelStudio(
    api_key="YOUR_API_KEY",
)
client.users.create()

```
</dd>
</dl>
</dd>
</dl>

#### ⚙️ Parameters

<dl>
<dd>

<dl>
<dd>

**id:** `typing.Optional[int]` — User ID
    
</dd>
</dl>

<dl>
<dd>

**first_name:** `typing.Optional[str]` — First name of the user
    
</dd>
</dl>

<dl>
<dd>

**last_name:** `typing.Optional[str]` — Last name of the user
    
</dd>
</dl>

<dl>
<dd>

**username:** `typing.Optional[str]` — Username of the user
    
</dd>
</dl>

<dl>
<dd>

**email:** `typing.Optional[str]` — Email of the user
    
</dd>
</dl>

<dl>
<dd>

**avatar:** `typing.Optional[str]` — Avatar URL of the user
    
</dd>
</dl>

<dl>
<dd>

**initials:** `typing.Optional[str]` — Initials of the user
    
</dd>
</dl>

<dl>
<dd>

**phone:** `typing.Optional[str]` — Phone number of the user
    
</dd>
</dl>

<dl>
<dd>

**allow_newsletters:** `typing.Optional[bool]` — Whether the user allows newsletters
    
</dd>
</dl>

<dl>
<dd>

**request_options:** `typing.Optional[RequestOptions]` — Request-specific configuration.
    
</dd>
</dl>
</dd>
</dl>


</dd>
</dl>
</details>

<details><summary><code>client.users.<a href="src/label_studio_sdk/users/client.py">get</a>(...)</code></summary>
<dl>
<dd>

#### 📝 Description

<dl>
<dd>

<dl>
<dd>


Get info about a specific Label Studio user. 
You will need to provide their user ID. You can find a list of all user IDs using [List users](list). 
</dd>
</dl>
</dd>
</dl>

#### 🔌 Usage

<dl>
<dd>

<dl>
<dd>

```python
from label_studio_sdk import LabelStudio

client = LabelStudio(
    api_key="YOUR_API_KEY",
)
client.users.get(
    id=1,
)

```
</dd>
</dl>
</dd>
</dl>

#### ⚙️ Parameters

<dl>
<dd>

<dl>
<dd>

**id:** `int` — User ID
    
</dd>
</dl>

<dl>
<dd>

**request_options:** `typing.Optional[RequestOptions]` — Request-specific configuration.
    
</dd>
</dl>
</dd>
</dl>


</dd>
</dl>
</details>

<details><summary><code>client.users.<a href="src/label_studio_sdk/users/client.py">delete</a>(...)</code></summary>
<dl>
<dd>

#### 📝 Description

<dl>
<dd>

<dl>
<dd>


Delete a specific Label Studio user.

You will need to provide their user ID. You can find a list of all user IDs using [List users](list).

<Warning>Use caution when deleting a user, as this can cause issues such as breaking the "Annotated by" filter or leaving orphaned records.</Warning>
</dd>
</dl>
</dd>
</dl>

#### 🔌 Usage

<dl>
<dd>

<dl>
<dd>

```python
from label_studio_sdk import LabelStudio

client = LabelStudio(
    api_key="YOUR_API_KEY",
)
client.users.delete(
    id=1,
)

```
</dd>
</dl>
</dd>
</dl>

#### ⚙️ Parameters

<dl>
<dd>

<dl>
<dd>

**id:** `int` — User ID
    
</dd>
</dl>

<dl>
<dd>

**request_options:** `typing.Optional[RequestOptions]` — Request-specific configuration.
    
</dd>
</dl>
</dd>
</dl>


</dd>
</dl>
</details>

<details><summary><code>client.users.<a href="src/label_studio_sdk/users/client.py">update</a>(...)</code></summary>
<dl>
<dd>

#### 📝 Description

<dl>
<dd>

<dl>
<dd>


Update details for a specific Label Studio user, such as their name or contact information. 

You will need to provide their user ID. You can find a list of all user IDs using [List users](list). 
</dd>
</dl>
</dd>
</dl>

#### 🔌 Usage

<dl>
<dd>

<dl>
<dd>

```python
from label_studio_sdk import LabelStudio

client = LabelStudio(
    api_key="YOUR_API_KEY",
)
client.users.update(
    id=1,
)

```
</dd>
</dl>
</dd>
</dl>

#### ⚙️ Parameters

<dl>
<dd>

<dl>
<dd>

**id:** `int` — User ID
    
</dd>
</dl>

<dl>
<dd>

**users_update_request_id:** `typing.Optional[int]` — User ID
    
</dd>
</dl>

<dl>
<dd>

**first_name:** `typing.Optional[str]` — First name of the user
    
</dd>
</dl>

<dl>
<dd>

**last_name:** `typing.Optional[str]` — Last name of the user
    
</dd>
</dl>

<dl>
<dd>

**username:** `typing.Optional[str]` — Username of the user
    
</dd>
</dl>

<dl>
<dd>

**email:** `typing.Optional[str]` — Email of the user
    
</dd>
</dl>

<dl>
<dd>

**avatar:** `typing.Optional[str]` — Avatar URL of the user
    
</dd>
</dl>

<dl>
<dd>

**initials:** `typing.Optional[str]` — Initials of the user
    
</dd>
</dl>

<dl>
<dd>

**phone:** `typing.Optional[str]` — Phone number of the user
    
</dd>
</dl>

<dl>
<dd>

**allow_newsletters:** `typing.Optional[bool]` — Whether the user allows newsletters
    
</dd>
</dl>

<dl>
<dd>

**request_options:** `typing.Optional[RequestOptions]` — Request-specific configuration.
    
</dd>
</dl>
</dd>
</dl>


</dd>
</dl>
</details>

## Actions
<details><summary><code>client.actions.<a href="src/label_studio_sdk/actions/client.py">list</a>()</code></summary>
<dl>
<dd>

#### 📝 Description

<dl>
<dd>

<dl>
<dd>

Retrieve all the registered actions with descriptions that data manager can use.
</dd>
</dl>
</dd>
</dl>

#### 🔌 Usage

<dl>
<dd>

<dl>
<dd>

```python
from label_studio_sdk import LabelStudio

client = LabelStudio(
    api_key="YOUR_API_KEY",
)
client.actions.list()

```
</dd>
</dl>
</dd>
</dl>

#### ⚙️ Parameters

<dl>
<dd>

<dl>
<dd>

**request_options:** `typing.Optional[RequestOptions]` — Request-specific configuration.
    
</dd>
</dl>
</dd>
</dl>


</dd>
</dl>
</details>

<details><summary><code>client.actions.<a href="src/label_studio_sdk/actions/client.py">create</a>(...)</code></summary>
<dl>
<dd>

#### 📝 Description

<dl>
<dd>

<dl>
<dd>

Perform a Data Manager action with the selected tasks and filters. Note: More complex actions require additional parameters in the request body. Call `GET api/actions?project=<id>` to explore them. <br>Example: `GET api/actions?id=delete_tasks&project=1`
</dd>
</dl>
</dd>
</dl>

#### 🔌 Usage

<dl>
<dd>

<dl>
<dd>

```python
from label_studio_sdk import LabelStudio
from label_studio_sdk.actions import (
    ActionsCreateRequestFilters,
    ActionsCreateRequestFiltersItemsItem,
    ActionsCreateRequestSelectedItemsExcluded,
)

client = LabelStudio(
    api_key="YOUR_API_KEY",
)
client.actions.create(
    id="retrieve_tasks_predictions",
    project=1,
    filters=ActionsCreateRequestFilters(
        conjunction="or",
        items=[
            ActionsCreateRequestFiltersItemsItem(
                filter="filter:tasks:id",
                operator="greater",
                type="Number",
                value=123,
            )
        ],
    ),
    selected_items=ActionsCreateRequestSelectedItemsExcluded(
        all_=True,
        excluded=[124, 125, 126],
    ),
    ordering=["tasks:total_annotations"],
)

```
</dd>
</dl>
</dd>
</dl>

#### ⚙️ Parameters

<dl>
<dd>

<dl>
<dd>

**id:** `ActionsCreateRequestId` — Action name ID, see the full list of actions in the `GET api/actions` request
    
</dd>
</dl>

<dl>
<dd>

**project:** `int` — Project ID
    
</dd>
</dl>

<dl>
<dd>

**view:** `typing.Optional[int]` — View ID (optional, it has higher priority than filters, selectedItems and ordering from the request body payload)
    
</dd>
</dl>

<dl>
<dd>

**filters:** `typing.Optional[ActionsCreateRequestFilters]` — Filters to apply on tasks. You can use [the helper class `Filters` from this page](https://labelstud.io/sdk/data_manager.html) to create Data Manager Filters.<br>Example: `{"conjunction": "or", "items": [{"filter": "filter:tasks:completed_at", "operator": "greater", "type": "Datetime", "value": "2021-01-01T00:00:00.000Z"}]}`
    
</dd>
</dl>

<dl>
<dd>

**selected_items:** `typing.Optional[ActionsCreateRequestSelectedItems]` — Task selection by IDs. If filters are applied, the selection will be applied to the filtered tasks.If "all" is `false`, `"included"` must be used. If "all" is `true`, `"excluded"` must be used.<br>Examples: `{"all": false, "included": [1, 2, 3]}` or `{"all": true, "excluded": [4, 5]}`
    
</dd>
</dl>

<dl>
<dd>

**ordering:** `typing.Optional[typing.Sequence[ActionsCreateRequestOrderingItem]]` — List of fields to order by. Fields are similar to filters but without the `filter:` prefix. To reverse the order, add a minus sign before the field name, e.g. `-tasks:created_at`.
    
</dd>
</dl>

<dl>
<dd>

**request_options:** `typing.Optional[RequestOptions]` — Request-specific configuration.
    
</dd>
</dl>
</dd>
</dl>


</dd>
</dl>
</details>

## Views
<details><summary><code>client.views.<a href="src/label_studio_sdk/views/client.py">list</a>(...)</code></summary>
<dl>
<dd>

#### 📝 Description

<dl>
<dd>

<dl>
<dd>


List all views for a specific project. A view is a tab in the Data Manager where you can set filters and customize which tasks and information appears. 

You will need to provide the project ID. You can find this in the URL when viewing the project in Label Studio, or you can use [List all projects](../projects/list). 
</dd>
</dl>
</dd>
</dl>

#### 🔌 Usage

<dl>
<dd>

<dl>
<dd>

```python
from label_studio_sdk import LabelStudio

client = LabelStudio(
    api_key="YOUR_API_KEY",
)
client.views.list()

```
</dd>
</dl>
</dd>
</dl>

#### ⚙️ Parameters

<dl>
<dd>

<dl>
<dd>

**project:** `typing.Optional[int]` — Project ID
    
</dd>
</dl>

<dl>
<dd>

**request_options:** `typing.Optional[RequestOptions]` — Request-specific configuration.
    
</dd>
</dl>
</dd>
</dl>


</dd>
</dl>
</details>

<details><summary><code>client.views.<a href="src/label_studio_sdk/views/client.py">create</a>(...)</code></summary>
<dl>
<dd>

#### 📝 Description

<dl>
<dd>

<dl>
<dd>


Create a new Data Manager view for a specific project. A view is a tab in the Data Manager where you can set filters and customize what tasks and information appears. 

You will need to provide the project ID. You can find this in the URL when viewing the project in Label Studio, or you can use [List all projects](../projects/list). 
</dd>
</dl>
</dd>
</dl>

#### 🔌 Usage

<dl>
<dd>

<dl>
<dd>

```python
from label_studio_sdk import LabelStudio

client = LabelStudio(
    api_key="YOUR_API_KEY",
)
client.views.create()

```
</dd>
</dl>
</dd>
</dl>

#### ⚙️ Parameters

<dl>
<dd>

<dl>
<dd>

**data:** `typing.Optional[ViewsCreateRequestData]` — Custom view data
    
</dd>
</dl>

<dl>
<dd>

**project:** `typing.Optional[int]` — Project ID
    
</dd>
</dl>

<dl>
<dd>

**request_options:** `typing.Optional[RequestOptions]` — Request-specific configuration.
    
</dd>
</dl>
</dd>
</dl>


</dd>
</dl>
</details>

<details><summary><code>client.views.<a href="src/label_studio_sdk/views/client.py">delete_all</a>(...)</code></summary>
<dl>
<dd>

#### 📝 Description

<dl>
<dd>

<dl>
<dd>


Delete all views for a specific project. A view is a tab in the Data Manager where you can set filters and customize what tasks appear. 

You will need to provide the project ID. You can find this in the URL when viewing the project in Label Studio, or you can use [List all projects](../projects/list).
</dd>
</dl>
</dd>
</dl>

#### 🔌 Usage

<dl>
<dd>

<dl>
<dd>

```python
from label_studio_sdk import LabelStudio

client = LabelStudio(
    api_key="YOUR_API_KEY",
)
client.views.delete_all(
    project=1,
)

```
</dd>
</dl>
</dd>
</dl>

#### ⚙️ Parameters

<dl>
<dd>

<dl>
<dd>

**project:** `int` 
    
</dd>
</dl>

<dl>
<dd>

**request_options:** `typing.Optional[RequestOptions]` — Request-specific configuration.
    
</dd>
</dl>
</dd>
</dl>


</dd>
</dl>
</details>

<details><summary><code>client.views.<a href="src/label_studio_sdk/views/client.py">get</a>(...)</code></summary>
<dl>
<dd>

#### 📝 Description

<dl>
<dd>

<dl>
<dd>


Get the details about a specific Data Manager view (tab). You will need to supply the view ID. You can find this using [List views](list).  
</dd>
</dl>
</dd>
</dl>

#### 🔌 Usage

<dl>
<dd>

<dl>
<dd>

```python
from label_studio_sdk import LabelStudio

client = LabelStudio(
    api_key="YOUR_API_KEY",
)
client.views.get(
    id="id",
)

```
</dd>
</dl>
</dd>
</dl>

#### ⚙️ Parameters

<dl>
<dd>

<dl>
<dd>

**id:** `str` — View ID
    
</dd>
</dl>

<dl>
<dd>

**request_options:** `typing.Optional[RequestOptions]` — Request-specific configuration.
    
</dd>
</dl>
</dd>
</dl>


</dd>
</dl>
</details>

<details><summary><code>client.views.<a href="src/label_studio_sdk/views/client.py">delete</a>(...)</code></summary>
<dl>
<dd>

#### 📝 Description

<dl>
<dd>

<dl>
<dd>

Delete a specific Data Manager view (tab) by ID. You can find the view using [List views](list).
</dd>
</dl>
</dd>
</dl>

#### 🔌 Usage

<dl>
<dd>

<dl>
<dd>

```python
from label_studio_sdk import LabelStudio

client = LabelStudio(
    api_key="YOUR_API_KEY",
)
client.views.delete(
    id="id",
)

```
</dd>
</dl>
</dd>
</dl>

#### ⚙️ Parameters

<dl>
<dd>

<dl>
<dd>

**id:** `str` — View ID
    
</dd>
</dl>

<dl>
<dd>

**request_options:** `typing.Optional[RequestOptions]` — Request-specific configuration.
    
</dd>
</dl>
</dd>
</dl>


</dd>
</dl>
</details>

<details><summary><code>client.views.<a href="src/label_studio_sdk/views/client.py">update</a>(...)</code></summary>
<dl>
<dd>

#### 📝 Description

<dl>
<dd>

<dl>
<dd>


You can update a specific Data Manager view (tab) with additional filters and other customizations. You will need to supply the view ID. You can find this using [List views](list).  
</dd>
</dl>
</dd>
</dl>

#### 🔌 Usage

<dl>
<dd>

<dl>
<dd>

```python
from label_studio_sdk import LabelStudio

client = LabelStudio(
    api_key="YOUR_API_KEY",
)
client.views.update(
    id="id",
)

```
</dd>
</dl>
</dd>
</dl>

#### ⚙️ Parameters

<dl>
<dd>

<dl>
<dd>

**id:** `str` — View ID
    
</dd>
</dl>

<dl>
<dd>

**data:** `typing.Optional[ViewsUpdateRequestData]` — Custom view data
    
</dd>
</dl>

<dl>
<dd>

**project:** `typing.Optional[int]` — Project ID
    
</dd>
</dl>

<dl>
<dd>

**request_options:** `typing.Optional[RequestOptions]` — Request-specific configuration.
    
</dd>
</dl>
</dd>
</dl>


</dd>
</dl>
</details>

## Files
<details><summary><code>client.files.<a href="src/label_studio_sdk/files/client.py">get</a>(...)</code></summary>
<dl>
<dd>

#### 📝 Description

<dl>
<dd>

<dl>
<dd>

Retrieve details about a specific uploaded file. To get the file upload ID, use [Get files list](list).
</dd>
</dl>
</dd>
</dl>

#### 🔌 Usage

<dl>
<dd>

<dl>
<dd>

```python
from label_studio_sdk import LabelStudio

client = LabelStudio(
    api_key="YOUR_API_KEY",
)
client.files.get(
    id=1,
)

```
</dd>
</dl>
</dd>
</dl>

#### ⚙️ Parameters

<dl>
<dd>

<dl>
<dd>

**id:** `int` — A unique integer value identifying this file upload.
    
</dd>
</dl>

<dl>
<dd>

**request_options:** `typing.Optional[RequestOptions]` — Request-specific configuration.
    
</dd>
</dl>
</dd>
</dl>


</dd>
</dl>
</details>

<details><summary><code>client.files.<a href="src/label_studio_sdk/files/client.py">delete</a>(...)</code></summary>
<dl>
<dd>

#### 📝 Description

<dl>
<dd>

<dl>
<dd>

Delete a specific uploaded file. To get the file upload ID, use [Get files list](list).
</dd>
</dl>
</dd>
</dl>

#### 🔌 Usage

<dl>
<dd>

<dl>
<dd>

```python
from label_studio_sdk import LabelStudio

client = LabelStudio(
    api_key="YOUR_API_KEY",
)
client.files.delete(
    id=1,
)

```
</dd>
</dl>
</dd>
</dl>

#### ⚙️ Parameters

<dl>
<dd>

<dl>
<dd>

**id:** `int` — A unique integer value identifying this file upload.
    
</dd>
</dl>

<dl>
<dd>

**request_options:** `typing.Optional[RequestOptions]` — Request-specific configuration.
    
</dd>
</dl>
</dd>
</dl>


</dd>
</dl>
</details>

<details><summary><code>client.files.<a href="src/label_studio_sdk/files/client.py">update</a>(...)</code></summary>
<dl>
<dd>

#### 📝 Description

<dl>
<dd>

<dl>
<dd>


Update a specific uploaded file. To get the file upload ID, use [Get files list](list). 

You will need to include the file data in the request body. For example:
```bash
<<<<<<< HEAD
curl -H 'Authorization: Token abc123' -X POST 'https://localhost:8080/api/import/file-upload/245' -F ‘file=@path/to/my_file.csv’
=======
curl -H 'Authorization: Token abc123' -X POST 'https://localhost:8080/api/import/file-upload/245' -F 'file=@path/to/my_file.csv'
>>>>>>> adff0afc
```
</dd>
</dl>
</dd>
</dl>

#### 🔌 Usage

<dl>
<dd>

<dl>
<dd>

```python
from label_studio_sdk import LabelStudio

client = LabelStudio(
    api_key="YOUR_API_KEY",
)
client.files.update(
    id_=1,
)

```
</dd>
</dl>
</dd>
</dl>

#### ⚙️ Parameters

<dl>
<dd>

<dl>
<dd>

**id_:** `int` — A unique integer value identifying this file upload.
    
</dd>
</dl>

<dl>
<dd>

**id:** `typing.Optional[int]` 
    
</dd>
</dl>

<dl>
<dd>

**file:** `typing.Optional[str]` 
    
</dd>
</dl>

<dl>
<dd>

**request_options:** `typing.Optional[RequestOptions]` — Request-specific configuration.
    
</dd>
</dl>
</dd>
</dl>


</dd>
</dl>
</details>

<details><summary><code>client.files.<a href="src/label_studio_sdk/files/client.py">list</a>(...)</code></summary>
<dl>
<dd>

#### 📝 Description

<dl>
<dd>

<dl>
<dd>


Retrieve the list of uploaded files used to create labeling tasks for a specific project. These are files that have been uploaded directly to Label Studio. 

You must provide a project ID. The project ID can be found in the URL when viewing the project in Label Studio, or you can retrieve all project IDs using [List all projects](../list). 
</dd>
</dl>
</dd>
</dl>

#### 🔌 Usage

<dl>
<dd>

<dl>
<dd>

```python
from label_studio_sdk import LabelStudio

client = LabelStudio(
    api_key="YOUR_API_KEY",
)
client.files.list(
    id=1,
)

```
</dd>
</dl>
</dd>
</dl>

#### ⚙️ Parameters

<dl>
<dd>

<dl>
<dd>

**id:** `int` — A unique integer value identifying this file upload.
    
</dd>
</dl>

<dl>
<dd>

**all_:** `typing.Optional[bool]` — Set to "true" if you want to retrieve all file uploads
    
</dd>
</dl>

<dl>
<dd>

**ids:** `typing.Optional[typing.Union[int, typing.Sequence[int]]]` — Specify the list of file upload IDs to retrieve, e.g. ids=[1,2,3]
    
</dd>
</dl>

<dl>
<dd>

**request_options:** `typing.Optional[RequestOptions]` — Request-specific configuration.
    
</dd>
</dl>
</dd>
</dl>


</dd>
</dl>
</details>

<details><summary><code>client.files.<a href="src/label_studio_sdk/files/client.py">delete_many</a>(...)</code></summary>
<dl>
<dd>

#### 📝 Description

<dl>
<dd>

<dl>
<dd>


Delete uploaded files for a specific project. These are files that have been uploaded directly to Label Studio. 

You must provide a project ID. The project ID can be found in the URL when viewing the project in Label Studio, or you can retrieve all project IDs using [List all projects](../list). 
</dd>
</dl>
</dd>
</dl>

#### 🔌 Usage

<dl>
<dd>

<dl>
<dd>

```python
from label_studio_sdk import LabelStudio

client = LabelStudio(
    api_key="YOUR_API_KEY",
)
client.files.delete_many(
    id=1,
)

```
</dd>
</dl>
</dd>
</dl>

#### ⚙️ Parameters

<dl>
<dd>

<dl>
<dd>

**id:** `int` — A unique integer value identifying this file upload.
    
</dd>
</dl>

<dl>
<dd>

**request_options:** `typing.Optional[RequestOptions]` — Request-specific configuration.
    
</dd>
</dl>
</dd>
</dl>


</dd>
</dl>
</details>

<details><summary><code>client.files.<a href="src/label_studio_sdk/files/client.py">download</a>(...)</code></summary>
<dl>
<dd>

#### 📝 Description

<dl>
<dd>

<dl>
<dd>

Download a specific uploaded file. If you aren't sure of the file name, try [Get files list](list) first.
</dd>
</dl>
</dd>
</dl>

#### 🔌 Usage

<dl>
<dd>

<dl>
<dd>

```python
from label_studio_sdk import LabelStudio

client = LabelStudio(
    api_key="YOUR_API_KEY",
)
client.files.download(
    filename="filename",
)

```
</dd>
</dl>
</dd>
</dl>

#### ⚙️ Parameters

<dl>
<dd>

<dl>
<dd>

**filename:** `str` 
    
</dd>
</dl>

<dl>
<dd>

**request_options:** `typing.Optional[RequestOptions]` — Request-specific configuration.
    
</dd>
</dl>
</dd>
</dl>


</dd>
</dl>
</details>

## Ml
<details><summary><code>client.ml.<a href="src/label_studio_sdk/ml/client.py">list</a>(...)</code></summary>
<dl>
<dd>

#### 📝 Description

<dl>
<dd>

<dl>
<dd>


List all configured Machine Learning (ML) backends for a specific project by ID. For more information about ML backends, see [Machine learning integration](https://labelstud.io/guide/ml). 


You will need to provide the project ID. This can be found in the URL when viewing the project in Label Studio, or you can retrieve all project IDs using [List all projects](../projects/list).
</dd>
</dl>
</dd>
</dl>

#### 🔌 Usage

<dl>
<dd>

<dl>
<dd>

```python
from label_studio_sdk import LabelStudio

client = LabelStudio(
    api_key="YOUR_API_KEY",
)
client.ml.list()

```
</dd>
</dl>
</dd>
</dl>

#### ⚙️ Parameters

<dl>
<dd>

<dl>
<dd>

**project:** `typing.Optional[int]` — Project ID
    
</dd>
</dl>

<dl>
<dd>

**request_options:** `typing.Optional[RequestOptions]` — Request-specific configuration.
    
</dd>
</dl>
</dd>
</dl>


</dd>
</dl>
</details>

<details><summary><code>client.ml.<a href="src/label_studio_sdk/ml/client.py">create</a>(...)</code></summary>
<dl>
<dd>

#### 📝 Description

<dl>
<dd>

<dl>
<dd>


Add an ML backend to a project. For more information about what you need to configure when adding an ML backend, see [Connect the model to Label studio](https://labelstud.io/guide/ml#Connect-the-model-to-Label-Studio).

<Note>If you are using Docker Compose, you may need to adjust your ML backend URL. See [localhost and Docker containers](https://labelstud.io/guide/ml#localhost-and-Docker-containers).</Note>

<Note>If you are using files that are located in the cloud, local storage, or uploaded to Label Studio, you must configure your environment variables to allow the ML backend to interact with those files. See [Allow the ML backend to access Label Studio](https://labelstud.io/guide/ml#Allow-the-ML-backend-to-access-Label-Studio-data).</Note>
</dd>
</dl>
</dd>
</dl>

#### 🔌 Usage

<dl>
<dd>

<dl>
<dd>

```python
from label_studio_sdk import LabelStudio

client = LabelStudio(
    api_key="YOUR_API_KEY",
)
client.ml.create()

```
</dd>
</dl>
</dd>
</dl>

#### ⚙️ Parameters

<dl>
<dd>

<dl>
<dd>

**url:** `typing.Optional[str]` — ML backend URL
    
</dd>
</dl>

<dl>
<dd>

**project:** `typing.Optional[int]` — Project ID
    
</dd>
</dl>

<dl>
<dd>

**is_interactive:** `typing.Optional[bool]` — Is interactive
    
</dd>
</dl>

<dl>
<dd>

**title:** `typing.Optional[str]` — Title
    
</dd>
</dl>

<dl>
<dd>

**description:** `typing.Optional[str]` — Description
    
</dd>
</dl>

<dl>
<dd>

**auth_method:** `typing.Optional[MlCreateRequestAuthMethod]` — Auth method
    
</dd>
</dl>

<dl>
<dd>

**basic_auth_user:** `typing.Optional[str]` — Basic auth user
    
</dd>
</dl>

<dl>
<dd>

**basic_auth_pass:** `typing.Optional[str]` — Basic auth password
    
</dd>
</dl>

<dl>
<dd>

**extra_params:** `typing.Optional[typing.Dict[str, typing.Optional[typing.Any]]]` — Extra parameters
    
</dd>
</dl>

<dl>
<dd>

**timeout:** `typing.Optional[int]` — Response model timeout
    
</dd>
</dl>

<dl>
<dd>

**request_options:** `typing.Optional[RequestOptions]` — Request-specific configuration.
    
</dd>
</dl>
</dd>
</dl>


</dd>
</dl>
</details>

<details><summary><code>client.ml.<a href="src/label_studio_sdk/ml/client.py">get</a>(...)</code></summary>
<dl>
<dd>

#### 📝 Description

<dl>
<dd>

<dl>
<dd>


Get details about a specific ML backend. You will need to specify an ID for the backend connection. You can find this using [List ML backends](list). 

For more information, see [Machine learning integration](https://labelstud.io/guide/ml).
</dd>
</dl>
</dd>
</dl>

#### 🔌 Usage

<dl>
<dd>

<dl>
<dd>

```python
from label_studio_sdk import LabelStudio

client = LabelStudio(
    api_key="YOUR_API_KEY",
)
client.ml.get(
    id=1,
)

```
</dd>
</dl>
</dd>
</dl>

#### ⚙️ Parameters

<dl>
<dd>

<dl>
<dd>

**id:** `int` — A unique integer value identifying this ml backend.
    
</dd>
</dl>

<dl>
<dd>

**request_options:** `typing.Optional[RequestOptions]` — Request-specific configuration.
    
</dd>
</dl>
</dd>
</dl>


</dd>
</dl>
</details>

<details><summary><code>client.ml.<a href="src/label_studio_sdk/ml/client.py">delete</a>(...)</code></summary>
<dl>
<dd>

#### 📝 Description

<dl>
<dd>

<dl>
<dd>


Remove an existing ML backend connection. You will need to specify an ID for the backend connection. You can find this using [List ML backends](list).

For more information, see [Machine learning integration](https://labelstud.io/guide/ml).
</dd>
</dl>
</dd>
</dl>

#### 🔌 Usage

<dl>
<dd>

<dl>
<dd>

```python
from label_studio_sdk import LabelStudio

client = LabelStudio(
    api_key="YOUR_API_KEY",
)
client.ml.delete(
    id=1,
)

```
</dd>
</dl>
</dd>
</dl>

#### ⚙️ Parameters

<dl>
<dd>

<dl>
<dd>

**id:** `int` — A unique integer value identifying this ml backend.
    
</dd>
</dl>

<dl>
<dd>

**request_options:** `typing.Optional[RequestOptions]` — Request-specific configuration.
    
</dd>
</dl>
</dd>
</dl>


</dd>
</dl>
</details>

<details><summary><code>client.ml.<a href="src/label_studio_sdk/ml/client.py">update</a>(...)</code></summary>
<dl>
<dd>

#### 📝 Description

<dl>
<dd>

<dl>
<dd>


Update the ML backend parameters. You will need to specify an ID for the backend connection. You can find this using [List ML backends](list).

For more information, see [Machine learning integration](https://labelstud.io/guide/ml).
</dd>
</dl>
</dd>
</dl>

#### 🔌 Usage

<dl>
<dd>

<dl>
<dd>

```python
from label_studio_sdk import LabelStudio

client = LabelStudio(
    api_key="YOUR_API_KEY",
)
client.ml.update(
    id=1,
)

```
</dd>
</dl>
</dd>
</dl>

#### ⚙️ Parameters

<dl>
<dd>

<dl>
<dd>

**id:** `int` — A unique integer value identifying this ml backend.
    
</dd>
</dl>

<dl>
<dd>

**url:** `typing.Optional[str]` — ML backend URL
    
</dd>
</dl>

<dl>
<dd>

**project:** `typing.Optional[int]` — Project ID
    
</dd>
</dl>

<dl>
<dd>

**is_interactive:** `typing.Optional[bool]` — Is interactive
    
</dd>
</dl>

<dl>
<dd>

**title:** `typing.Optional[str]` — Title
    
</dd>
</dl>

<dl>
<dd>

**description:** `typing.Optional[str]` — Description
    
</dd>
</dl>

<dl>
<dd>

**auth_method:** `typing.Optional[MlUpdateRequestAuthMethod]` — Auth method
    
</dd>
</dl>

<dl>
<dd>

**basic_auth_user:** `typing.Optional[str]` — Basic auth user
    
</dd>
</dl>

<dl>
<dd>

**basic_auth_pass:** `typing.Optional[str]` — Basic auth password
    
</dd>
</dl>

<dl>
<dd>

**extra_params:** `typing.Optional[typing.Dict[str, typing.Optional[typing.Any]]]` — Extra parameters
    
</dd>
</dl>

<dl>
<dd>

**timeout:** `typing.Optional[int]` — Response model timeout
    
</dd>
</dl>

<dl>
<dd>

**request_options:** `typing.Optional[RequestOptions]` — Request-specific configuration.
    
</dd>
</dl>
</dd>
</dl>


</dd>
</dl>
</details>

<details><summary><code>client.ml.<a href="src/label_studio_sdk/ml/client.py">predict_interactive</a>(...)</code></summary>
<dl>
<dd>

#### 📝 Description

<dl>
<dd>

<dl>
<dd>


Enable interactive pre-annotations for a specific task. 

ML-assisted labeling with interactive pre-annotations works with image segmentation and object detection tasks using rectangles, ellipses, polygons, brush masks, and keypoints, as well as with HTML and text named entity recognition tasks. Your ML backend must support the type of labeling that you’re performing, recognize the input that you create, and be able to respond with the relevant output for a prediction. For more information, see [Interactive pre-annotations](https://labelstud.io/guide/ml.html#Interactive-pre-annotations).

Before you can use interactive annotations, it must be enabled for you ML backend connection (`"is_interactive": true`). 

You will need the task ID and the ML backend connection ID. The task ID is available from the Label Studio URL when viewing the task, or you can retrieve it programmatically with [Get task list](../tasks/list). The ML backend connection ID is available via [List ML backends](list).
</dd>
</dl>
</dd>
</dl>

#### 🔌 Usage

<dl>
<dd>

<dl>
<dd>

```python
from label_studio_sdk import LabelStudio

client = LabelStudio(
    api_key="YOUR_API_KEY",
)
client.ml.predict_interactive(
    id=1,
    task=1,
)

```
</dd>
</dl>
</dd>
</dl>

#### ⚙️ Parameters

<dl>
<dd>

<dl>
<dd>

**id:** `int` — A unique integer value identifying this ML backend.
    
</dd>
</dl>

<dl>
<dd>

**task:** `int` — ID of task to annotate
    
</dd>
</dl>

<dl>
<dd>

**context:** `typing.Optional[typing.Dict[str, typing.Optional[typing.Any]]]` — Context for ML model
    
</dd>
</dl>

<dl>
<dd>

**request_options:** `typing.Optional[RequestOptions]` — Request-specific configuration.
    
</dd>
</dl>
</dd>
</dl>


</dd>
</dl>
</details>

<details><summary><code>client.ml.<a href="src/label_studio_sdk/ml/client.py">train</a>(...)</code></summary>
<dl>
<dd>

#### 📝 Description

<dl>
<dd>

<dl>
<dd>


After you connect a model to Label Studio as a machine learning backend and annotate at least one task, you can start training the model. Training logs appear in stdout and the console.

For more information, see [Model training](https://labelstud.io/guide/ml.html#Model-training).

You will need to specify an ID for the backend connection. You can find this using [List ML backends](list).
</dd>
</dl>
</dd>
</dl>

#### 🔌 Usage

<dl>
<dd>

<dl>
<dd>

```python
from label_studio_sdk import LabelStudio

client = LabelStudio(
    api_key="YOUR_API_KEY",
)
client.ml.train(
    id=1,
)

```
</dd>
</dl>
</dd>
</dl>

#### ⚙️ Parameters

<dl>
<dd>

<dl>
<dd>

**id:** `int` — A unique integer value identifying this ML backend.
    
</dd>
</dl>

<dl>
<dd>

**use_ground_truth:** `typing.Optional[bool]` — Whether to include ground truth annotations in training
    
</dd>
</dl>

<dl>
<dd>

**request_options:** `typing.Optional[RequestOptions]` — Request-specific configuration.
    
</dd>
</dl>
</dd>
</dl>


</dd>
</dl>
</details>

<details><summary><code>client.ml.<a href="src/label_studio_sdk/ml/client.py">list_model_versions</a>(...)</code></summary>
<dl>
<dd>

#### 📝 Description

<dl>
<dd>

<dl>
<dd>


Get available versions of the model. You will need to specify an ID for the backend connection. You can find this using [List ML backends](list).
</dd>
</dl>
</dd>
</dl>

#### 🔌 Usage

<dl>
<dd>

<dl>
<dd>

```python
from label_studio_sdk import LabelStudio

client = LabelStudio(
    api_key="YOUR_API_KEY",
)
client.ml.list_model_versions(
    id="id",
)

```
</dd>
</dl>
</dd>
</dl>

#### ⚙️ Parameters

<dl>
<dd>

<dl>
<dd>

**id:** `str` 
    
</dd>
</dl>

<dl>
<dd>

**request_options:** `typing.Optional[RequestOptions]` — Request-specific configuration.
    
</dd>
</dl>
</dd>
</dl>


</dd>
</dl>
</details>

## Predictions
<details><summary><code>client.predictions.<a href="src/label_studio_sdk/predictions/client.py">list</a>(...)</code></summary>
<dl>
<dd>

#### 📝 Description

<dl>
<dd>

<dl>
<dd>


Get a list of all predictions. You can optionally filter these by task or by project. If you want to filter, you will need the project ID and/or task ID. Both of these can be found in the Label Studio URL when viewing a task, or you can use [List all projects](../projects/list) and [Get tasks list](../tasks/list).

<Note>The terms "predictions" and pre-annotations" are used interchangeably.</Note>

Predictions can be [imported directly into Label Studio](https://labelstud.io/guide/predictions) or [generated by a connected ML backend](https://labelstud.io/guide/ml.html#Pre-annotations-predictions). 

To import predictions via the API, see [Create prediction](create).
</dd>
</dl>
</dd>
</dl>

#### 🔌 Usage

<dl>
<dd>

<dl>
<dd>

```python
from label_studio_sdk import LabelStudio

client = LabelStudio(
    api_key="YOUR_API_KEY",
)
client.predictions.list()

```
</dd>
</dl>
</dd>
</dl>

#### ⚙️ Parameters

<dl>
<dd>

<dl>
<dd>

**task:** `typing.Optional[int]` — Filter predictions by task ID
    
</dd>
</dl>

<dl>
<dd>

**project:** `typing.Optional[int]` — Filter predictions by project ID
    
</dd>
</dl>

<dl>
<dd>

**request_options:** `typing.Optional[RequestOptions]` — Request-specific configuration.
    
</dd>
</dl>
</dd>
</dl>


</dd>
</dl>
</details>

<details><summary><code>client.predictions.<a href="src/label_studio_sdk/predictions/client.py">create</a>(...)</code></summary>
<dl>
<dd>

#### 📝 Description

<dl>
<dd>

<dl>
<dd>


If you have predictions generated for your dataset from a model, either as pre-annotated tasks or pre-labeled tasks, you can import the predictions with your dataset into Label Studio for review and correction.

To import predicted labels into Label Studio, you must use the [Basic Label Studio JSON format](https://labelstud.io/guide/tasks#Basic-Label-Studio-JSON-format) and set up your tasks with the predictions JSON key. The Label Studio ML backend also outputs tasks in this format. 

#### JSON format for predictions
Label Studio JSON format for pre-annotations must contain two sections:
* A data object which references the source of the data that the pre-annotations apply to. This can be a URL to an audio file, a pre-signed cloud storage link to an image, plain text, a reference to a CSV file stored in Label Studio, or something else. 
* A predictions array that contains the pre-annotation results for the different types of labeling. See how to add results to the predictions array.

For more information, see [the JSON format reference in the Label Studio documentation](https://labelstud.io/guide/predictions#JSON-format-for-pre-annotations)
</dd>
</dl>
</dd>
</dl>

#### 🔌 Usage

<dl>
<dd>

<dl>
<dd>

```python
from label_studio_sdk import LabelStudio

client = LabelStudio(
    api_key="YOUR_API_KEY",
)
client.predictions.create(
    result=[
        {
            "original_width": 1920,
            "original_height": 1080,
            "image_rotation": 0,
            "from_name": "bboxes",
            "to_name": "image",
            "type": "rectanglelabels",
            "value": {
                "x": 20,
                "y": 30,
                "width": 50,
                "height": 60,
                "rotation": 0,
                "values": {"rectanglelabels": ["Person"]},
            },
        }
    ],
    score=0.95,
    model_version="yolo-v8",
)

```
</dd>
</dl>
</dd>
</dl>

#### ⚙️ Parameters

<dl>
<dd>

<dl>
<dd>

**task:** `typing.Optional[int]` — Task ID for which the prediction is created
    
</dd>
</dl>

<dl>
<dd>

**result:** `typing.Optional[typing.Sequence[typing.Dict[str, typing.Optional[typing.Any]]]]` — Prediction result in JSON format. Read more about the format in [the Label Studio documentation.](https://labelstud.io/guide/predictions)
    
</dd>
</dl>

<dl>
<dd>

**score:** `typing.Optional[float]` — Prediction score. Can be used in Data Manager to sort task by model confidence. Task with the lowest score will be shown first.
    
</dd>
</dl>

<dl>
<dd>

**model_version:** `typing.Optional[str]` — Model version - tag for predictions that can be used to filter tasks in Data Manager, as well as select specific model version for showing preannotations in the labeling interface
    
</dd>
</dl>

<dl>
<dd>

**request_options:** `typing.Optional[RequestOptions]` — Request-specific configuration.
    
</dd>
</dl>
</dd>
</dl>


</dd>
</dl>
</details>

<details><summary><code>client.predictions.<a href="src/label_studio_sdk/predictions/client.py">get</a>(...)</code></summary>
<dl>
<dd>

#### 📝 Description

<dl>
<dd>

<dl>
<dd>


Get details about a specific prediction by its ID. To find the prediction ID, use [List predictions](list).

For information about the prediction format, see [the JSON format reference in the Label Studio documentation](https://labelstud.io/guide/predictions#JSON-format-for-pre-annotations). 
</dd>
</dl>
</dd>
</dl>

#### 🔌 Usage

<dl>
<dd>

<dl>
<dd>

```python
from label_studio_sdk import LabelStudio

client = LabelStudio(
    api_key="YOUR_API_KEY",
)
client.predictions.get(
    id=1,
)

```
</dd>
</dl>
</dd>
</dl>

#### ⚙️ Parameters

<dl>
<dd>

<dl>
<dd>

**id:** `int` — Prediction ID
    
</dd>
</dl>

<dl>
<dd>

**request_options:** `typing.Optional[RequestOptions]` — Request-specific configuration.
    
</dd>
</dl>
</dd>
</dl>


</dd>
</dl>
</details>

<details><summary><code>client.predictions.<a href="src/label_studio_sdk/predictions/client.py">delete</a>(...)</code></summary>
<dl>
<dd>

#### 📝 Description

<dl>
<dd>

<dl>
<dd>


Delete a prediction. To find the prediction ID, use [List predictions](list).
</dd>
</dl>
</dd>
</dl>

#### 🔌 Usage

<dl>
<dd>

<dl>
<dd>

```python
from label_studio_sdk import LabelStudio

client = LabelStudio(
    api_key="YOUR_API_KEY",
)
client.predictions.delete(
    id=1,
)

```
</dd>
</dl>
</dd>
</dl>

#### ⚙️ Parameters

<dl>
<dd>

<dl>
<dd>

**id:** `int` — Prediction ID
    
</dd>
</dl>

<dl>
<dd>

**request_options:** `typing.Optional[RequestOptions]` — Request-specific configuration.
    
</dd>
</dl>
</dd>
</dl>


</dd>
</dl>
</details>

<details><summary><code>client.predictions.<a href="src/label_studio_sdk/predictions/client.py">update</a>(...)</code></summary>
<dl>
<dd>

#### 📝 Description

<dl>
<dd>

<dl>
<dd>


Update a prediction. To find the prediction ID, use [List predictions](list).

For information about the prediction format, see [the JSON format reference in the Label Studio documentation](https://labelstud.io/guide/predictions#JSON-format-for-pre-annotations). 
</dd>
</dl>
</dd>
</dl>

#### 🔌 Usage

<dl>
<dd>

<dl>
<dd>

```python
from label_studio_sdk import LabelStudio

client = LabelStudio(
    api_key="YOUR_API_KEY",
)
client.predictions.update(
    id=1,
    result=[
        {
            "original_width": 1920,
            "original_height": 1080,
            "image_rotation": 0,
            "from_name": "bboxes",
            "to_name": "image",
            "type": "rectanglelabels",
            "value": {
                "x": 20,
                "y": 30,
                "width": 50,
                "height": 60,
                "rotation": 0,
                "values": {"rectanglelabels": ["Person"]},
            },
        }
    ],
    score=0.95,
    model_version="yolo-v8",
)

```
</dd>
</dl>
</dd>
</dl>

#### ⚙️ Parameters

<dl>
<dd>

<dl>
<dd>

**id:** `int` — Prediction ID
    
</dd>
</dl>

<dl>
<dd>

**task:** `typing.Optional[int]` — Task ID for which the prediction is created
    
</dd>
</dl>

<dl>
<dd>

**result:** `typing.Optional[typing.Sequence[typing.Dict[str, typing.Optional[typing.Any]]]]` — Prediction result in JSON format. Read more about the format in [the Label Studio documentation.](https://labelstud.io/guide/predictions)
    
</dd>
</dl>

<dl>
<dd>

**score:** `typing.Optional[float]` — Prediction score. Can be used in Data Manager to sort task by model confidence. Task with the lowest score will be shown first.
    
</dd>
</dl>

<dl>
<dd>

**model_version:** `typing.Optional[str]` — Model version - tag for predictions that can be used to filter tasks in Data Manager, as well as select specific model version for showing preannotations in the labeling interface
    
</dd>
</dl>

<dl>
<dd>

**request_options:** `typing.Optional[RequestOptions]` — Request-specific configuration.
    
</dd>
</dl>
</dd>
</dl>


</dd>
</dl>
</details>

## Projects
<details><summary><code>client.projects.<a href="src/label_studio_sdk/projects/client.py">list</a>(...)</code></summary>
<dl>
<dd>

#### 📝 Description

<dl>
<dd>

<dl>
<dd>


Return a list of the projects within your organization.

To perform most tasks with the Label Studio API, you must specify the project ID, sometimes referred to as the `pk`. The project ID can be found in the URL when viewing the project in Label Studio, or you can retrieve all project IDs using this API call. 

To retrieve a list of your Label Studio projects, update the following command to match your own environment.
Replace the domain name, port, and authorization token, then run the following from the command line:
```bash
curl -X GET https://localhost:8080/api/projects/ -H 'Authorization: Token abc123'
```
</dd>
</dl>
</dd>
</dl>

#### 🔌 Usage

<dl>
<dd>

<dl>
<dd>

```python
from label_studio_sdk import LabelStudio

client = LabelStudio(
    api_key="YOUR_API_KEY",
)
response = client.projects.list(
    include="task_number,total_annotations_number,num_tasks_with_annotations",
)
for item in response:
    yield item
# alternatively, you can paginate page-by-page
for page in response.iter_pages():
    yield page

```
</dd>
</dl>
</dd>
</dl>

#### ⚙️ Parameters

<dl>
<dd>

<dl>
<dd>

**ordering:** `typing.Optional[str]` — Which field to use when ordering the results.
    
</dd>
</dl>

<dl>
<dd>

**ids:** `typing.Optional[str]` — ids
    
</dd>
</dl>

<dl>
<dd>

**title:** `typing.Optional[str]` — title
    
</dd>
</dl>

<dl>
<dd>

**page:** `typing.Optional[int]` — A page number within the paginated result set.
    
</dd>
</dl>

<dl>
<dd>

**page_size:** `typing.Optional[int]` — Number of results to return per page.
    
</dd>
</dl>

<dl>
<dd>

**workspaces:** `typing.Optional[int]` — workspaces
    
</dd>
</dl>

<dl>
<dd>

**include:** `typing.Optional[str]` — Comma-separated list of count fields to include in the response to optimize performance.  Available fields: task_number, finished_task_number, total_predictions_number,  total_annotations_number, num_tasks_with_annotations, useful_annotation_number,  ground_truth_number, skipped_annotations_number. If not specified, all count fields are included.
    
</dd>
</dl>

<dl>
<dd>

**filter:** `typing.Optional[ProjectsListRequestFilter]` — Filter projects by pinned status. Use 'pinned_only' to return only pinned projects,  'exclude_pinned' to return only non-pinned projects, or 'all' to return all projects.
    
</dd>
</dl>

<dl>
<dd>

**request_options:** `typing.Optional[RequestOptions]` — Request-specific configuration.
    
</dd>
</dl>
</dd>
</dl>


</dd>
</dl>
</details>

<details><summary><code>client.projects.<a href="src/label_studio_sdk/projects/client.py">create</a>(...)</code></summary>
<dl>
<dd>

#### 📝 Description

<dl>
<dd>

<dl>
<dd>


Create a project and set up the labeling interface. For more information about setting up projects, see the following:
* [Create and configure projects](https://labelstud.io/guide/setup_project)
* [Configure labeling interface](https://labelstud.io/guide/setup)
* [Project settings](https://labelstud.io/guide/project_settings)

```bash
curl -H Content-Type:application/json -H 'Authorization: Token abc123' -X POST 'https://localhost:8080/api/projects'     --data '{"label_config": "<View>[...]</View>"}'
```
</dd>
</dl>
</dd>
</dl>

#### 🔌 Usage

<dl>
<dd>

<dl>
<dd>

```python
from label_studio_sdk import LabelStudio

client = LabelStudio(
    api_key="YOUR_API_KEY",
)
client.projects.create()

```
</dd>
</dl>
</dd>
</dl>

#### ⚙️ Parameters

<dl>
<dd>

<dl>
<dd>

**title:** `typing.Optional[str]` — Project title
    
</dd>
</dl>

<dl>
<dd>

**description:** `typing.Optional[str]` — Project description
    
</dd>
</dl>

<dl>
<dd>

**label_config:** `typing.Optional[str]` — Label config in XML format
    
</dd>
</dl>

<dl>
<dd>

**expert_instruction:** `typing.Optional[str]` — Labeling instructions to show to the user
    
</dd>
</dl>

<dl>
<dd>

**show_instruction:** `typing.Optional[bool]` — Show labeling instructions
    
</dd>
</dl>

<dl>
<dd>

**show_skip_button:** `typing.Optional[bool]` — Show skip button
    
</dd>
</dl>

<dl>
<dd>

**enable_empty_annotation:** `typing.Optional[bool]` — Allow empty annotations
    
</dd>
</dl>

<dl>
<dd>

**show_annotation_history:** `typing.Optional[bool]` — Show annotation history
    
</dd>
</dl>

<dl>
<dd>

**reveal_preannotations_interactively:** `typing.Optional[bool]` — Reveal preannotations interactively. If set to True, predictions will be shown to the user only after selecting the area of interest
    
</dd>
</dl>

<dl>
<dd>

**show_collab_predictions:** `typing.Optional[bool]` — Show predictions to annotators
    
</dd>
</dl>

<dl>
<dd>

**maximum_annotations:** `typing.Optional[int]` — Maximum annotations per task
    
</dd>
</dl>

<dl>
<dd>

**color:** `typing.Optional[str]` — Project color in HEX format
    
</dd>
</dl>

<dl>
<dd>

**control_weights:** `typing.Optional[typing.Dict[str, typing.Optional[typing.Any]]]` — Dict of weights for each control tag in metric calculation. Each control tag (e.g. label or choice) will have its own key in control weight dict with weight for each label and overall weight. For example, if a bounding box annotation with a control tag named my_bbox should be included with 0.33 weight in agreement calculation, and the first label Car should be twice as important as Airplane, then you need to specify: {'my_bbox': {'type': 'RectangleLabels', 'labels': {'Car': 1.0, 'Airplane': 0.5}, 'overall': 0.33}}

    
</dd>
</dl>

<dl>
<dd>

**workspace:** `typing.Optional[int]` — Workspace ID
    
</dd>
</dl>

<dl>
<dd>

**model_version:** `typing.Optional[str]` — Model version
    
</dd>
</dl>

<dl>
<dd>

**request_options:** `typing.Optional[RequestOptions]` — Request-specific configuration.
    
</dd>
</dl>
</dd>
</dl>


</dd>
</dl>
</details>

<details><summary><code>client.projects.<a href="src/label_studio_sdk/projects/client.py">get</a>(...)</code></summary>
<dl>
<dd>

#### 📝 Description

<dl>
<dd>

<dl>
<dd>

Retrieve information about a specific project by project ID. The project ID can be found in the URL when viewing the project in Label Studio, or you can retrieve all project IDs using [List all projects](list).
</dd>
</dl>
</dd>
</dl>

#### 🔌 Usage

<dl>
<dd>

<dl>
<dd>

```python
from label_studio_sdk import LabelStudio

client = LabelStudio(
    api_key="YOUR_API_KEY",
)
client.projects.get(
    id=1,
)

```
</dd>
</dl>
</dd>
</dl>

#### ⚙️ Parameters

<dl>
<dd>

<dl>
<dd>

**id:** `int` — A unique integer value identifying this project.
    
</dd>
</dl>

<dl>
<dd>

**request_options:** `typing.Optional[RequestOptions]` — Request-specific configuration.
    
</dd>
</dl>
</dd>
</dl>


</dd>
</dl>
</details>

<details><summary><code>client.projects.<a href="src/label_studio_sdk/projects/client.py">delete</a>(...)</code></summary>
<dl>
<dd>

#### 📝 Description

<dl>
<dd>

<dl>
<dd>


Delete a project by specified project ID. Deleting a project permanently removes all tasks, annotations, and project data from Label Studio.

The project ID can be found in the URL when viewing the project in Label Studio, or you can retrieve all project IDs using [List all projects](list). 
</dd>
</dl>
</dd>
</dl>

#### 🔌 Usage

<dl>
<dd>

<dl>
<dd>

```python
from label_studio_sdk import LabelStudio

client = LabelStudio(
    api_key="YOUR_API_KEY",
)
client.projects.delete(
    id=1,
)

```
</dd>
</dl>
</dd>
</dl>

#### ⚙️ Parameters

<dl>
<dd>

<dl>
<dd>

**id:** `int` — A unique integer value identifying this project.
    
</dd>
</dl>

<dl>
<dd>

**request_options:** `typing.Optional[RequestOptions]` — Request-specific configuration.
    
</dd>
</dl>
</dd>
</dl>


</dd>
</dl>
</details>

<details><summary><code>client.projects.<a href="src/label_studio_sdk/projects/client.py">update</a>(...)</code></summary>
<dl>
<dd>

#### 📝 Description

<dl>
<dd>

<dl>
<dd>


Update the project settings for a specific project. For more information, see the following:
* [Create and configure projects](https://labelstud.io/guide/setup_project)
* [Configure labeling interface](https://labelstud.io/guide/setup)
* [Project settings](https://labelstud.io/guide/project_settings)

The project ID can be found in the URL when viewing the project in Label Studio, or you can retrieve all project IDs using [List all projects](list). 

<Warning>
If you are modifying the labeling config for project that has in-progress work, note the following:
* You cannot remove labels or change the type of labeling being performed unless you delete any existing annotations that are using those labels. 
* If you make changes to the labeling configuration, any tabs that you might have created in the Data Manager are removed.
</Warning>
</dd>
</dl>
</dd>
</dl>

#### 🔌 Usage

<dl>
<dd>

<dl>
<dd>

```python
from label_studio_sdk import LabelStudio

client = LabelStudio(
    api_key="YOUR_API_KEY",
)
client.projects.update(
    id=1,
)

```
</dd>
</dl>
</dd>
</dl>

#### ⚙️ Parameters

<dl>
<dd>

<dl>
<dd>

**id:** `int` — A unique integer value identifying this project.
    
</dd>
</dl>

<dl>
<dd>

**title:** `typing.Optional[str]` — Project title
    
</dd>
</dl>

<dl>
<dd>

**description:** `typing.Optional[str]` — Project description
    
</dd>
</dl>

<dl>
<dd>

**label_config:** `typing.Optional[str]` — Label config in XML format
    
</dd>
</dl>

<dl>
<dd>

**expert_instruction:** `typing.Optional[str]` — Labeling instructions to show to the user
    
</dd>
</dl>

<dl>
<dd>

**show_instruction:** `typing.Optional[bool]` — Show labeling instructions
    
</dd>
</dl>

<dl>
<dd>

**show_skip_button:** `typing.Optional[bool]` — Show skip button
    
</dd>
</dl>

<dl>
<dd>

**enable_empty_annotation:** `typing.Optional[bool]` — Allow empty annotations
    
</dd>
</dl>

<dl>
<dd>

**show_annotation_history:** `typing.Optional[bool]` — Show annotation history
    
</dd>
</dl>

<dl>
<dd>

**reveal_preannotations_interactively:** `typing.Optional[bool]` — Reveal preannotations interactively. If set to True, predictions will be shown to the user only after selecting the area of interest
    
</dd>
</dl>

<dl>
<dd>

**show_collab_predictions:** `typing.Optional[bool]` — Show predictions to annotators
    
</dd>
</dl>

<dl>
<dd>

**maximum_annotations:** `typing.Optional[int]` — Maximum annotations per task
    
</dd>
</dl>

<dl>
<dd>

**color:** `typing.Optional[str]` — Project color in HEX format
    
</dd>
</dl>

<dl>
<dd>

**control_weights:** `typing.Optional[typing.Dict[str, typing.Optional[typing.Any]]]` — Dict of weights for each control tag in metric calculation. Each control tag (e.g. label or choice) will have its own key in control weight dict with weight for each label and overall weight. For example, if a bounding box annotation with a control tag named my_bbox should be included with 0.33 weight in agreement calculation, and the first label Car should be twice as important as Airplane, then you need to specify: {'my_bbox': {'type': 'RectangleLabels', 'labels': {'Car': 1.0, 'Airplane': 0.5}, 'overall': 0.33}}

    
</dd>
</dl>

<dl>
<dd>

**workspace:** `typing.Optional[int]` — Workspace ID
    
</dd>
</dl>

<dl>
<dd>

**model_version:** `typing.Optional[str]` — Model version
    
</dd>
</dl>

<dl>
<dd>

**request_options:** `typing.Optional[RequestOptions]` — Request-specific configuration.
    
</dd>
</dl>
</dd>
</dl>


</dd>
</dl>
</details>

<details><summary><code>client.projects.<a href="src/label_studio_sdk/projects/client.py">import_tasks</a>(...)</code></summary>
<dl>
<dd>

#### 📝 Description

<dl>
<dd>

<dl>
<dd>


Use this API endpoint to import labeling tasks in bulk. Note that each POST request is limited at 250K tasks and 200 MB.
The project ID can be found in the URL when viewing the project in Label Studio, or you can retrieve all project IDs using [List all projects](../projects/list). 

<Note>
Imported data is verified against a project *label_config* and must include all variables that were used in the *label_config*. 

For example, if the label configuration has a *$text* variable, then each item in a data object must include a `text` field.
</Note>

There are three possible ways to import tasks with this endpoint:

#### 1. **POST with data**
Send JSON tasks as POST data. Only JSON is supported for POSTing files directly.

Update this example to specify your authorization token and Label Studio instance host, then run the following from
the command line:

```bash
curl -H 'Content-Type: application/json' -H 'Authorization: Token abc123' -X POST 'https://localhost:8080/api/projects/1/import' --data '[{"text": "Some text 1"}, {"text": "Some text 2"}]'
```

#### 2. **POST with files**
Send tasks as files. You can attach multiple files with different names.

- **JSON**: text files in JavaScript object notation format
- **CSV**: text files with tables in Comma Separated Values format
- **TSV**: text files with tables in Tab Separated Value format
- **TXT**: simple text files are similar to CSV with one column and no header, supported for projects with one source only

Update this example to specify your authorization token, Label Studio instance host, and file name and path,
then run the following from the command line:

```bash
curl -H 'Authorization: Token abc123' -X POST 'https://localhost:8080/api/projects/1/import' -F 'file=@path/to/my_file.csv'
```

#### 3. **POST with URL**
You can also provide a URL to a file with labeling tasks. Supported file formats are the same as in option 2.

```bash
curl -H 'Content-Type: application/json' -H 'Authorization: Token abc123' -X POST 'https://localhost:8080/api/projects/1/import' --data '[{"url": "http://example.com/test1.csv"}, {"url": "http://example.com/test2.csv"}]'
```

<br>
</dd>
</dl>
</dd>
</dl>

#### 🔌 Usage

<dl>
<dd>

<dl>
<dd>

```python
from label_studio_sdk import LabelStudio

client = LabelStudio(
    api_key="YOUR_API_KEY",
)
client.projects.import_tasks(
    id=1,
    request=[{"key": "value"}],
)

```
</dd>
</dl>
</dd>
</dl>

#### ⚙️ Parameters

<dl>
<dd>

<dl>
<dd>

**id:** `int` — A unique integer value identifying this project.
    
</dd>
</dl>

<dl>
<dd>

**request:** `typing.Sequence[typing.Dict[str, typing.Optional[typing.Any]]]` 
    
</dd>
</dl>

<dl>
<dd>

**commit_to_project:** `typing.Optional[bool]` — Set to "true" to immediately commit tasks to the project.
    
</dd>
</dl>

<dl>
<dd>

**return_task_ids:** `typing.Optional[bool]` — Set to "true" to return task IDs in the response.
    
</dd>
</dl>

<dl>
<dd>

**preannotated_from_fields:** `typing.Optional[typing.Union[str, typing.Sequence[str]]]` — List of fields to preannotate from the task data. For example, if you provide a list of `{"text": "text", "prediction": "label"}` items in the request, the system will create a task with the `text` field and a prediction with the `label` field when `preannoted_from_fields=["prediction"]`.
    
</dd>
</dl>

<dl>
<dd>

**request_options:** `typing.Optional[RequestOptions]` — Request-specific configuration.
    
</dd>
</dl>
</dd>
</dl>


</dd>
</dl>
</details>

<details><summary><code>client.projects.<a href="src/label_studio_sdk/projects/client.py">validate_config</a>(...)</code></summary>
<dl>
<dd>

#### 📝 Description

<dl>
<dd>

<dl>
<dd>


Determine whether the label configuration for a specific project is valid. For more information about setting up labeling configs, see [Configure labeling interface](https://labelstud.io/guide/setup) and our [Tags reference](https://labelstud.io/tags/).

The project ID can be found in the URL when viewing the project in Label Studio, or you can retrieve all project IDs using [List all projects](list). 
</dd>
</dl>
</dd>
</dl>

#### 🔌 Usage

<dl>
<dd>

<dl>
<dd>

```python
from label_studio_sdk import LabelStudio

client = LabelStudio(
    api_key="YOUR_API_KEY",
)
client.projects.validate_config(
    id=1,
    label_config="label_config",
)

```
</dd>
</dl>
</dd>
</dl>

#### ⚙️ Parameters

<dl>
<dd>

<dl>
<dd>

**id:** `int` — A unique integer value identifying this project.
    
</dd>
</dl>

<dl>
<dd>

**label_config:** `str` — Label config in XML format. See more about it in documentation
    
</dd>
</dl>

<dl>
<dd>

**request_options:** `typing.Optional[RequestOptions]` — Request-specific configuration.
    
</dd>
</dl>
</dd>
</dl>


</dd>
</dl>
</details>

## Tasks
<details><summary><code>client.tasks.<a href="src/label_studio_sdk/tasks/client.py">create_many_status</a>(...)</code></summary>
<dl>
<dd>

#### 📝 Description

<dl>
<dd>

<dl>
<dd>


Get information about an async project import operation. This can be especially useful to monitor status, as large import jobs can take time. 

You will need the project ID and the unique ID of the import operation. 

The project ID can be found in the URL when viewing the project in Label Studio, or you can retrieve all project IDs using [List all projects](../projects/list). 

The import ID is returned as part of the response when you call [Import tasks](import-tasks). 
</dd>
</dl>
</dd>
</dl>

#### 🔌 Usage

<dl>
<dd>

<dl>
<dd>

```python
from label_studio_sdk import LabelStudio

client = LabelStudio(
    api_key="YOUR_API_KEY",
)
client.tasks.create_many_status(
    id=1,
    import_pk="import_pk",
)

```
</dd>
</dl>
</dd>
</dl>

#### ⚙️ Parameters

<dl>
<dd>

<dl>
<dd>

**id:** `int` — The project ID.
    
</dd>
</dl>

<dl>
<dd>

**import_pk:** `str` 
    
</dd>
</dl>

<dl>
<dd>

**request_options:** `typing.Optional[RequestOptions]` — Request-specific configuration.
    
</dd>
</dl>
</dd>
</dl>


</dd>
</dl>
</details>

<details><summary><code>client.tasks.<a href="src/label_studio_sdk/tasks/client.py">delete_all_tasks</a>(...)</code></summary>
<dl>
<dd>

#### 📝 Description

<dl>
<dd>

<dl>
<dd>


Delete all tasks from a specific project.

The project ID can be found in the URL when viewing the project in Label Studio, or you can retrieve all project IDs using [List all projects](../projects/list). 
</dd>
</dl>
</dd>
</dl>

#### 🔌 Usage

<dl>
<dd>

<dl>
<dd>

```python
from label_studio_sdk import LabelStudio

client = LabelStudio(
    api_key="YOUR_API_KEY",
)
client.tasks.delete_all_tasks(
    id=1,
)

```
</dd>
</dl>
</dd>
</dl>

#### ⚙️ Parameters

<dl>
<dd>

<dl>
<dd>

**id:** `int` — A unique integer value identifying this project.
    
</dd>
</dl>

<dl>
<dd>

**request_options:** `typing.Optional[RequestOptions]` — Request-specific configuration.
    
</dd>
</dl>
</dd>
</dl>


</dd>
</dl>
</details>

<details><summary><code>client.tasks.<a href="src/label_studio_sdk/tasks/client.py">list</a>(...)</code></summary>
<dl>
<dd>

#### 📝 Description

<dl>
<dd>

<dl>
<dd>


Retrieve a list of tasks. 

You can use the query parameters to filter the list by project and/or view (a tab within the Data Manager). You can also optionally add pagination to make the response easier to parse. 

The project ID can be found in the URL when viewing the project in Label Studio, or you can retrieve all project IDs using [List all projects](../projects/list). The view ID can be found using [List views](../views/list).
</dd>
</dl>
</dd>
</dl>

#### 🔌 Usage

<dl>
<dd>

<dl>
<dd>

```python
from label_studio_sdk import LabelStudio

client = LabelStudio(
    api_key="YOUR_API_KEY",
)
response = client.tasks.list()
for item in response:
    yield item
# alternatively, you can paginate page-by-page
for page in response.iter_pages():
    yield page

```
</dd>
</dl>
</dd>
</dl>

#### ⚙️ Parameters

<dl>
<dd>

<dl>
<dd>

**page:** `typing.Optional[int]` — A page number within the paginated result set.
    
</dd>
</dl>

<dl>
<dd>

**page_size:** `typing.Optional[int]` — Number of results to return per page.
    
</dd>
</dl>

<dl>
<dd>

**view:** `typing.Optional[int]` — View ID
    
</dd>
</dl>

<dl>
<dd>

**project:** `typing.Optional[int]` — Project ID
    
</dd>
</dl>

<dl>
<dd>

**resolve_uri:** `typing.Optional[bool]` — Resolve task data URIs using Cloud Storage
    
</dd>
</dl>

<dl>
<dd>

**fields:** `typing.Optional[TasksListRequestFields]` — Set to "all" if you want to include annotations and predictions in the response
    
</dd>
</dl>

<dl>
<dd>

**review:** `typing.Optional[bool]` — Get tasks for review
    
</dd>
</dl>

<dl>
<dd>

**include:** `typing.Optional[str]` — Specify which fields to include in the response
    
</dd>
</dl>

<dl>
<dd>

**query:** `typing.Optional[str]` 

Additional query to filter tasks. It must be JSON encoded string of dict containing one of the following parameters: `{"filters": ..., "selectedItems": ..., "ordering": ...}`. Check [Data Manager > Create View > see `data` field](#tag/Data-Manager/operation/api_dm_views_create) for more details about filters, selectedItems and ordering.

* **filters**: dict with `"conjunction"` string (`"or"` or `"and"`) and list of filters in `"items"` array. Each filter is a dictionary with keys: `"filter"`, `"operator"`, `"type"`, `"value"`. [Read more about available filters](https://labelstud.io/sdk/data_manager.html)<br/>                   Example: `{"conjunction": "or", "items": [{"filter": "filter:tasks:completed_at", "operator": "greater", "type": "Datetime", "value": "2021-01-01T00:00:00.000Z"}]}`
* **selectedItems**: dictionary with keys: `"all"`, `"included"`, `"excluded"`. If "all" is `false`, `"included"` must be used. If "all" is `true`, `"excluded"` must be used.<br/>                   Examples: `{"all": false, "included": [1, 2, 3]}` or `{"all": true, "excluded": [4, 5]}`
* **ordering**: list of fields to order by. Currently, ordering is supported by only one parameter. <br/>
                   Example: `["completed_at"]`
    
</dd>
</dl>

<dl>
<dd>

**request_options:** `typing.Optional[RequestOptions]` — Request-specific configuration.
    
</dd>
</dl>
</dd>
</dl>


</dd>
</dl>
</details>

<details><summary><code>client.tasks.<a href="src/label_studio_sdk/tasks/client.py">create</a>(...)</code></summary>
<dl>
<dd>

#### 📝 Description

<dl>
<dd>

<dl>
<dd>


Create a new labeling task in Label Studio.

The data you provide depends on your labeling config and data type. 

You will also need to provide a project ID. The project ID can be found in the URL when viewing the project in Label Studio, or you can retrieve all project IDs using [List all projects](../projects/list). 
</dd>
</dl>
</dd>
</dl>

#### 🔌 Usage

<dl>
<dd>

<dl>
<dd>

```python
from label_studio_sdk import LabelStudio

client = LabelStudio(
    api_key="YOUR_API_KEY",
)
client.tasks.create(
    data={"image": "https://example.com/image.jpg", "text": "Hello, world!"},
    project=1,
)

```
</dd>
</dl>
</dd>
</dl>

#### ⚙️ Parameters

<dl>
<dd>

<dl>
<dd>

**data:** `typing.Optional[typing.Dict[str, typing.Optional[typing.Any]]]` — Task data dictionary with arbitrary keys and values
    
</dd>
</dl>

<dl>
<dd>

**project:** `typing.Optional[int]` — Project ID
    
</dd>
</dl>

<dl>
<dd>

**request_options:** `typing.Optional[RequestOptions]` — Request-specific configuration.
    
</dd>
</dl>
</dd>
</dl>


</dd>
</dl>
</details>

<details><summary><code>client.tasks.<a href="src/label_studio_sdk/tasks/client.py">get</a>(...)</code></summary>
<dl>
<dd>

#### 📝 Description

<dl>
<dd>

<dl>
<dd>


Get task data, metadata, annotations and other attributes for a specific labeling task by task ID.
The task ID is available from the Label Studio URL when viewing the task, or you can retrieve it programmatically with [Get task list](list). 
</dd>
</dl>
</dd>
</dl>

#### 🔌 Usage

<dl>
<dd>

<dl>
<dd>

```python
from label_studio_sdk import LabelStudio

client = LabelStudio(
    api_key="YOUR_API_KEY",
)
client.tasks.get(
    id="id",
)

```
</dd>
</dl>
</dd>
</dl>

#### ⚙️ Parameters

<dl>
<dd>

<dl>
<dd>

**id:** `str` — Task ID
    
</dd>
</dl>

<dl>
<dd>

**request_options:** `typing.Optional[RequestOptions]` — Request-specific configuration.
    
</dd>
</dl>
</dd>
</dl>


</dd>
</dl>
</details>

<details><summary><code>client.tasks.<a href="src/label_studio_sdk/tasks/client.py">delete</a>(...)</code></summary>
<dl>
<dd>

#### 📝 Description

<dl>
<dd>

<dl>
<dd>


Delete a task in Label Studio. 

You will need the task ID. This is available from the Label Studio URL when viewing the task, or you can retrieve it programmatically with [Get task list](list). 

<Warning>This action cannot be undone.</Warning>
</dd>
</dl>
</dd>
</dl>

#### 🔌 Usage

<dl>
<dd>

<dl>
<dd>

```python
from label_studio_sdk import LabelStudio

client = LabelStudio(
    api_key="YOUR_API_KEY",
)
client.tasks.delete(
    id="id",
)

```
</dd>
</dl>
</dd>
</dl>

#### ⚙️ Parameters

<dl>
<dd>

<dl>
<dd>

**id:** `str` — Task ID
    
</dd>
</dl>

<dl>
<dd>

**request_options:** `typing.Optional[RequestOptions]` — Request-specific configuration.
    
</dd>
</dl>
</dd>
</dl>


</dd>
</dl>
</details>

<details><summary><code>client.tasks.<a href="src/label_studio_sdk/tasks/client.py">update</a>(...)</code></summary>
<dl>
<dd>

#### 📝 Description

<dl>
<dd>

<dl>
<dd>


Update the attributes of an existing labeling task.

You will need the task ID. This is available from the Label Studio URL when viewing the task, or you can retrieve it programmatically with [Get task list](list). 
</dd>
</dl>
</dd>
</dl>

#### 🔌 Usage

<dl>
<dd>

<dl>
<dd>

```python
from label_studio_sdk import LabelStudio

client = LabelStudio(
    api_key="YOUR_API_KEY",
)
client.tasks.update(
    id="id",
    data={"image": "https://example.com/image.jpg", "text": "Hello, world!"},
    project=1,
)

```
</dd>
</dl>
</dd>
</dl>

#### ⚙️ Parameters

<dl>
<dd>

<dl>
<dd>

**id:** `str` — Task ID
    
</dd>
</dl>

<dl>
<dd>

**data:** `typing.Optional[typing.Dict[str, typing.Optional[typing.Any]]]` — Task data dictionary with arbitrary keys and values
    
</dd>
</dl>

<dl>
<dd>

**project:** `typing.Optional[int]` — Project ID
    
</dd>
</dl>

<dl>
<dd>

**request_options:** `typing.Optional[RequestOptions]` — Request-specific configuration.
    
</dd>
</dl>
</dd>
</dl>


</dd>
</dl>
</details>

## ImportStorage
<details><summary><code>client.import_storage.<a href="src/label_studio_sdk/import_storage/client.py">list_types</a>()</code></summary>
<dl>
<dd>

#### 📝 Description

<dl>
<dd>

<dl>
<dd>

Retrieve a list of the import storages types.
</dd>
</dl>
</dd>
</dl>

#### 🔌 Usage

<dl>
<dd>

<dl>
<dd>

```python
from label_studio_sdk import LabelStudio

client = LabelStudio(
    api_key="YOUR_API_KEY",
)
client.import_storage.list_types()

```
</dd>
</dl>
</dd>
</dl>

#### ⚙️ Parameters

<dl>
<dd>

<dl>
<dd>

**request_options:** `typing.Optional[RequestOptions]` — Request-specific configuration.
    
</dd>
</dl>
</dd>
</dl>


</dd>
</dl>
</details>

## ExportStorage
<details><summary><code>client.export_storage.<a href="src/label_studio_sdk/export_storage/client.py">list_types</a>()</code></summary>
<dl>
<dd>

#### 📝 Description

<dl>
<dd>

<dl>
<dd>

Retrieve a list of the export storages types.
</dd>
</dl>
</dd>
</dl>

#### 🔌 Usage

<dl>
<dd>

<dl>
<dd>

```python
from label_studio_sdk import LabelStudio

client = LabelStudio(
    api_key="YOUR_API_KEY",
)
client.export_storage.list_types()

```
</dd>
</dl>
</dd>
</dl>

#### ⚙️ Parameters

<dl>
<dd>

<dl>
<dd>

**request_options:** `typing.Optional[RequestOptions]` — Request-specific configuration.
    
</dd>
</dl>
</dd>
</dl>


</dd>
</dl>
</details>

## Webhooks
<details><summary><code>client.webhooks.<a href="src/label_studio_sdk/webhooks/client.py">list</a>(...)</code></summary>
<dl>
<dd>

#### 📝 Description

<dl>
<dd>

<dl>
<dd>


List all webhooks set up for your organization. 

Webhooks in Label Studio let you set up integrations that subscribe to certain events that occur inside Label Studio. When an event is triggered, Label Studio sends an HTTP POST request to the configured webhook URL. 

For more information, see [Set up webhooks in Label Studio](https://labelstud.io/guide/webhooks). 
</dd>
</dl>
</dd>
</dl>

#### 🔌 Usage

<dl>
<dd>

<dl>
<dd>

```python
from label_studio_sdk import LabelStudio

client = LabelStudio(
    api_key="YOUR_API_KEY",
)
client.webhooks.list()

```
</dd>
</dl>
</dd>
</dl>

#### ⚙️ Parameters

<dl>
<dd>

<dl>
<dd>

**project:** `typing.Optional[str]` — Project ID
    
</dd>
</dl>

<dl>
<dd>

**request_options:** `typing.Optional[RequestOptions]` — Request-specific configuration.
    
</dd>
</dl>
</dd>
</dl>


</dd>
</dl>
</details>

<details><summary><code>client.webhooks.<a href="src/label_studio_sdk/webhooks/client.py">create</a>(...)</code></summary>
<dl>
<dd>

#### 📝 Description

<dl>
<dd>

<dl>
<dd>


Create a webhook. 
Label Studio provides several out-of-the box webhook events, which you can find listed here: [Available Label Studio webhooks](https://labelstud.io/guide/webhooks#Available-Label-Studio-webhooks). 

If you want to create your own custom webhook, refer to [Create custom events for webhooks in Label Studio](https://labelstud.io/guide/webhook_create).

<Note>Label Studio makes two main types of events available to integrate with webhooks: project-level task events and organization events. If you want to use organization-level webhook events, you will need to set `LABEL_STUDIO_ALLOW_ORGANIZATION_WEBHOOKS=true`. </Note>
</dd>
</dl>
</dd>
</dl>

#### 🔌 Usage

<dl>
<dd>

<dl>
<dd>

```python
from label_studio_sdk import LabelStudio

client = LabelStudio(
    api_key="YOUR_API_KEY",
)
client.webhooks.create(
    url="url",
)

```
</dd>
</dl>
</dd>
</dl>

#### ⚙️ Parameters

<dl>
<dd>

<dl>
<dd>

**url:** `str` — URL of webhook
    
</dd>
</dl>

<dl>
<dd>

**id:** `typing.Optional[int]` 
    
</dd>
</dl>

<dl>
<dd>

**organization:** `typing.Optional[int]` 
    
</dd>
</dl>

<dl>
<dd>

**project:** `typing.Optional[int]` 
    
</dd>
</dl>

<dl>
<dd>

**send_payload:** `typing.Optional[bool]` — If value is False send only action
    
</dd>
</dl>

<dl>
<dd>

**send_for_all_actions:** `typing.Optional[bool]` — If value is False - used only for actions from WebhookAction
    
</dd>
</dl>

<dl>
<dd>

**headers:** `typing.Optional[typing.Dict[str, typing.Optional[typing.Any]]]` — Key Value Json of headers
    
</dd>
</dl>

<dl>
<dd>

**is_active:** `typing.Optional[bool]` — If value is False the webhook is disabled
    
</dd>
</dl>

<dl>
<dd>

**actions:** `typing.Optional[typing.Sequence[WebhookActionsItem]]` 
    
</dd>
</dl>

<dl>
<dd>

**created_at:** `typing.Optional[dt.datetime]` — Creation time
    
</dd>
</dl>

<dl>
<dd>

**updated_at:** `typing.Optional[dt.datetime]` — Last update time
    
</dd>
</dl>

<dl>
<dd>

**request_options:** `typing.Optional[RequestOptions]` — Request-specific configuration.
    
</dd>
</dl>
</dd>
</dl>


</dd>
</dl>
</details>

<details><summary><code>client.webhooks.<a href="src/label_studio_sdk/webhooks/client.py">info</a>(...)</code></summary>
<dl>
<dd>

#### 📝 Description

<dl>
<dd>

<dl>
<dd>


Get descriptions of all available webhook actions to set up webhooks. For more information, see the [Webhook event reference](https://labelstud.io/guide/webhook_reference).
</dd>
</dl>
</dd>
</dl>

#### 🔌 Usage

<dl>
<dd>

<dl>
<dd>

```python
from label_studio_sdk import LabelStudio

client = LabelStudio(
    api_key="YOUR_API_KEY",
)
client.webhooks.info()

```
</dd>
</dl>
</dd>
</dl>

#### ⚙️ Parameters

<dl>
<dd>

<dl>
<dd>

**organization_only:** `typing.Optional[bool]` — organization-only or not
    
</dd>
</dl>

<dl>
<dd>

**request_options:** `typing.Optional[RequestOptions]` — Request-specific configuration.
    
</dd>
</dl>
</dd>
</dl>


</dd>
</dl>
</details>

<details><summary><code>client.webhooks.<a href="src/label_studio_sdk/webhooks/client.py">get</a>(...)</code></summary>
<dl>
<dd>

#### 📝 Description

<dl>
<dd>

<dl>
<dd>


Get information about a specific webhook. You will need to provide the webhook ID. You can get this from [List all webhooks](list).

For more information about webhooks, see [Set up webhooks in Label Studio](https://labelstud.io/guide/webhooks) and the [Webhook event reference](https://labelstud.io/guide/webhook_reference).
</dd>
</dl>
</dd>
</dl>

#### 🔌 Usage

<dl>
<dd>

<dl>
<dd>

```python
from label_studio_sdk import LabelStudio

client = LabelStudio(
    api_key="YOUR_API_KEY",
)
client.webhooks.get(
    id=1,
)

```
</dd>
</dl>
</dd>
</dl>

#### ⚙️ Parameters

<dl>
<dd>

<dl>
<dd>

**id:** `int` — A unique integer value identifying this webhook.
    
</dd>
</dl>

<dl>
<dd>

**request_options:** `typing.Optional[RequestOptions]` — Request-specific configuration.
    
</dd>
</dl>
</dd>
</dl>


</dd>
</dl>
</details>

<details><summary><code>client.webhooks.<a href="src/label_studio_sdk/webhooks/client.py">delete</a>(...)</code></summary>
<dl>
<dd>

#### 📝 Description

<dl>
<dd>

<dl>
<dd>


Delete a webhook. You will need to provide the webhook ID. You can get this from [List all webhooks](list).

For more information about webhooks, see [Set up webhooks in Label Studio](https://labelstud.io/guide/webhooks) and the [Webhook event reference](https://labelstud.io/guide/webhook_reference).
</dd>
</dl>
</dd>
</dl>

#### 🔌 Usage

<dl>
<dd>

<dl>
<dd>

```python
from label_studio_sdk import LabelStudio

client = LabelStudio(
    api_key="YOUR_API_KEY",
)
client.webhooks.delete(
    id=1,
)

```
</dd>
</dl>
</dd>
</dl>

#### ⚙️ Parameters

<dl>
<dd>

<dl>
<dd>

**id:** `int` — A unique integer value identifying this webhook.
    
</dd>
</dl>

<dl>
<dd>

**request_options:** `typing.Optional[RequestOptions]` — Request-specific configuration.
    
</dd>
</dl>
</dd>
</dl>


</dd>
</dl>
</details>

<details><summary><code>client.webhooks.<a href="src/label_studio_sdk/webhooks/client.py">update</a>(...)</code></summary>
<dl>
<dd>

#### 📝 Description

<dl>
<dd>

<dl>
<dd>


Update a webhook. You will need to provide the webhook ID. You can get this from [List all webhooks](list).

For more information about webhooks, see [Set up webhooks in Label Studio](https://labelstud.io/guide/webhooks) and the [Webhook event reference](https://labelstud.io/guide/webhook_reference).
</dd>
</dl>
</dd>
</dl>

#### 🔌 Usage

<dl>
<dd>

<dl>
<dd>

```python
from label_studio_sdk import LabelStudio

client = LabelStudio(
    api_key="YOUR_API_KEY",
)
client.webhooks.update(
    id_=1,
    url="url",
    webhook_serializer_for_update_url="url",
)

```
</dd>
</dl>
</dd>
</dl>

#### ⚙️ Parameters

<dl>
<dd>

<dl>
<dd>

**id_:** `int` — A unique integer value identifying this webhook.
    
</dd>
</dl>

<dl>
<dd>

**url:** `str` — URL of webhook
    
</dd>
</dl>

<dl>
<dd>

**webhook_serializer_for_update_url:** `str` — URL of webhook
    
</dd>
</dl>

<dl>
<dd>

**send_payload:** `typing.Optional[bool]` — If value is False send only action
    
</dd>
</dl>

<dl>
<dd>

**send_for_all_actions:** `typing.Optional[bool]` — If value is False - used only for actions from WebhookAction
    
</dd>
</dl>

<dl>
<dd>

**headers:** `typing.Optional[str]` — Key Value Json of headers
    
</dd>
</dl>

<dl>
<dd>

**is_active:** `typing.Optional[bool]` — If value is False the webhook is disabled
    
</dd>
</dl>

<dl>
<dd>

**actions:** `typing.Optional[
    typing.Union[
        WebhooksUpdateRequestActionsItem,
        typing.Sequence[WebhooksUpdateRequestActionsItem],
    ]
]` 
    
</dd>
</dl>

<dl>
<dd>

**id:** `typing.Optional[int]` 
    
</dd>
</dl>

<dl>
<dd>

**organization:** `typing.Optional[int]` 
    
</dd>
</dl>

<dl>
<dd>

**project:** `typing.Optional[int]` 
    
</dd>
</dl>

<dl>
<dd>

**webhook_serializer_for_update_send_payload:** `typing.Optional[bool]` — If value is False send only action
    
</dd>
</dl>

<dl>
<dd>

**webhook_serializer_for_update_send_for_all_actions:** `typing.Optional[bool]` — If value is False - used only for actions from WebhookAction
    
</dd>
</dl>

<dl>
<dd>

**webhook_serializer_for_update_headers:** `typing.Optional[typing.Dict[str, typing.Optional[typing.Any]]]` — Key Value Json of headers
    
</dd>
</dl>

<dl>
<dd>

**webhook_serializer_for_update_is_active:** `typing.Optional[bool]` — If value is False the webhook is disabled
    
</dd>
</dl>

<dl>
<dd>

**webhook_serializer_for_update_actions:** `typing.Optional[typing.Sequence[WebhookSerializerForUpdateActionsItem]]` 
    
</dd>
</dl>

<dl>
<dd>

**created_at:** `typing.Optional[dt.datetime]` — Creation time
    
</dd>
</dl>

<dl>
<dd>

**updated_at:** `typing.Optional[dt.datetime]` — Last update time
    
</dd>
</dl>

<dl>
<dd>

**request_options:** `typing.Optional[RequestOptions]` — Request-specific configuration.
    
</dd>
</dl>
</dd>
</dl>


</dd>
</dl>
</details>

## Versions
<details><summary><code>client.versions.<a href="src/label_studio_sdk/versions/client.py">get</a>()</code></summary>
<dl>
<dd>

#### 📝 Description

<dl>
<dd>

<dl>
<dd>

Get version information about the Label Studio instance.
</dd>
</dl>
</dd>
</dl>

#### 🔌 Usage

<dl>
<dd>

<dl>
<dd>

```python
from label_studio_sdk import LabelStudio

client = LabelStudio(
    api_key="YOUR_API_KEY",
)
client.versions.get()

```
</dd>
</dl>
</dd>
</dl>

#### ⚙️ Parameters

<dl>
<dd>

<dl>
<dd>

**request_options:** `typing.Optional[RequestOptions]` — Request-specific configuration.
    
</dd>
</dl>
</dd>
</dl>


</dd>
</dl>
</details>

## Prompts
<details><summary><code>client.prompts.<a href="src/label_studio_sdk/prompts/client.py">list</a>()</code></summary>
<dl>
<dd>

#### 📝 Description

<dl>
<dd>

<dl>
<dd>

Get a list of prompts.
</dd>
</dl>
</dd>
</dl>

#### 🔌 Usage

<dl>
<dd>

<dl>
<dd>

```python
from label_studio_sdk import LabelStudio

client = LabelStudio(
    api_key="YOUR_API_KEY",
)
client.prompts.list()

```
</dd>
</dl>
</dd>
</dl>

#### ⚙️ Parameters

<dl>
<dd>

<dl>
<dd>

**request_options:** `typing.Optional[RequestOptions]` — Request-specific configuration.
    
</dd>
</dl>
</dd>
</dl>


</dd>
</dl>
</details>

<details><summary><code>client.prompts.<a href="src/label_studio_sdk/prompts/client.py">create</a>(...)</code></summary>
<dl>
<dd>

#### 📝 Description

<dl>
<dd>

<dl>
<dd>

Create a new prompt.
</dd>
</dl>
</dd>
</dl>

#### 🔌 Usage

<dl>
<dd>

<dl>
<dd>

```python
from label_studio_sdk import LabelStudio

client = LabelStudio(
    api_key="YOUR_API_KEY",
)
client.prompts.create(
    title="title",
    input_fields=["input_fields"],
    output_classes=["output_classes"],
)

```
</dd>
</dl>
</dd>
</dl>

#### ⚙️ Parameters

<dl>
<dd>

<dl>
<dd>

**title:** `str` — Title of the prompt
    
</dd>
</dl>

<dl>
<dd>

**input_fields:** `typing.Sequence[str]` — List of input fields
    
</dd>
</dl>

<dl>
<dd>

**output_classes:** `typing.Sequence[str]` — List of output classes
    
</dd>
</dl>

<dl>
<dd>

**description:** `typing.Optional[str]` — Description of the prompt
    
</dd>
</dl>

<dl>
<dd>

**created_by:** `typing.Optional[PromptCreatedBy]` — User ID of the creator of the prompt
    
</dd>
</dl>

<dl>
<dd>

**created_at:** `typing.Optional[dt.datetime]` — Date and time the prompt was created
    
</dd>
</dl>

<dl>
<dd>

**updated_at:** `typing.Optional[dt.datetime]` — Date and time the prompt was last updated
    
</dd>
</dl>

<dl>
<dd>

**organization:** `typing.Optional[PromptOrganization]` — Organization ID of the prompt
    
</dd>
</dl>

<dl>
<dd>

**associated_projects:** `typing.Optional[typing.Sequence[PromptAssociatedProjectsItem]]` — List of associated projects IDs or objects
    
</dd>
</dl>

<dl>
<dd>

**skill_name:** `typing.Optional[str]` — Name of the skill
    
</dd>
</dl>

<dl>
<dd>

**request_options:** `typing.Optional[RequestOptions]` — Request-specific configuration.
    
</dd>
</dl>
</dd>
</dl>


</dd>
</dl>
</details>

<details><summary><code>client.prompts.<a href="src/label_studio_sdk/prompts/client.py">get</a>(...)</code></summary>
<dl>
<dd>

#### 📝 Description

<dl>
<dd>

<dl>
<dd>

Get a prompt by ID.
</dd>
</dl>
</dd>
</dl>

#### 🔌 Usage

<dl>
<dd>

<dl>
<dd>

```python
from label_studio_sdk import LabelStudio

client = LabelStudio(
    api_key="YOUR_API_KEY",
)
client.prompts.get(
    id=1,
)

```
</dd>
</dl>
</dd>
</dl>

#### ⚙️ Parameters

<dl>
<dd>

<dl>
<dd>

**id:** `int` — Prompt ID
    
</dd>
</dl>

<dl>
<dd>

**request_options:** `typing.Optional[RequestOptions]` — Request-specific configuration.
    
</dd>
</dl>
</dd>
</dl>


</dd>
</dl>
</details>

<details><summary><code>client.prompts.<a href="src/label_studio_sdk/prompts/client.py">delete</a>(...)</code></summary>
<dl>
<dd>

#### 📝 Description

<dl>
<dd>

<dl>
<dd>

Delete a prompt by ID.
</dd>
</dl>
</dd>
</dl>

#### 🔌 Usage

<dl>
<dd>

<dl>
<dd>

```python
from label_studio_sdk import LabelStudio

client = LabelStudio(
    api_key="YOUR_API_KEY",
)
client.prompts.delete(
    id=1,
)

```
</dd>
</dl>
</dd>
</dl>

#### ⚙️ Parameters

<dl>
<dd>

<dl>
<dd>

**id:** `int` — Prompt ID
    
</dd>
</dl>

<dl>
<dd>

**request_options:** `typing.Optional[RequestOptions]` — Request-specific configuration.
    
</dd>
</dl>
</dd>
</dl>


</dd>
</dl>
</details>

<details><summary><code>client.prompts.<a href="src/label_studio_sdk/prompts/client.py">update</a>(...)</code></summary>
<dl>
<dd>

#### 📝 Description

<dl>
<dd>

<dl>
<dd>

Update a prompt by ID.
</dd>
</dl>
</dd>
</dl>

#### 🔌 Usage

<dl>
<dd>

<dl>
<dd>

```python
from label_studio_sdk import LabelStudio

client = LabelStudio(
    api_key="YOUR_API_KEY",
)
client.prompts.update(
    id=1,
    title="title",
    input_fields=["input_fields"],
    output_classes=["output_classes"],
)

```
</dd>
</dl>
</dd>
</dl>

#### ⚙️ Parameters

<dl>
<dd>

<dl>
<dd>

**id:** `int` — Prompt ID
    
</dd>
</dl>

<dl>
<dd>

**title:** `str` — Title of the prompt
    
</dd>
</dl>

<dl>
<dd>

**input_fields:** `typing.Sequence[str]` — List of input fields
    
</dd>
</dl>

<dl>
<dd>

**output_classes:** `typing.Sequence[str]` — List of output classes
    
</dd>
</dl>

<dl>
<dd>

**description:** `typing.Optional[str]` — Description of the prompt
    
</dd>
</dl>

<dl>
<dd>

**created_by:** `typing.Optional[PromptCreatedBy]` — User ID of the creator of the prompt
    
</dd>
</dl>

<dl>
<dd>

**created_at:** `typing.Optional[dt.datetime]` — Date and time the prompt was created
    
</dd>
</dl>

<dl>
<dd>

**updated_at:** `typing.Optional[dt.datetime]` — Date and time the prompt was last updated
    
</dd>
</dl>

<dl>
<dd>

**organization:** `typing.Optional[PromptOrganization]` — Organization ID of the prompt
    
</dd>
</dl>

<dl>
<dd>

**associated_projects:** `typing.Optional[typing.Sequence[PromptAssociatedProjectsItem]]` — List of associated projects IDs or objects
    
</dd>
</dl>

<dl>
<dd>

**skill_name:** `typing.Optional[str]` — Name of the skill
    
</dd>
</dl>

<dl>
<dd>

**request_options:** `typing.Optional[RequestOptions]` — Request-specific configuration.
    
</dd>
</dl>
</dd>
</dl>


</dd>
</dl>
</details>

<details><summary><code>client.prompts.<a href="src/label_studio_sdk/prompts/client.py">batch_predictions</a>(...)</code></summary>
<dl>
<dd>

#### 📝 Description

<dl>
<dd>

<dl>
<dd>

Create a new batch prediction.
</dd>
</dl>
</dd>
</dl>

#### 🔌 Usage

<dl>
<dd>

<dl>
<dd>

```python
from label_studio_sdk import LabelStudio

client = LabelStudio(
    api_key="YOUR_API_KEY",
)
client.prompts.batch_predictions()

```
</dd>
</dl>
</dd>
</dl>

#### ⚙️ Parameters

<dl>
<dd>

<dl>
<dd>

**num_predictions:** `typing.Optional[int]` — Number of predictions being sent
    
</dd>
</dl>

<dl>
<dd>

**modelrun_id:** `typing.Optional[int]` — Model Run ID to associate the prediction with
    
</dd>
</dl>

<dl>
<dd>

**results:** `typing.Optional[typing.Sequence[PromptsBatchPredictionsRequestResultsItem]]` 
    
</dd>
</dl>

<dl>
<dd>

**request_options:** `typing.Optional[RequestOptions]` — Request-specific configuration.
    
</dd>
</dl>
</dd>
</dl>


</dd>
</dl>
</details>

<details><summary><code>client.prompts.<a href="src/label_studio_sdk/prompts/client.py">batch_failed_predictions</a>(...)</code></summary>
<dl>
<dd>

#### 📝 Description

<dl>
<dd>

<dl>
<dd>

Create a new batch of failed predictions.
</dd>
</dl>
</dd>
</dl>

#### 🔌 Usage

<dl>
<dd>

<dl>
<dd>

```python
from label_studio_sdk import LabelStudio

client = LabelStudio(
    api_key="YOUR_API_KEY",
)
client.prompts.batch_failed_predictions()

```
</dd>
</dl>
</dd>
</dl>

#### ⚙️ Parameters

<dl>
<dd>

<dl>
<dd>

**num_failed_predictions:** `typing.Optional[int]` — Number of failed predictions being sent
    
</dd>
</dl>

<dl>
<dd>

**modelrun_id:** `typing.Optional[int]` — Model Run ID where the failed predictions came from
    
</dd>
</dl>

<dl>
<dd>

**failed_predictions:** `typing.Optional[
    typing.Sequence[PromptsBatchFailedPredictionsRequestFailedPredictionsItem]
]` 
    
</dd>
</dl>

<dl>
<dd>

**request_options:** `typing.Optional[RequestOptions]` — Request-specific configuration.
    
</dd>
</dl>
</dd>
</dl>


</dd>
</dl>
</details>

## ModelProviders
<details><summary><code>client.model_providers.<a href="src/label_studio_sdk/model_providers/client.py">list</a>()</code></summary>
<dl>
<dd>

#### 📝 Description

<dl>
<dd>

<dl>
<dd>

Get all model provider connections created by the user in the current organization.
</dd>
</dl>
</dd>
</dl>

#### 🔌 Usage

<dl>
<dd>

<dl>
<dd>

```python
from label_studio_sdk import LabelStudio

client = LabelStudio(
    api_key="YOUR_API_KEY",
)
client.model_providers.list()

```
</dd>
</dl>
</dd>
</dl>

#### ⚙️ Parameters

<dl>
<dd>

<dl>
<dd>

**request_options:** `typing.Optional[RequestOptions]` — Request-specific configuration.
    
</dd>
</dl>
</dd>
</dl>


</dd>
</dl>
</details>

<details><summary><code>client.model_providers.<a href="src/label_studio_sdk/model_providers/client.py">create</a>(...)</code></summary>
<dl>
<dd>

#### 📝 Description

<dl>
<dd>

<dl>
<dd>

Create a new model provider connection.
</dd>
</dl>
</dd>
</dl>

#### 🔌 Usage

<dl>
<dd>

<dl>
<dd>

```python
from label_studio_sdk import LabelStudio

client = LabelStudio(
    api_key="YOUR_API_KEY",
)
client.model_providers.create(
    provider="OpenAI",
)

```
</dd>
</dl>
</dd>
</dl>

#### ⚙️ Parameters

<dl>
<dd>

<dl>
<dd>

**provider:** `ModelProviderConnectionProvider` 
    
</dd>
</dl>

<dl>
<dd>

**api_key:** `typing.Optional[str]` 
    
</dd>
</dl>

<dl>
<dd>

**deployment_name:** `typing.Optional[str]` 
    
</dd>
</dl>

<dl>
<dd>

**endpoint:** `typing.Optional[str]` 
    
</dd>
</dl>

<dl>
<dd>

**scope:** `typing.Optional[ModelProviderConnectionScope]` 
    
</dd>
</dl>

<dl>
<dd>

**organization:** `typing.Optional[ModelProviderConnectionOrganization]` 
    
</dd>
</dl>

<dl>
<dd>

**created_by:** `typing.Optional[ModelProviderConnectionCreatedBy]` 
    
</dd>
</dl>

<dl>
<dd>

**created_at:** `typing.Optional[dt.datetime]` 
    
</dd>
</dl>

<dl>
<dd>

**updated_at:** `typing.Optional[dt.datetime]` 
    
</dd>
</dl>

<dl>
<dd>

**is_internal:** `typing.Optional[bool]` — Whether the model provider connection is internal, not visible to the user.
    
</dd>
</dl>

<dl>
<dd>

**budget_limit:** `typing.Optional[float]` — Budget limit for the model provider connection (null if unlimited)
    
</dd>
</dl>

<dl>
<dd>

**budget_last_reset_date:** `typing.Optional[dt.datetime]` — Date and time the budget was last reset
    
</dd>
</dl>

<dl>
<dd>

**budget_reset_period:** `typing.Optional[ModelProviderConnectionBudgetResetPeriod]` — Budget reset period for the model provider connection (null if not reset)
    
</dd>
</dl>

<dl>
<dd>

**budget_total_spent:** `typing.Optional[float]` — Tracked total budget spent for the given provider connection within the current budget period
    
</dd>
</dl>

<dl>
<dd>

**budget_alert_threshold:** `typing.Optional[float]` — Budget alert threshold for the given provider connection
    
</dd>
</dl>

<dl>
<dd>

**request_options:** `typing.Optional[RequestOptions]` — Request-specific configuration.
    
</dd>
</dl>
</dd>
</dl>


</dd>
</dl>
</details>

<details><summary><code>client.model_providers.<a href="src/label_studio_sdk/model_providers/client.py">get</a>(...)</code></summary>
<dl>
<dd>

#### 📝 Description

<dl>
<dd>

<dl>
<dd>

Get a model provider connection by ID.
</dd>
</dl>
</dd>
</dl>

#### 🔌 Usage

<dl>
<dd>

<dl>
<dd>

```python
from label_studio_sdk import LabelStudio

client = LabelStudio(
    api_key="YOUR_API_KEY",
)
client.model_providers.get(
    pk=1,
)

```
</dd>
</dl>
</dd>
</dl>

#### ⚙️ Parameters

<dl>
<dd>

<dl>
<dd>

**pk:** `int` — Model Provider Connection ID
    
</dd>
</dl>

<dl>
<dd>

**request_options:** `typing.Optional[RequestOptions]` — Request-specific configuration.
    
</dd>
</dl>
</dd>
</dl>


</dd>
</dl>
</details>

<details><summary><code>client.model_providers.<a href="src/label_studio_sdk/model_providers/client.py">delete</a>(...)</code></summary>
<dl>
<dd>

#### 📝 Description

<dl>
<dd>

<dl>
<dd>

Delete a model provider connection by ID.
</dd>
</dl>
</dd>
</dl>

#### 🔌 Usage

<dl>
<dd>

<dl>
<dd>

```python
from label_studio_sdk import LabelStudio

client = LabelStudio(
    api_key="YOUR_API_KEY",
)
client.model_providers.delete(
    pk=1,
)

```
</dd>
</dl>
</dd>
</dl>

#### ⚙️ Parameters

<dl>
<dd>

<dl>
<dd>

**pk:** `int` — Model Provider Connection ID
    
</dd>
</dl>

<dl>
<dd>

**request_options:** `typing.Optional[RequestOptions]` — Request-specific configuration.
    
</dd>
</dl>
</dd>
</dl>


</dd>
</dl>
</details>

<details><summary><code>client.model_providers.<a href="src/label_studio_sdk/model_providers/client.py">update</a>(...)</code></summary>
<dl>
<dd>

#### 📝 Description

<dl>
<dd>

<dl>
<dd>

Update a model provider connection by ID.
</dd>
</dl>
</dd>
</dl>

#### 🔌 Usage

<dl>
<dd>

<dl>
<dd>

```python
from label_studio_sdk import LabelStudio

client = LabelStudio(
    api_key="YOUR_API_KEY",
)
client.model_providers.update(
    pk=1,
    provider="OpenAI",
)

```
</dd>
</dl>
</dd>
</dl>

#### ⚙️ Parameters

<dl>
<dd>

<dl>
<dd>

**pk:** `int` — Model Provider Connection ID
    
</dd>
</dl>

<dl>
<dd>

**provider:** `ModelProviderConnectionProvider` 
    
</dd>
</dl>

<dl>
<dd>

**api_key:** `typing.Optional[str]` 
    
</dd>
</dl>

<dl>
<dd>

**deployment_name:** `typing.Optional[str]` 
    
</dd>
</dl>

<dl>
<dd>

**endpoint:** `typing.Optional[str]` 
    
</dd>
</dl>

<dl>
<dd>

**scope:** `typing.Optional[ModelProviderConnectionScope]` 
    
</dd>
</dl>

<dl>
<dd>

**organization:** `typing.Optional[ModelProviderConnectionOrganization]` 
    
</dd>
</dl>

<dl>
<dd>

**created_by:** `typing.Optional[ModelProviderConnectionCreatedBy]` 
    
</dd>
</dl>

<dl>
<dd>

**created_at:** `typing.Optional[dt.datetime]` 
    
</dd>
</dl>

<dl>
<dd>

**updated_at:** `typing.Optional[dt.datetime]` 
    
</dd>
</dl>

<dl>
<dd>

**is_internal:** `typing.Optional[bool]` — Whether the model provider connection is internal, not visible to the user.
    
</dd>
</dl>

<dl>
<dd>

**budget_limit:** `typing.Optional[float]` — Budget limit for the model provider connection (null if unlimited)
    
</dd>
</dl>

<dl>
<dd>

**budget_last_reset_date:** `typing.Optional[dt.datetime]` — Date and time the budget was last reset
    
</dd>
</dl>

<dl>
<dd>

**budget_reset_period:** `typing.Optional[ModelProviderConnectionBudgetResetPeriod]` — Budget reset period for the model provider connection (null if not reset)
    
</dd>
</dl>

<dl>
<dd>

**budget_total_spent:** `typing.Optional[float]` — Tracked total budget spent for the given provider connection within the current budget period
    
</dd>
</dl>

<dl>
<dd>

**budget_alert_threshold:** `typing.Optional[float]` — Budget alert threshold for the given provider connection
    
</dd>
</dl>

<dl>
<dd>

**request_options:** `typing.Optional[RequestOptions]` — Request-specific configuration.
    
</dd>
</dl>
</dd>
</dl>


</dd>
</dl>
</details>

## Comments
<details><summary><code>client.comments.<a href="src/label_studio_sdk/comments/client.py">list</a>(...)</code></summary>
<dl>
<dd>

#### 📝 Description

<dl>
<dd>

<dl>
<dd>


Get a list of comments for a specific project.
</dd>
</dl>
</dd>
</dl>

#### 🔌 Usage

<dl>
<dd>

<dl>
<dd>

```python
from label_studio_sdk import LabelStudio

client = LabelStudio(
    api_key="YOUR_API_KEY",
)
client.comments.list()

```
</dd>
</dl>
</dd>
</dl>

#### ⚙️ Parameters

<dl>
<dd>

<dl>
<dd>

**project:** `typing.Optional[int]` — Project ID
    
</dd>
</dl>

<dl>
<dd>

**expand_created_by:** `typing.Optional[bool]` — Expand the created_by field with object instead of ID
    
</dd>
</dl>

<dl>
<dd>

**annotation:** `typing.Optional[int]` — Annotation ID
    
</dd>
</dl>

<dl>
<dd>

**request_options:** `typing.Optional[RequestOptions]` — Request-specific configuration.
    
</dd>
</dl>
</dd>
</dl>


</dd>
</dl>
</details>

<details><summary><code>client.comments.<a href="src/label_studio_sdk/comments/client.py">create</a>(...)</code></summary>
<dl>
<dd>

#### 📝 Description

<dl>
<dd>

<dl>
<dd>


Create a new comment.
</dd>
</dl>
</dd>
</dl>

#### 🔌 Usage

<dl>
<dd>

<dl>
<dd>

```python
from label_studio_sdk import LabelStudio

client = LabelStudio(
    api_key="YOUR_API_KEY",
)
client.comments.create()

```
</dd>
</dl>
</dd>
</dl>

#### ⚙️ Parameters

<dl>
<dd>

<dl>
<dd>

**annotation:** `typing.Optional[int]` 
    
</dd>
</dl>

<dl>
<dd>

**project:** `typing.Optional[int]` 
    
</dd>
</dl>

<dl>
<dd>

**text:** `typing.Optional[str]` 
    
</dd>
</dl>

<dl>
<dd>

**is_resolved:** `typing.Optional[bool]` 
    
</dd>
</dl>

<dl>
<dd>

**request_options:** `typing.Optional[RequestOptions]` — Request-specific configuration.
    
</dd>
</dl>
</dd>
</dl>


</dd>
</dl>
</details>

<details><summary><code>client.comments.<a href="src/label_studio_sdk/comments/client.py">get</a>(...)</code></summary>
<dl>
<dd>

#### 📝 Description

<dl>
<dd>

<dl>
<dd>


Get a specific comment.
</dd>
</dl>
</dd>
</dl>

#### 🔌 Usage

<dl>
<dd>

<dl>
<dd>

```python
from label_studio_sdk import LabelStudio

client = LabelStudio(
    api_key="YOUR_API_KEY",
)
client.comments.get(
    id=1,
)

```
</dd>
</dl>
</dd>
</dl>

#### ⚙️ Parameters

<dl>
<dd>

<dl>
<dd>

**id:** `int` — Comment ID
    
</dd>
</dl>

<dl>
<dd>

**request_options:** `typing.Optional[RequestOptions]` — Request-specific configuration.
    
</dd>
</dl>
</dd>
</dl>


</dd>
</dl>
</details>

<details><summary><code>client.comments.<a href="src/label_studio_sdk/comments/client.py">delete</a>(...)</code></summary>
<dl>
<dd>

#### 📝 Description

<dl>
<dd>

<dl>
<dd>


Delete a specific comment.
</dd>
</dl>
</dd>
</dl>

#### 🔌 Usage

<dl>
<dd>

<dl>
<dd>

```python
from label_studio_sdk import LabelStudio

client = LabelStudio(
    api_key="YOUR_API_KEY",
)
client.comments.delete(
    id=1,
)

```
</dd>
</dl>
</dd>
</dl>

#### ⚙️ Parameters

<dl>
<dd>

<dl>
<dd>

**id:** `int` — Comment ID
    
</dd>
</dl>

<dl>
<dd>

**request_options:** `typing.Optional[RequestOptions]` — Request-specific configuration.
    
</dd>
</dl>
</dd>
</dl>


</dd>
</dl>
</details>

<details><summary><code>client.comments.<a href="src/label_studio_sdk/comments/client.py">update</a>(...)</code></summary>
<dl>
<dd>

#### 📝 Description

<dl>
<dd>

<dl>
<dd>


Update a specific comment.
</dd>
</dl>
</dd>
</dl>

#### 🔌 Usage

<dl>
<dd>

<dl>
<dd>

```python
from label_studio_sdk import LabelStudio

client = LabelStudio(
    api_key="YOUR_API_KEY",
)
client.comments.update(
    id=1,
)

```
</dd>
</dl>
</dd>
</dl>

#### ⚙️ Parameters

<dl>
<dd>

<dl>
<dd>

**id:** `int` — Comment ID
    
</dd>
</dl>

<dl>
<dd>

**annotation:** `typing.Optional[int]` 
    
</dd>
</dl>

<dl>
<dd>

**project:** `typing.Optional[int]` 
    
</dd>
</dl>

<dl>
<dd>

**text:** `typing.Optional[str]` 
    
</dd>
</dl>

<dl>
<dd>

**is_resolved:** `typing.Optional[bool]` 
    
</dd>
</dl>

<dl>
<dd>

**request_options:** `typing.Optional[RequestOptions]` — Request-specific configuration.
    
</dd>
</dl>
</dd>
</dl>


</dd>
</dl>
</details>

## Workspaces
<details><summary><code>client.workspaces.<a href="src/label_studio_sdk/workspaces/client.py">list</a>()</code></summary>
<dl>
<dd>

#### 📝 Description

<dl>
<dd>

<dl>
<dd>


List all workspaces for your organization. 

Workspaces in Label Studio let you organize your projects and users into separate spaces. This is useful for managing different teams, departments, or projects within your organization. 

For more information, see [Workspaces in Label Studio](https://docs.humansignal.com/guide/workspaces).
</dd>
</dl>
</dd>
</dl>

#### 🔌 Usage

<dl>
<dd>

<dl>
<dd>

```python
from label_studio_sdk import LabelStudio

client = LabelStudio(
    api_key="YOUR_API_KEY",
)
client.workspaces.list()

```
</dd>
</dl>
</dd>
</dl>

#### ⚙️ Parameters

<dl>
<dd>

<dl>
<dd>

**request_options:** `typing.Optional[RequestOptions]` — Request-specific configuration.
    
</dd>
</dl>
</dd>
</dl>


</dd>
</dl>
</details>

<details><summary><code>client.workspaces.<a href="src/label_studio_sdk/workspaces/client.py">create</a>(...)</code></summary>
<dl>
<dd>

#### 📝 Description

<dl>
<dd>

<dl>
<dd>


Create a new workspace.

Workspaces in Label Studio let you organize your projects and users into separate spaces. This is useful for managing different teams, departments, or projects within your organization.

For more information, see [Workspaces in Label Studio](https://docs.humansignal.com/guide/workspaces).
</dd>
</dl>
</dd>
</dl>

#### 🔌 Usage

<dl>
<dd>

<dl>
<dd>

```python
from label_studio_sdk import LabelStudio

client = LabelStudio(
    api_key="YOUR_API_KEY",
)
client.workspaces.create()

```
</dd>
</dl>
</dd>
</dl>

#### ⚙️ Parameters

<dl>
<dd>

<dl>
<dd>

**title:** `typing.Optional[str]` — Workspace title
    
</dd>
</dl>

<dl>
<dd>

**description:** `typing.Optional[str]` — Workspace description
    
</dd>
</dl>

<dl>
<dd>

**is_public:** `typing.Optional[bool]` — Is workspace public
    
</dd>
</dl>

<dl>
<dd>

**is_personal:** `typing.Optional[bool]` — Is workspace personal
    
</dd>
</dl>

<dl>
<dd>

**color:** `typing.Optional[str]` — Workspace color in HEX format
    
</dd>
</dl>

<dl>
<dd>

**is_archived:** `typing.Optional[bool]` — Is workspace archived
    
</dd>
</dl>

<dl>
<dd>

**request_options:** `typing.Optional[RequestOptions]` — Request-specific configuration.
    
</dd>
</dl>
</dd>
</dl>


</dd>
</dl>
</details>

<details><summary><code>client.workspaces.<a href="src/label_studio_sdk/workspaces/client.py">get</a>(...)</code></summary>
<dl>
<dd>

#### 📝 Description

<dl>
<dd>

<dl>
<dd>


Get information about a specific workspace. You will need to provide the workspace ID. You can find this using [List workspaces](list).
</dd>
</dl>
</dd>
</dl>

#### 🔌 Usage

<dl>
<dd>

<dl>
<dd>

```python
from label_studio_sdk import LabelStudio

client = LabelStudio(
    api_key="YOUR_API_KEY",
)
client.workspaces.get(
    id=1,
)

```
</dd>
</dl>
</dd>
</dl>

#### ⚙️ Parameters

<dl>
<dd>

<dl>
<dd>

**id:** `int` — Workspace ID
    
</dd>
</dl>

<dl>
<dd>

**request_options:** `typing.Optional[RequestOptions]` — Request-specific configuration.
    
</dd>
</dl>
</dd>
</dl>


</dd>
</dl>
</details>

<details><summary><code>client.workspaces.<a href="src/label_studio_sdk/workspaces/client.py">delete</a>(...)</code></summary>
<dl>
<dd>

#### 📝 Description

<dl>
<dd>

<dl>
<dd>


Delete a specific workspace. You will need to provide the workspace ID. You can find this using [List workspaces](list).
</dd>
</dl>
</dd>
</dl>

#### 🔌 Usage

<dl>
<dd>

<dl>
<dd>

```python
from label_studio_sdk import LabelStudio

client = LabelStudio(
    api_key="YOUR_API_KEY",
)
client.workspaces.delete(
    id=1,
)

```
</dd>
</dl>
</dd>
</dl>

#### ⚙️ Parameters

<dl>
<dd>

<dl>
<dd>

**id:** `int` — Workspace ID
    
</dd>
</dl>

<dl>
<dd>

**request_options:** `typing.Optional[RequestOptions]` — Request-specific configuration.
    
</dd>
</dl>
</dd>
</dl>


</dd>
</dl>
</details>

<details><summary><code>client.workspaces.<a href="src/label_studio_sdk/workspaces/client.py">update</a>(...)</code></summary>
<dl>
<dd>

#### 📝 Description

<dl>
<dd>

<dl>
<dd>


Update a specific workspace. You will need to provide the workspace ID. You can find this using [List workspaces](list).
</dd>
</dl>
</dd>
</dl>

#### 🔌 Usage

<dl>
<dd>

<dl>
<dd>

```python
from label_studio_sdk import LabelStudio

client = LabelStudio(
    api_key="YOUR_API_KEY",
)
client.workspaces.update(
    id=1,
)

```
</dd>
</dl>
</dd>
</dl>

#### ⚙️ Parameters

<dl>
<dd>

<dl>
<dd>

**id:** `int` — Workspace ID
    
</dd>
</dl>

<dl>
<dd>

**title:** `typing.Optional[str]` — Workspace title
    
</dd>
</dl>

<dl>
<dd>

**description:** `typing.Optional[str]` — Workspace description
    
</dd>
</dl>

<dl>
<dd>

**is_public:** `typing.Optional[bool]` — Is workspace public
    
</dd>
</dl>

<dl>
<dd>

**is_personal:** `typing.Optional[bool]` — Is workspace personal
    
</dd>
</dl>

<dl>
<dd>

**color:** `typing.Optional[str]` — Workspace color in HEX format
    
</dd>
</dl>

<dl>
<dd>

**is_archived:** `typing.Optional[bool]` — Is workspace archived
    
</dd>
</dl>

<dl>
<dd>

**request_options:** `typing.Optional[RequestOptions]` — Request-specific configuration.
    
</dd>
</dl>
</dd>
</dl>


</dd>
</dl>
</details>

## Tokens
<details><summary><code>client.tokens.<a href="src/label_studio_sdk/tokens/client.py">blacklist</a>(...)</code></summary>
<dl>
<dd>

#### 📝 Description

<dl>
<dd>

<dl>
<dd>

Blacklist a refresh token to prevent its future use.
</dd>
</dl>
</dd>
</dl>

#### 🔌 Usage

<dl>
<dd>

<dl>
<dd>

```python
from label_studio_sdk import LabelStudio

client = LabelStudio(
    api_key="YOUR_API_KEY",
)
client.tokens.blacklist(
    refresh="refresh",
)

```
</dd>
</dl>
</dd>
</dl>

#### ⚙️ Parameters

<dl>
<dd>

<dl>
<dd>

**refresh:** `str` — JWT refresh token
    
</dd>
</dl>

<dl>
<dd>

**request_options:** `typing.Optional[RequestOptions]` — Request-specific configuration.
    
</dd>
</dl>
</dd>
</dl>


</dd>
</dl>
</details>

<details><summary><code>client.tokens.<a href="src/label_studio_sdk/tokens/client.py">get</a>()</code></summary>
<dl>
<dd>

#### 📝 Description

<dl>
<dd>

<dl>
<dd>

List all API tokens for the current user.
</dd>
</dl>
</dd>
</dl>

#### 🔌 Usage

<dl>
<dd>

<dl>
<dd>

```python
from label_studio_sdk import LabelStudio

client = LabelStudio(
    api_key="YOUR_API_KEY",
)
client.tokens.get()

```
</dd>
</dl>
</dd>
</dl>

#### ⚙️ Parameters

<dl>
<dd>

<dl>
<dd>

**request_options:** `typing.Optional[RequestOptions]` — Request-specific configuration.
    
</dd>
</dl>
</dd>
</dl>


</dd>
</dl>
</details>

<details><summary><code>client.tokens.<a href="src/label_studio_sdk/tokens/client.py">create</a>()</code></summary>
<dl>
<dd>

#### 📝 Description

<dl>
<dd>

<dl>
<dd>

Create a new API token for the current user.
</dd>
</dl>
</dd>
</dl>

#### 🔌 Usage

<dl>
<dd>

<dl>
<dd>

```python
from label_studio_sdk import LabelStudio

client = LabelStudio(
    api_key="YOUR_API_KEY",
)
client.tokens.create()

```
</dd>
</dl>
</dd>
</dl>

#### ⚙️ Parameters

<dl>
<dd>

<dl>
<dd>

**request_options:** `typing.Optional[RequestOptions]` — Request-specific configuration.
    
</dd>
</dl>
</dd>
</dl>


</dd>
</dl>
</details>

<details><summary><code>client.tokens.<a href="src/label_studio_sdk/tokens/client.py">refresh</a>(...)</code></summary>
<dl>
<dd>

#### 📝 Description

<dl>
<dd>

<dl>
<dd>

Get a new access token, using a refresh token.
</dd>
</dl>
</dd>
</dl>

#### 🔌 Usage

<dl>
<dd>

<dl>
<dd>

```python
from label_studio_sdk import LabelStudio

client = LabelStudio(
    api_key="YOUR_API_KEY",
)
client.tokens.refresh(
    refresh="refresh",
)

```
</dd>
</dl>
</dd>
</dl>

#### ⚙️ Parameters

<dl>
<dd>

<dl>
<dd>

**refresh:** `str` — JWT refresh token
    
</dd>
</dl>

<dl>
<dd>

**request_options:** `typing.Optional[RequestOptions]` — Request-specific configuration.
    
</dd>
</dl>
</dd>
</dl>


</dd>
</dl>
</details>

<details><summary><code>client.tokens.<a href="src/label_studio_sdk/tokens/client.py">rotate</a>(...)</code></summary>
<dl>
<dd>

#### 📝 Description

<dl>
<dd>

<dl>
<dd>

Blacklist existing refresh token, and get a new refresh token.
</dd>
</dl>
</dd>
</dl>

#### 🔌 Usage

<dl>
<dd>

<dl>
<dd>

```python
from label_studio_sdk import LabelStudio

client = LabelStudio(
    api_key="YOUR_API_KEY",
)
client.tokens.rotate(
    refresh="refresh",
)

```
</dd>
</dl>
</dd>
</dl>

#### ⚙️ Parameters

<dl>
<dd>

<dl>
<dd>

**refresh:** `str` — JWT refresh token
    
</dd>
</dl>

<dl>
<dd>

**request_options:** `typing.Optional[RequestOptions]` — Request-specific configuration.
    
</dd>
</dl>
</dd>
</dl>


</dd>
</dl>
</details>

## JwtSettings
<details><summary><code>client.jwt_settings.<a href="src/label_studio_sdk/jwt_settings/client.py">get</a>()</code></summary>
<dl>
<dd>

#### 📝 Description

<dl>
<dd>

<dl>
<dd>

Retrieve JWT settings for the currently-active organization.
</dd>
</dl>
</dd>
</dl>

#### 🔌 Usage

<dl>
<dd>

<dl>
<dd>

```python
from label_studio_sdk import LabelStudio

client = LabelStudio(
    api_key="YOUR_API_KEY",
)
client.jwt_settings.get()

```
</dd>
</dl>
</dd>
</dl>

#### ⚙️ Parameters

<dl>
<dd>

<dl>
<dd>

**request_options:** `typing.Optional[RequestOptions]` — Request-specific configuration.
    
</dd>
</dl>
</dd>
</dl>


</dd>
</dl>
</details>

<details><summary><code>client.jwt_settings.<a href="src/label_studio_sdk/jwt_settings/client.py">create</a>(...)</code></summary>
<dl>
<dd>

#### 📝 Description

<dl>
<dd>

<dl>
<dd>

Update JWT settings for the currently active organization.
</dd>
</dl>
</dd>
</dl>

#### 🔌 Usage

<dl>
<dd>

<dl>
<dd>

```python
from label_studio_sdk import LabelStudio

client = LabelStudio(
    api_key="YOUR_API_KEY",
)
client.jwt_settings.create(
    api_tokens_enabled=True,
    legacy_api_tokens_enabled=True,
    api_token_ttl_days=1,
)

```
</dd>
</dl>
</dd>
</dl>

#### ⚙️ Parameters

<dl>
<dd>

<dl>
<dd>

**api_tokens_enabled:** `bool` — Whether JWT API tokens are enabled
    
</dd>
</dl>

<dl>
<dd>

**legacy_api_tokens_enabled:** `bool` — Whether legacy API tokens are enabled
    
</dd>
</dl>

<dl>
<dd>

**api_token_ttl_days:** `int` — Number of days before API tokens expire
    
</dd>
</dl>

<dl>
<dd>

**request_options:** `typing.Optional[RequestOptions]` — Request-specific configuration.
    
</dd>
</dl>
</dd>
</dl>


</dd>
</dl>
</details>

## ExportStorage Azure
<details><summary><code>client.export_storage.azure.<a href="src/label_studio_sdk/export_storage/azure/client.py">list</a>(...)</code></summary>
<dl>
<dd>

#### 📝 Description

<dl>
<dd>

<dl>
<dd>


You can connect your Microsoft Azure Blob storage container to Label Studio as a source storage or target storage. Use this API request to get a list of all Azure export (target) storage connections for a specific project. 

The project ID can be found in the URL when viewing the project in Label Studio, or you can retrieve all project IDs using [List all projects](../projects/list). 

For more information about working with external storage, see [Sync data from external storage](https://labelstud.io/guide/storage).
</dd>
</dl>
</dd>
</dl>

#### 🔌 Usage

<dl>
<dd>

<dl>
<dd>

```python
from label_studio_sdk import LabelStudio

client = LabelStudio(
    api_key="YOUR_API_KEY",
)
client.export_storage.azure.list()

```
</dd>
</dl>
</dd>
</dl>

#### ⚙️ Parameters

<dl>
<dd>

<dl>
<dd>

**project:** `typing.Optional[int]` — Project ID
    
</dd>
</dl>

<dl>
<dd>

**request_options:** `typing.Optional[RequestOptions]` — Request-specific configuration.
    
</dd>
</dl>
</dd>
</dl>


</dd>
</dl>
</details>

<details><summary><code>client.export_storage.azure.<a href="src/label_studio_sdk/export_storage/azure/client.py">create</a>(...)</code></summary>
<dl>
<dd>

#### 📝 Description

<dl>
<dd>

<dl>
<dd>


Create a new target storage connection to Microsoft Azure Blob storage. 

For information about the required fields and prerequisites, see [Microsoft Azure Blob storage](https://labelstud.io/guide/storage#Microsoft-Azure-Blob-storage) in the Label Studio documentation. 

<Tip>After you add the storage, you should validate the connection before attempting to sync your data. Your data will not be exported until you [sync your connection](sync).</Tip>
</dd>
</dl>
</dd>
</dl>

#### 🔌 Usage

<dl>
<dd>

<dl>
<dd>

```python
from label_studio_sdk import LabelStudio

client = LabelStudio(
    api_key="YOUR_API_KEY",
)
client.export_storage.azure.create()

```
</dd>
</dl>
</dd>
</dl>

#### ⚙️ Parameters

<dl>
<dd>

<dl>
<dd>

**can_delete_objects:** `typing.Optional[bool]` — Deletion from storage enabled
    
</dd>
</dl>

<dl>
<dd>

**title:** `typing.Optional[str]` — Storage title
    
</dd>
</dl>

<dl>
<dd>

**description:** `typing.Optional[str]` — Storage description
    
</dd>
</dl>

<dl>
<dd>

**project:** `typing.Optional[int]` — Project ID
    
</dd>
</dl>

<dl>
<dd>

**container:** `typing.Optional[str]` — Azure blob container
    
</dd>
</dl>

<dl>
<dd>

**prefix:** `typing.Optional[str]` — Azure blob prefix name
    
</dd>
</dl>

<dl>
<dd>

**account_name:** `typing.Optional[str]` — Azure Blob account name
    
</dd>
</dl>

<dl>
<dd>

**account_key:** `typing.Optional[str]` — Azure Blob account key
    
</dd>
</dl>

<dl>
<dd>

**request_options:** `typing.Optional[RequestOptions]` — Request-specific configuration.
    
</dd>
</dl>
</dd>
</dl>


</dd>
</dl>
</details>

<details><summary><code>client.export_storage.azure.<a href="src/label_studio_sdk/export_storage/azure/client.py">validate</a>(...)</code></summary>
<dl>
<dd>

#### 📝 Description

<dl>
<dd>

<dl>
<dd>


Validate a specific Azure export storage connection. This is useful to ensure that the storage configuration settings are correct and operational before attempting to export data.
</dd>
</dl>
</dd>
</dl>

#### 🔌 Usage

<dl>
<dd>

<dl>
<dd>

```python
from label_studio_sdk import LabelStudio

client = LabelStudio(
    api_key="YOUR_API_KEY",
)
client.export_storage.azure.validate()

```
</dd>
</dl>
</dd>
</dl>

#### ⚙️ Parameters

<dl>
<dd>

<dl>
<dd>

**id:** `typing.Optional[int]` — Storage ID. If set, storage with specified ID will be updated
    
</dd>
</dl>

<dl>
<dd>

**can_delete_objects:** `typing.Optional[bool]` — Deletion from storage enabled
    
</dd>
</dl>

<dl>
<dd>

**title:** `typing.Optional[str]` — Storage title
    
</dd>
</dl>

<dl>
<dd>

**description:** `typing.Optional[str]` — Storage description
    
</dd>
</dl>

<dl>
<dd>

**project:** `typing.Optional[int]` — Project ID
    
</dd>
</dl>

<dl>
<dd>

**container:** `typing.Optional[str]` — Azure blob container
    
</dd>
</dl>

<dl>
<dd>

**prefix:** `typing.Optional[str]` — Azure blob prefix name
    
</dd>
</dl>

<dl>
<dd>

**account_name:** `typing.Optional[str]` — Azure Blob account name
    
</dd>
</dl>

<dl>
<dd>

**account_key:** `typing.Optional[str]` — Azure Blob account key
    
</dd>
</dl>

<dl>
<dd>

**request_options:** `typing.Optional[RequestOptions]` — Request-specific configuration.
    
</dd>
</dl>
</dd>
</dl>


</dd>
</dl>
</details>

<details><summary><code>client.export_storage.azure.<a href="src/label_studio_sdk/export_storage/azure/client.py">get</a>(...)</code></summary>
<dl>
<dd>

#### 📝 Description

<dl>
<dd>

<dl>
<dd>


Get a specific Azure export storage connection. You will need to provide the export storage ID. You can find this using [List export storages](list). 

For more information about working with external storage, see [Sync data from external storage](https://labelstud.io/guide/storage).
</dd>
</dl>
</dd>
</dl>

#### 🔌 Usage

<dl>
<dd>

<dl>
<dd>

```python
from label_studio_sdk import LabelStudio

client = LabelStudio(
    api_key="YOUR_API_KEY",
)
client.export_storage.azure.get(
    id=1,
)

```
</dd>
</dl>
</dd>
</dl>

#### ⚙️ Parameters

<dl>
<dd>

<dl>
<dd>

**id:** `int` — A unique integer value identifying this azure blob export storage.
    
</dd>
</dl>

<dl>
<dd>

**request_options:** `typing.Optional[RequestOptions]` — Request-specific configuration.
    
</dd>
</dl>
</dd>
</dl>


</dd>
</dl>
</details>

<details><summary><code>client.export_storage.azure.<a href="src/label_studio_sdk/export_storage/azure/client.py">delete</a>(...)</code></summary>
<dl>
<dd>

#### 📝 Description

<dl>
<dd>

<dl>
<dd>


Delete a specific Azure export storage connection. You will need to provide the export storage ID. You can find this using [List export storages](list). 

Deleting an export/target storage connection does not affect tasks with synced data in Label Studio. If you want to remove the tasks that were synced from the external storage, you will need to delete them manually from within the Label Studio UI or use the [Delete tasks](../../tasks/delete-all-tasks) API. 
</dd>
</dl>
</dd>
</dl>

#### 🔌 Usage

<dl>
<dd>

<dl>
<dd>

```python
from label_studio_sdk import LabelStudio

client = LabelStudio(
    api_key="YOUR_API_KEY",
)
client.export_storage.azure.delete(
    id=1,
)

```
</dd>
</dl>
</dd>
</dl>

#### ⚙️ Parameters

<dl>
<dd>

<dl>
<dd>

**id:** `int` — A unique integer value identifying this azure blob export storage.
    
</dd>
</dl>

<dl>
<dd>

**request_options:** `typing.Optional[RequestOptions]` — Request-specific configuration.
    
</dd>
</dl>
</dd>
</dl>


</dd>
</dl>
</details>

<details><summary><code>client.export_storage.azure.<a href="src/label_studio_sdk/export_storage/azure/client.py">update</a>(...)</code></summary>
<dl>
<dd>

#### 📝 Description

<dl>
<dd>

<dl>
<dd>


Update a specific Azure export storage connection. You will need to provide the export storage ID. You can find this using [List export storages](list). 

For more information about working with external storage, see [Sync data from external storage](https://labelstud.io/guide/storage).
</dd>
</dl>
</dd>
</dl>

#### 🔌 Usage

<dl>
<dd>

<dl>
<dd>

```python
from label_studio_sdk import LabelStudio

client = LabelStudio(
    api_key="YOUR_API_KEY",
)
client.export_storage.azure.update(
    id=1,
)

```
</dd>
</dl>
</dd>
</dl>

#### ⚙️ Parameters

<dl>
<dd>

<dl>
<dd>

**id:** `int` — A unique integer value identifying this azure blob export storage.
    
</dd>
</dl>

<dl>
<dd>

**can_delete_objects:** `typing.Optional[bool]` — Deletion from storage enabled
    
</dd>
</dl>

<dl>
<dd>

**title:** `typing.Optional[str]` — Storage title
    
</dd>
</dl>

<dl>
<dd>

**description:** `typing.Optional[str]` — Storage description
    
</dd>
</dl>

<dl>
<dd>

**project:** `typing.Optional[int]` — Project ID
    
</dd>
</dl>

<dl>
<dd>

**container:** `typing.Optional[str]` — Azure blob container
    
</dd>
</dl>

<dl>
<dd>

**prefix:** `typing.Optional[str]` — Azure blob prefix name
    
</dd>
</dl>

<dl>
<dd>

**account_name:** `typing.Optional[str]` — Azure Blob account name
    
</dd>
</dl>

<dl>
<dd>

**account_key:** `typing.Optional[str]` — Azure Blob account key
    
</dd>
</dl>

<dl>
<dd>

**request_options:** `typing.Optional[RequestOptions]` — Request-specific configuration.
    
</dd>
</dl>
</dd>
</dl>


</dd>
</dl>
</details>

<details><summary><code>client.export_storage.azure.<a href="src/label_studio_sdk/export_storage/azure/client.py">sync</a>(...)</code></summary>
<dl>
<dd>

#### 📝 Description

<dl>
<dd>

<dl>
<dd>


Sync tasks to an Azure export/target storage connection. You will need to provide the export storage ID. You can find this using [List export storages](list). 

Sync operations with external containers only go one way. They either create tasks from objects in the container (source/import storage) or push annotations to the output container (export/target storage). Changing something on the Microsoft side doesn’t guarantee consistency in results.

<Note>Before proceeding, you should review [How sync operations work - Source storage](https://labelstud.io/guide/storage#Source-storage) to ensure that your data remains secure and private.</Note> 
</dd>
</dl>
</dd>
</dl>

#### 🔌 Usage

<dl>
<dd>

<dl>
<dd>

```python
from label_studio_sdk import LabelStudio

client = LabelStudio(
    api_key="YOUR_API_KEY",
)
client.export_storage.azure.sync(
    id=1,
)

```
</dd>
</dl>
</dd>
</dl>

#### ⚙️ Parameters

<dl>
<dd>

<dl>
<dd>

**id:** `int` 
    
</dd>
</dl>

<dl>
<dd>

**request_options:** `typing.Optional[RequestOptions]` — Request-specific configuration.
    
</dd>
</dl>
</dd>
</dl>


</dd>
</dl>
</details>

## ExportStorage Gcs
<details><summary><code>client.export_storage.gcs.<a href="src/label_studio_sdk/export_storage/gcs/client.py">list</a>(...)</code></summary>
<dl>
<dd>

#### 📝 Description

<dl>
<dd>

<dl>
<dd>


You can connect your Google Cloud Storage bucket to Label Studio as a source storage or target storage. Use this API request to get a list of all GCS export (target) storage connections for a specific project. 

The project ID can be found in the URL when viewing the project in Label Studio, or you can retrieve all project IDs using [List all projects](../projects/list). 

For more information about working with external storage, see [Sync data from external storage](https://labelstud.io/guide/storage).
</dd>
</dl>
</dd>
</dl>

#### 🔌 Usage

<dl>
<dd>

<dl>
<dd>

```python
from label_studio_sdk import LabelStudio

client = LabelStudio(
    api_key="YOUR_API_KEY",
)
client.export_storage.gcs.list()

```
</dd>
</dl>
</dd>
</dl>

#### ⚙️ Parameters

<dl>
<dd>

<dl>
<dd>

**project:** `typing.Optional[int]` — Project ID
    
</dd>
</dl>

<dl>
<dd>

**request_options:** `typing.Optional[RequestOptions]` — Request-specific configuration.
    
</dd>
</dl>
</dd>
</dl>


</dd>
</dl>
</details>

<details><summary><code>client.export_storage.gcs.<a href="src/label_studio_sdk/export_storage/gcs/client.py">create</a>(...)</code></summary>
<dl>
<dd>

#### 📝 Description

<dl>
<dd>

<dl>
<dd>


Create a new target storage connection to Google Cloud Storage. 

For information about the required fields and prerequisites, see [Google Cloud Storage](https://labelstud.io/guide/storage#Google-Cloud-Storage) in the Label Studio documentation. 

<Tip>After you add the storage, you should validate the connection before attempting to sync your data. Your data will not be exported until you [sync your connection](sync).</Tip>
</dd>
</dl>
</dd>
</dl>

#### 🔌 Usage

<dl>
<dd>

<dl>
<dd>

```python
from label_studio_sdk import LabelStudio

client = LabelStudio(
    api_key="YOUR_API_KEY",
)
client.export_storage.gcs.create()

```
</dd>
</dl>
</dd>
</dl>

#### ⚙️ Parameters

<dl>
<dd>

<dl>
<dd>

**can_delete_objects:** `typing.Optional[bool]` — Deletion from storage enabled.
    
</dd>
</dl>

<dl>
<dd>

**title:** `typing.Optional[str]` — Storage title
    
</dd>
</dl>

<dl>
<dd>

**description:** `typing.Optional[str]` — Storage description
    
</dd>
</dl>

<dl>
<dd>

**project:** `typing.Optional[int]` — Project ID
    
</dd>
</dl>

<dl>
<dd>

**bucket:** `typing.Optional[str]` — GCS bucket name
    
</dd>
</dl>

<dl>
<dd>

**prefix:** `typing.Optional[str]` — GCS bucket prefix
    
</dd>
</dl>

<dl>
<dd>

**google_application_credentials:** `typing.Optional[str]` — The content of GOOGLE_APPLICATION_CREDENTIALS json file. Check official Google Cloud Authentication documentation for more details.
    
</dd>
</dl>

<dl>
<dd>

**google_project_id:** `typing.Optional[str]` — Google project ID
    
</dd>
</dl>

<dl>
<dd>

**request_options:** `typing.Optional[RequestOptions]` — Request-specific configuration.
    
</dd>
</dl>
</dd>
</dl>


</dd>
</dl>
</details>

<details><summary><code>client.export_storage.gcs.<a href="src/label_studio_sdk/export_storage/gcs/client.py">validate</a>(...)</code></summary>
<dl>
<dd>

#### 📝 Description

<dl>
<dd>

<dl>
<dd>


Validate a specific GCS export storage connection. This is useful to ensure that the storage configuration settings are correct and operational before attempting to export data.
</dd>
</dl>
</dd>
</dl>

#### 🔌 Usage

<dl>
<dd>

<dl>
<dd>

```python
from label_studio_sdk import LabelStudio

client = LabelStudio(
    api_key="YOUR_API_KEY",
)
client.export_storage.gcs.validate()

```
</dd>
</dl>
</dd>
</dl>

#### ⚙️ Parameters

<dl>
<dd>

<dl>
<dd>

**id:** `typing.Optional[int]` — Storage ID. If set, storage with specified ID will be updated
    
</dd>
</dl>

<dl>
<dd>

**can_delete_objects:** `typing.Optional[bool]` — Deletion from storage enabled.
    
</dd>
</dl>

<dl>
<dd>

**title:** `typing.Optional[str]` — Storage title
    
</dd>
</dl>

<dl>
<dd>

**description:** `typing.Optional[str]` — Storage description
    
</dd>
</dl>

<dl>
<dd>

**project:** `typing.Optional[int]` — Project ID
    
</dd>
</dl>

<dl>
<dd>

**bucket:** `typing.Optional[str]` — GCS bucket name
    
</dd>
</dl>

<dl>
<dd>

**prefix:** `typing.Optional[str]` — GCS bucket prefix
    
</dd>
</dl>

<dl>
<dd>

**google_application_credentials:** `typing.Optional[str]` — The content of GOOGLE_APPLICATION_CREDENTIALS json file. Check official Google Cloud Authentication documentation for more details.
    
</dd>
</dl>

<dl>
<dd>

**google_project_id:** `typing.Optional[str]` — Google project ID
    
</dd>
</dl>

<dl>
<dd>

**request_options:** `typing.Optional[RequestOptions]` — Request-specific configuration.
    
</dd>
</dl>
</dd>
</dl>


</dd>
</dl>
</details>

<details><summary><code>client.export_storage.gcs.<a href="src/label_studio_sdk/export_storage/gcs/client.py">get</a>(...)</code></summary>
<dl>
<dd>

#### 📝 Description

<dl>
<dd>

<dl>
<dd>


Get a specific GCS export storage connection. You will need to provide the export storage ID. You can find this using [List export storages](list). 

For more information about working with external storage, see [Sync data from external storage](https://labelstud.io/guide/storage).
</dd>
</dl>
</dd>
</dl>

#### 🔌 Usage

<dl>
<dd>

<dl>
<dd>

```python
from label_studio_sdk import LabelStudio

client = LabelStudio(
    api_key="YOUR_API_KEY",
)
client.export_storage.gcs.get(
    id=1,
)

```
</dd>
</dl>
</dd>
</dl>

#### ⚙️ Parameters

<dl>
<dd>

<dl>
<dd>

**id:** `int` — A unique integer value identifying this gcs export storage.
    
</dd>
</dl>

<dl>
<dd>

**request_options:** `typing.Optional[RequestOptions]` — Request-specific configuration.
    
</dd>
</dl>
</dd>
</dl>


</dd>
</dl>
</details>

<details><summary><code>client.export_storage.gcs.<a href="src/label_studio_sdk/export_storage/gcs/client.py">delete</a>(...)</code></summary>
<dl>
<dd>

#### 📝 Description

<dl>
<dd>

<dl>
<dd>


Delete a specific GCS export storage connection. You will need to provide the export storage ID. You can find this using [List export storages](list). 

Deleting an export/target storage connection does not affect tasks with synced data in Label Studio. If you want to remove the tasks that were synced from the external storage, you will need to delete them manually from within the Label Studio UI or use the [Delete tasks](../../tasks/delete-all-tasks) API. 
</dd>
</dl>
</dd>
</dl>

#### 🔌 Usage

<dl>
<dd>

<dl>
<dd>

```python
from label_studio_sdk import LabelStudio

client = LabelStudio(
    api_key="YOUR_API_KEY",
)
client.export_storage.gcs.delete(
    id=1,
)

```
</dd>
</dl>
</dd>
</dl>

#### ⚙️ Parameters

<dl>
<dd>

<dl>
<dd>

**id:** `int` — A unique integer value identifying this gcs export storage.
    
</dd>
</dl>

<dl>
<dd>

**request_options:** `typing.Optional[RequestOptions]` — Request-specific configuration.
    
</dd>
</dl>
</dd>
</dl>


</dd>
</dl>
</details>

<details><summary><code>client.export_storage.gcs.<a href="src/label_studio_sdk/export_storage/gcs/client.py">update</a>(...)</code></summary>
<dl>
<dd>

#### 📝 Description

<dl>
<dd>

<dl>
<dd>


Update a specific GCS export storage connection. You will need to provide the export storage ID. You can find this using [List export storages](list). 

For more information about working with external storage, see [Sync data from external storage](https://labelstud.io/guide/storage).
</dd>
</dl>
</dd>
</dl>

#### 🔌 Usage

<dl>
<dd>

<dl>
<dd>

```python
from label_studio_sdk import LabelStudio

client = LabelStudio(
    api_key="YOUR_API_KEY",
)
client.export_storage.gcs.update(
    id=1,
)

```
</dd>
</dl>
</dd>
</dl>

#### ⚙️ Parameters

<dl>
<dd>

<dl>
<dd>

**id:** `int` — A unique integer value identifying this gcs export storage.
    
</dd>
</dl>

<dl>
<dd>

**can_delete_objects:** `typing.Optional[bool]` — Deletion from storage enabled.
    
</dd>
</dl>

<dl>
<dd>

**title:** `typing.Optional[str]` — Storage title
    
</dd>
</dl>

<dl>
<dd>

**description:** `typing.Optional[str]` — Storage description
    
</dd>
</dl>

<dl>
<dd>

**project:** `typing.Optional[int]` — Project ID
    
</dd>
</dl>

<dl>
<dd>

**bucket:** `typing.Optional[str]` — GCS bucket name
    
</dd>
</dl>

<dl>
<dd>

**prefix:** `typing.Optional[str]` — GCS bucket prefix
    
</dd>
</dl>

<dl>
<dd>

**google_application_credentials:** `typing.Optional[str]` — The content of GOOGLE_APPLICATION_CREDENTIALS json file. Check official Google Cloud Authentication documentation for more details.
    
</dd>
</dl>

<dl>
<dd>

**google_project_id:** `typing.Optional[str]` — Google project ID
    
</dd>
</dl>

<dl>
<dd>

**request_options:** `typing.Optional[RequestOptions]` — Request-specific configuration.
    
</dd>
</dl>
</dd>
</dl>


</dd>
</dl>
</details>

<details><summary><code>client.export_storage.gcs.<a href="src/label_studio_sdk/export_storage/gcs/client.py">sync</a>(...)</code></summary>
<dl>
<dd>

#### 📝 Description

<dl>
<dd>

<dl>
<dd>


Sync tasks to a GCS export/target storage connection. You will need to provide the export storage ID. You can find this using [List export storages](list). 

Sync operations with external buckets only go one way. They either create tasks from objects in the bucket (source/import storage) or push annotations to the output bucket (export/target storage). Changing something on the bucket side doesn’t guarantee consistency in results.

<Note>Before proceeding, you should review [How sync operations work - Source storage](https://labelstud.io/guide/storage#Source-storage) to ensure that your data remains secure and private.</Note> 
</dd>
</dl>
</dd>
</dl>

#### 🔌 Usage

<dl>
<dd>

<dl>
<dd>

```python
from label_studio_sdk import LabelStudio

client = LabelStudio(
    api_key="YOUR_API_KEY",
)
client.export_storage.gcs.sync(
    id=1,
)

```
</dd>
</dl>
</dd>
</dl>

#### ⚙️ Parameters

<dl>
<dd>

<dl>
<dd>

**id:** `int` 
    
</dd>
</dl>

<dl>
<dd>

**request_options:** `typing.Optional[RequestOptions]` — Request-specific configuration.
    
</dd>
</dl>
</dd>
</dl>


</dd>
</dl>
</details>

## ExportStorage Local
<details><summary><code>client.export_storage.local.<a href="src/label_studio_sdk/export_storage/local/client.py">list</a>(...)</code></summary>
<dl>
<dd>

#### 📝 Description

<dl>
<dd>

<dl>
<dd>


You can connect a local file directory to Label Studio as a source storage or target storage. Use this API request to get a list of all local file export (target) storage connections for a specific project. 

The project ID can be found in the URL when viewing the project in Label Studio, or you can retrieve all project IDs using [List all projects](../projects/list). 

For more information about working with external storage, see [Sync data from external storage](https://labelstud.io/guide/storage).
</dd>
</dl>
</dd>
</dl>

#### 🔌 Usage

<dl>
<dd>

<dl>
<dd>

```python
from label_studio_sdk import LabelStudio

client = LabelStudio(
    api_key="YOUR_API_KEY",
)
client.export_storage.local.list()

```
</dd>
</dl>
</dd>
</dl>

#### ⚙️ Parameters

<dl>
<dd>

<dl>
<dd>

**project:** `typing.Optional[int]` — Project ID
    
</dd>
</dl>

<dl>
<dd>

**request_options:** `typing.Optional[RequestOptions]` — Request-specific configuration.
    
</dd>
</dl>
</dd>
</dl>


</dd>
</dl>
</details>

<details><summary><code>client.export_storage.local.<a href="src/label_studio_sdk/export_storage/local/client.py">create</a>(...)</code></summary>
<dl>
<dd>

#### 📝 Description

<dl>
<dd>

<dl>
<dd>


Create a new target storage connection to a local file directory. 

For information about the required fields and prerequisites, see [Local storage](https://labelstud.io/guide/storage#Local-storage) in the Label Studio documentation. 

<Tip>After you add the storage, you should validate the connection before attempting to sync your data. Your data will not be exported until you [sync your connection](sync).</Tip>
</dd>
</dl>
</dd>
</dl>

#### 🔌 Usage

<dl>
<dd>

<dl>
<dd>

```python
from label_studio_sdk import LabelStudio

client = LabelStudio(
    api_key="YOUR_API_KEY",
)
client.export_storage.local.create()

```
</dd>
</dl>
</dd>
</dl>

#### ⚙️ Parameters

<dl>
<dd>

<dl>
<dd>

**title:** `typing.Optional[str]` — Storage title
    
</dd>
</dl>

<dl>
<dd>

**description:** `typing.Optional[str]` — Storage description
    
</dd>
</dl>

<dl>
<dd>

**project:** `typing.Optional[int]` — Project ID
    
</dd>
</dl>

<dl>
<dd>

**path:** `typing.Optional[str]` — Path to local directory
    
</dd>
</dl>

<dl>
<dd>

**regex_filter:** `typing.Optional[str]` — Regex for filtering objects
    
</dd>
</dl>

<dl>
<dd>

**use_blob_urls:** `typing.Optional[bool]` — Interpret objects as BLOBs and generate URLs. For example, if your directory contains images, you can use this option to generate URLs for these images. If set to False, it will read the content of the file and load it into Label Studio.
    
</dd>
</dl>

<dl>
<dd>

**request_options:** `typing.Optional[RequestOptions]` — Request-specific configuration.
    
</dd>
</dl>
</dd>
</dl>


</dd>
</dl>
</details>

<details><summary><code>client.export_storage.local.<a href="src/label_studio_sdk/export_storage/local/client.py">validate</a>(...)</code></summary>
<dl>
<dd>

#### 📝 Description

<dl>
<dd>

<dl>
<dd>


Validate a specific local file export storage connection. This is useful to ensure that the storage configuration settings are correct and operational before attempting to export data.
</dd>
</dl>
</dd>
</dl>

#### 🔌 Usage

<dl>
<dd>

<dl>
<dd>

```python
from label_studio_sdk import LabelStudio

client = LabelStudio(
    api_key="YOUR_API_KEY",
)
client.export_storage.local.validate()

```
</dd>
</dl>
</dd>
</dl>

#### ⚙️ Parameters

<dl>
<dd>

<dl>
<dd>

**id:** `typing.Optional[int]` — Storage ID. If set, storage with specified ID will be updated
    
</dd>
</dl>

<dl>
<dd>

**title:** `typing.Optional[str]` — Storage title
    
</dd>
</dl>

<dl>
<dd>

**description:** `typing.Optional[str]` — Storage description
    
</dd>
</dl>

<dl>
<dd>

**project:** `typing.Optional[int]` — Project ID
    
</dd>
</dl>

<dl>
<dd>

**path:** `typing.Optional[str]` — Path to local directory
    
</dd>
</dl>

<dl>
<dd>

**regex_filter:** `typing.Optional[str]` — Regex for filtering objects
    
</dd>
</dl>

<dl>
<dd>

**use_blob_urls:** `typing.Optional[bool]` — Interpret objects as BLOBs and generate URLs. For example, if your directory contains images, you can use this option to generate URLs for these images. If set to False, it will read the content of the file and load it into Label Studio.
    
</dd>
</dl>

<dl>
<dd>

**request_options:** `typing.Optional[RequestOptions]` — Request-specific configuration.
    
</dd>
</dl>
</dd>
</dl>


</dd>
</dl>
</details>

<details><summary><code>client.export_storage.local.<a href="src/label_studio_sdk/export_storage/local/client.py">get</a>(...)</code></summary>
<dl>
<dd>

#### 📝 Description

<dl>
<dd>

<dl>
<dd>


Get a specific local file export storage connection. You will need to provide the export storage ID. You can find this using [List export storages](list). 

For more information about working with external storage, see [Sync data from external storage](https://labelstud.io/guide/storage).
</dd>
</dl>
</dd>
</dl>

#### 🔌 Usage

<dl>
<dd>

<dl>
<dd>

```python
from label_studio_sdk import LabelStudio

client = LabelStudio(
    api_key="YOUR_API_KEY",
)
client.export_storage.local.get(
    id=1,
)

```
</dd>
</dl>
</dd>
</dl>

#### ⚙️ Parameters

<dl>
<dd>

<dl>
<dd>

**id:** `int` — A unique integer value identifying this local files export storage.
    
</dd>
</dl>

<dl>
<dd>

**request_options:** `typing.Optional[RequestOptions]` — Request-specific configuration.
    
</dd>
</dl>
</dd>
</dl>


</dd>
</dl>
</details>

<details><summary><code>client.export_storage.local.<a href="src/label_studio_sdk/export_storage/local/client.py">delete</a>(...)</code></summary>
<dl>
<dd>

#### 📝 Description

<dl>
<dd>

<dl>
<dd>


Delete a specific local file export storage connection. You will need to provide the export storage ID. You can find this using [List export storages](list). 

Deleting an export/target storage connection does not affect tasks with synced data in Label Studio. If you want to remove the tasks that were synced from the external storage, you will need to delete them manually from within the Label Studio UI or use the [Delete tasks](../../tasks/delete-all-tasks) API. 
</dd>
</dl>
</dd>
</dl>

#### 🔌 Usage

<dl>
<dd>

<dl>
<dd>

```python
from label_studio_sdk import LabelStudio

client = LabelStudio(
    api_key="YOUR_API_KEY",
)
client.export_storage.local.delete(
    id=1,
)

```
</dd>
</dl>
</dd>
</dl>

#### ⚙️ Parameters

<dl>
<dd>

<dl>
<dd>

**id:** `int` — A unique integer value identifying this local files export storage.
    
</dd>
</dl>

<dl>
<dd>

**request_options:** `typing.Optional[RequestOptions]` — Request-specific configuration.
    
</dd>
</dl>
</dd>
</dl>


</dd>
</dl>
</details>

<details><summary><code>client.export_storage.local.<a href="src/label_studio_sdk/export_storage/local/client.py">update</a>(...)</code></summary>
<dl>
<dd>

#### 📝 Description

<dl>
<dd>

<dl>
<dd>


Update a specific local file export storage connection. You will need to provide the export storage ID. You can find this using [List export storages](list). 

For more information about working with external storage, see [Sync data from external storage](https://labelstud.io/guide/storage).
</dd>
</dl>
</dd>
</dl>

#### 🔌 Usage

<dl>
<dd>

<dl>
<dd>

```python
from label_studio_sdk import LabelStudio

client = LabelStudio(
    api_key="YOUR_API_KEY",
)
client.export_storage.local.update(
    id=1,
)

```
</dd>
</dl>
</dd>
</dl>

#### ⚙️ Parameters

<dl>
<dd>

<dl>
<dd>

**id:** `int` — A unique integer value identifying this local files export storage.
    
</dd>
</dl>

<dl>
<dd>

**title:** `typing.Optional[str]` — Storage title
    
</dd>
</dl>

<dl>
<dd>

**description:** `typing.Optional[str]` — Storage description
    
</dd>
</dl>

<dl>
<dd>

**project:** `typing.Optional[int]` — Project ID
    
</dd>
</dl>

<dl>
<dd>

**path:** `typing.Optional[str]` — Path to local directory
    
</dd>
</dl>

<dl>
<dd>

**regex_filter:** `typing.Optional[str]` — Regex for filtering objects
    
</dd>
</dl>

<dl>
<dd>

**use_blob_urls:** `typing.Optional[bool]` — Interpret objects as BLOBs and generate URLs. For example, if your directory contains images, you can use this option to generate URLs for these images. If set to False, it will read the content of the file and load it into Label Studio.
    
</dd>
</dl>

<dl>
<dd>

**request_options:** `typing.Optional[RequestOptions]` — Request-specific configuration.
    
</dd>
</dl>
</dd>
</dl>


</dd>
</dl>
</details>

<details><summary><code>client.export_storage.local.<a href="src/label_studio_sdk/export_storage/local/client.py">sync</a>(...)</code></summary>
<dl>
<dd>

#### 📝 Description

<dl>
<dd>

<dl>
<dd>


Sync tasks to an local file export/target storage connection. You will need to provide the export storage ID. You can find this using [List export storages](list). 

Sync operations with external local file directories only go one way. They either create tasks from objects in the directory (source/import storage) or push annotations to the output directory (export/target storage). Changing something on the local file side doesn’t guarantee consistency in results.

<Note>Before proceeding, you should review [How sync operations work - Source storage](https://labelstud.io/guide/storage#Source-storage) to ensure that your data remains secure and private.</Note> 
</dd>
</dl>
</dd>
</dl>

#### 🔌 Usage

<dl>
<dd>

<dl>
<dd>

```python
from label_studio_sdk import LabelStudio

client = LabelStudio(
    api_key="YOUR_API_KEY",
)
client.export_storage.local.sync(
    id=1,
)

```
</dd>
</dl>
</dd>
</dl>

#### ⚙️ Parameters

<dl>
<dd>

<dl>
<dd>

**id:** `int` 
    
</dd>
</dl>

<dl>
<dd>

**request_options:** `typing.Optional[RequestOptions]` — Request-specific configuration.
    
</dd>
</dl>
</dd>
</dl>


</dd>
</dl>
</details>

## ExportStorage Redis
<details><summary><code>client.export_storage.redis.<a href="src/label_studio_sdk/export_storage/redis/client.py">list</a>(...)</code></summary>
<dl>
<dd>

#### 📝 Description

<dl>
<dd>

<dl>
<dd>


You can connect your Redis database to Label Studio as a source storage or target storage. Use this API request to get a list of all Redis export (target) storage connections for a specific project. 

The project ID can be found in the URL when viewing the project in Label Studio, or you can retrieve all project IDs using [List all projects](../projects/list). 

For more information about working with external storage, see [Sync data from external storage](https://labelstud.io/guide/storage).
</dd>
</dl>
</dd>
</dl>

#### 🔌 Usage

<dl>
<dd>

<dl>
<dd>

```python
from label_studio_sdk import LabelStudio

client = LabelStudio(
    api_key="YOUR_API_KEY",
)
client.export_storage.redis.list()

```
</dd>
</dl>
</dd>
</dl>

#### ⚙️ Parameters

<dl>
<dd>

<dl>
<dd>

**project:** `typing.Optional[int]` — Project ID
    
</dd>
</dl>

<dl>
<dd>

**request_options:** `typing.Optional[RequestOptions]` — Request-specific configuration.
    
</dd>
</dl>
</dd>
</dl>


</dd>
</dl>
</details>

<details><summary><code>client.export_storage.redis.<a href="src/label_studio_sdk/export_storage/redis/client.py">create</a>(...)</code></summary>
<dl>
<dd>

#### 📝 Description

<dl>
<dd>

<dl>
<dd>


Create a new target storage connection to Redis. 

For information about the required fields and prerequisites, see [Redis database](https://labelstud.io/guide/storage#Redis-database) in the Label Studio documentation. 

<Tip>After you add the storage, you should validate the connection before attempting to sync your data. Your data will not be exported until you [sync your connection](sync).</Tip>
</dd>
</dl>
</dd>
</dl>

#### 🔌 Usage

<dl>
<dd>

<dl>
<dd>

```python
from label_studio_sdk import LabelStudio

client = LabelStudio(
    api_key="YOUR_API_KEY",
)
client.export_storage.redis.create()

```
</dd>
</dl>
</dd>
</dl>

#### ⚙️ Parameters

<dl>
<dd>

<dl>
<dd>

**db:** `typing.Optional[int]` — Database ID of database to use
    
</dd>
</dl>

<dl>
<dd>

**can_delete_objects:** `typing.Optional[bool]` — Deletion from storage enabled.
    
</dd>
</dl>

<dl>
<dd>

**title:** `typing.Optional[str]` — Storage title
    
</dd>
</dl>

<dl>
<dd>

**description:** `typing.Optional[str]` — Storage description
    
</dd>
</dl>

<dl>
<dd>

**project:** `typing.Optional[int]` — Project ID
    
</dd>
</dl>

<dl>
<dd>

**path:** `typing.Optional[str]` — Storage prefix (optional)
    
</dd>
</dl>

<dl>
<dd>

**host:** `typing.Optional[str]` — Server Host IP (optional)
    
</dd>
</dl>

<dl>
<dd>

**port:** `typing.Optional[str]` — Server Port (optional)
    
</dd>
</dl>

<dl>
<dd>

**password:** `typing.Optional[str]` — Server Password (optional)
    
</dd>
</dl>

<dl>
<dd>

**request_options:** `typing.Optional[RequestOptions]` — Request-specific configuration.
    
</dd>
</dl>
</dd>
</dl>


</dd>
</dl>
</details>

<details><summary><code>client.export_storage.redis.<a href="src/label_studio_sdk/export_storage/redis/client.py">validate</a>(...)</code></summary>
<dl>
<dd>

#### 📝 Description

<dl>
<dd>

<dl>
<dd>


Validate a specific Redis export storage connection. This is useful to ensure that the storage configuration settings are correct and operational before attempting to export data.
</dd>
</dl>
</dd>
</dl>

#### 🔌 Usage

<dl>
<dd>

<dl>
<dd>

```python
from label_studio_sdk import LabelStudio

client = LabelStudio(
    api_key="YOUR_API_KEY",
)
client.export_storage.redis.validate()

```
</dd>
</dl>
</dd>
</dl>

#### ⚙️ Parameters

<dl>
<dd>

<dl>
<dd>

**id:** `typing.Optional[int]` — Storage ID. If set, storage with specified ID will be updated
    
</dd>
</dl>

<dl>
<dd>

**db:** `typing.Optional[int]` — Database ID of database to use
    
</dd>
</dl>

<dl>
<dd>

**can_delete_objects:** `typing.Optional[bool]` — Deletion from storage enabled.
    
</dd>
</dl>

<dl>
<dd>

**title:** `typing.Optional[str]` — Storage title
    
</dd>
</dl>

<dl>
<dd>

**description:** `typing.Optional[str]` — Storage description
    
</dd>
</dl>

<dl>
<dd>

**project:** `typing.Optional[int]` — Project ID
    
</dd>
</dl>

<dl>
<dd>

**path:** `typing.Optional[str]` — Storage prefix (optional)
    
</dd>
</dl>

<dl>
<dd>

**host:** `typing.Optional[str]` — Server Host IP (optional)
    
</dd>
</dl>

<dl>
<dd>

**port:** `typing.Optional[str]` — Server Port (optional)
    
</dd>
</dl>

<dl>
<dd>

**password:** `typing.Optional[str]` — Server Password (optional)
    
</dd>
</dl>

<dl>
<dd>

**request_options:** `typing.Optional[RequestOptions]` — Request-specific configuration.
    
</dd>
</dl>
</dd>
</dl>


</dd>
</dl>
</details>

<details><summary><code>client.export_storage.redis.<a href="src/label_studio_sdk/export_storage/redis/client.py">get</a>(...)</code></summary>
<dl>
<dd>

#### 📝 Description

<dl>
<dd>

<dl>
<dd>


Get a specific Redis export storage connection. You will need to provide the export storage ID. You can find this using [List export storages](list). 

For more information about working with external storage, see [Sync data from external storage](https://labelstud.io/guide/storage).
</dd>
</dl>
</dd>
</dl>

#### 🔌 Usage

<dl>
<dd>

<dl>
<dd>

```python
from label_studio_sdk import LabelStudio

client = LabelStudio(
    api_key="YOUR_API_KEY",
)
client.export_storage.redis.get(
    id=1,
)

```
</dd>
</dl>
</dd>
</dl>

#### ⚙️ Parameters

<dl>
<dd>

<dl>
<dd>

**id:** `int` — A unique integer value identifying this redis export storage.
    
</dd>
</dl>

<dl>
<dd>

**request_options:** `typing.Optional[RequestOptions]` — Request-specific configuration.
    
</dd>
</dl>
</dd>
</dl>


</dd>
</dl>
</details>

<details><summary><code>client.export_storage.redis.<a href="src/label_studio_sdk/export_storage/redis/client.py">delete</a>(...)</code></summary>
<dl>
<dd>

#### 📝 Description

<dl>
<dd>

<dl>
<dd>


Delete a specific Redis export storage connection. You will need to provide the export storage ID. You can find this using [List export storages](list). 

Deleting an export/target storage connection does not affect tasks with synced data in Label Studio. If you want to remove the tasks that were synced from the external storage, you will need to delete them manually from within the Label Studio UI or use the [Delete tasks](../../tasks/delete-all-tasks) API. 
</dd>
</dl>
</dd>
</dl>

#### 🔌 Usage

<dl>
<dd>

<dl>
<dd>

```python
from label_studio_sdk import LabelStudio

client = LabelStudio(
    api_key="YOUR_API_KEY",
)
client.export_storage.redis.delete(
    id=1,
)

```
</dd>
</dl>
</dd>
</dl>

#### ⚙️ Parameters

<dl>
<dd>

<dl>
<dd>

**id:** `int` — A unique integer value identifying this redis export storage.
    
</dd>
</dl>

<dl>
<dd>

**request_options:** `typing.Optional[RequestOptions]` — Request-specific configuration.
    
</dd>
</dl>
</dd>
</dl>


</dd>
</dl>
</details>

<details><summary><code>client.export_storage.redis.<a href="src/label_studio_sdk/export_storage/redis/client.py">update</a>(...)</code></summary>
<dl>
<dd>

#### 📝 Description

<dl>
<dd>

<dl>
<dd>


Update a specific Redis export storage connection. You will need to provide the export storage ID. You can find this using [List export storages](list). 

For more information about working with external storage, see [Sync data from external storage](https://labelstud.io/guide/storage).
</dd>
</dl>
</dd>
</dl>

#### 🔌 Usage

<dl>
<dd>

<dl>
<dd>

```python
from label_studio_sdk import LabelStudio

client = LabelStudio(
    api_key="YOUR_API_KEY",
)
client.export_storage.redis.update(
    id=1,
)

```
</dd>
</dl>
</dd>
</dl>

#### ⚙️ Parameters

<dl>
<dd>

<dl>
<dd>

**id:** `int` — A unique integer value identifying this redis export storage.
    
</dd>
</dl>

<dl>
<dd>

**db:** `typing.Optional[int]` — Database ID of database to use
    
</dd>
</dl>

<dl>
<dd>

**can_delete_objects:** `typing.Optional[bool]` — Deletion from storage enabled.
    
</dd>
</dl>

<dl>
<dd>

**title:** `typing.Optional[str]` — Storage title
    
</dd>
</dl>

<dl>
<dd>

**description:** `typing.Optional[str]` — Storage description
    
</dd>
</dl>

<dl>
<dd>

**project:** `typing.Optional[int]` — Project ID
    
</dd>
</dl>

<dl>
<dd>

**path:** `typing.Optional[str]` — Storage prefix (optional)
    
</dd>
</dl>

<dl>
<dd>

**host:** `typing.Optional[str]` — Server Host IP (optional)
    
</dd>
</dl>

<dl>
<dd>

**port:** `typing.Optional[str]` — Server Port (optional)
    
</dd>
</dl>

<dl>
<dd>

**password:** `typing.Optional[str]` — Server Password (optional)
    
</dd>
</dl>

<dl>
<dd>

**request_options:** `typing.Optional[RequestOptions]` — Request-specific configuration.
    
</dd>
</dl>
</dd>
</dl>


</dd>
</dl>
</details>

<details><summary><code>client.export_storage.redis.<a href="src/label_studio_sdk/export_storage/redis/client.py">sync</a>(...)</code></summary>
<dl>
<dd>

#### 📝 Description

<dl>
<dd>

<dl>
<dd>


Sync tasks to an Redis export/target storage connection. You will need to provide the export storage ID. You can find this using [List export storages](list). 

Sync operations with external databases only go one way. They either create tasks from objects in the database (source/import storage) or push annotations to the output database (export/target storage). Changing something on the database side doesn’t guarantee consistency in results.

<Note>Before proceeding, you should review [How sync operations work - Source storage](https://labelstud.io/guide/storage#Source-storage) to ensure that your data remains secure and private.</Note> 
</dd>
</dl>
</dd>
</dl>

#### 🔌 Usage

<dl>
<dd>

<dl>
<dd>

```python
from label_studio_sdk import LabelStudio

client = LabelStudio(
    api_key="YOUR_API_KEY",
)
client.export_storage.redis.sync(
    id=1,
)

```
</dd>
</dl>
</dd>
</dl>

#### ⚙️ Parameters

<dl>
<dd>

<dl>
<dd>

**id:** `int` 
    
</dd>
</dl>

<dl>
<dd>

**request_options:** `typing.Optional[RequestOptions]` — Request-specific configuration.
    
</dd>
</dl>
</dd>
</dl>


</dd>
</dl>
</details>

## ExportStorage S3
<details><summary><code>client.export_storage.s3.<a href="src/label_studio_sdk/export_storage/s3/client.py">list</a>(...)</code></summary>
<dl>
<dd>

#### 📝 Description

<dl>
<dd>

<dl>
<dd>


You can connect your S3 bucket to Label Studio as a source storage or target storage. Use this API request to get a list of all S3 export (target) storage connections for a specific project. 

The project ID can be found in the URL when viewing the project in Label Studio, or you can retrieve all project IDs using [List all projects](../projects/list). 

For more information about working with external storage, see [Sync data from external storage](https://labelstud.io/guide/storage).
</dd>
</dl>
</dd>
</dl>

#### 🔌 Usage

<dl>
<dd>

<dl>
<dd>

```python
from label_studio_sdk import LabelStudio

client = LabelStudio(
    api_key="YOUR_API_KEY",
)
client.export_storage.s3.list()

```
</dd>
</dl>
</dd>
</dl>

#### ⚙️ Parameters

<dl>
<dd>

<dl>
<dd>

**project:** `typing.Optional[int]` — Project ID
    
</dd>
</dl>

<dl>
<dd>

**request_options:** `typing.Optional[RequestOptions]` — Request-specific configuration.
    
</dd>
</dl>
</dd>
</dl>


</dd>
</dl>
</details>

<details><summary><code>client.export_storage.s3.<a href="src/label_studio_sdk/export_storage/s3/client.py">create</a>(...)</code></summary>
<dl>
<dd>

#### 📝 Description

<dl>
<dd>

<dl>
<dd>


Create a new target storage connection to S3 storage. 

For information about the required fields and prerequisites, see [Amazon S3](https://labelstud.io/guide/storage#Amazon-S3) in the Label Studio documentation. 

<Tip>After you add the storage, you should validate the connection before attempting to sync your data. Your data will not be exported until you [sync your connection](sync).</Tip>
</dd>
</dl>
</dd>
</dl>

#### 🔌 Usage

<dl>
<dd>

<dl>
<dd>

```python
from label_studio_sdk import LabelStudio

client = LabelStudio(
    api_key="YOUR_API_KEY",
)
client.export_storage.s3.create()

```
</dd>
</dl>
</dd>
</dl>

#### ⚙️ Parameters

<dl>
<dd>

<dl>
<dd>

**can_delete_objects:** `typing.Optional[bool]` — Deletion from storage enabled.
    
</dd>
</dl>

<dl>
<dd>

**title:** `typing.Optional[str]` — Storage title
    
</dd>
</dl>

<dl>
<dd>

**description:** `typing.Optional[str]` — Storage description
    
</dd>
</dl>

<dl>
<dd>

**project:** `typing.Optional[int]` — Project ID
    
</dd>
</dl>

<dl>
<dd>

**bucket:** `typing.Optional[str]` — S3 bucket name
    
</dd>
</dl>

<dl>
<dd>

**prefix:** `typing.Optional[str]` — S3 bucket prefix
    
</dd>
</dl>

<dl>
<dd>

**aws_access_key_id:** `typing.Optional[str]` — AWS_ACCESS_KEY_ID
    
</dd>
</dl>

<dl>
<dd>

**aws_secret_access_key:** `typing.Optional[str]` — AWS_SECRET_ACCESS_KEY
    
</dd>
</dl>

<dl>
<dd>

**aws_session_token:** `typing.Optional[str]` — AWS_SESSION_TOKEN
    
</dd>
</dl>

<dl>
<dd>

**aws_sse_kms_key_id:** `typing.Optional[str]` — AWS SSE KMS Key ID
    
</dd>
</dl>

<dl>
<dd>

**region_name:** `typing.Optional[str]` — AWS Region
    
</dd>
</dl>

<dl>
<dd>

**s3endpoint:** `typing.Optional[str]` — S3 Endpoint
    
</dd>
</dl>

<dl>
<dd>

**request_options:** `typing.Optional[RequestOptions]` — Request-specific configuration.
    
</dd>
</dl>
</dd>
</dl>


</dd>
</dl>
</details>

<details><summary><code>client.export_storage.s3.<a href="src/label_studio_sdk/export_storage/s3/client.py">validate</a>(...)</code></summary>
<dl>
<dd>

#### 📝 Description

<dl>
<dd>

<dl>
<dd>


Validate a specific S3 export storage connection. This is useful to ensure that the storage configuration settings are correct and operational before attempting to export data.
</dd>
</dl>
</dd>
</dl>

#### 🔌 Usage

<dl>
<dd>

<dl>
<dd>

```python
from label_studio_sdk import LabelStudio

client = LabelStudio(
    api_key="YOUR_API_KEY",
)
client.export_storage.s3.validate()

```
</dd>
</dl>
</dd>
</dl>

#### ⚙️ Parameters

<dl>
<dd>

<dl>
<dd>

**id:** `typing.Optional[int]` — Storage ID. If set, storage with specified ID will be updated
    
</dd>
</dl>

<dl>
<dd>

**can_delete_objects:** `typing.Optional[bool]` — Deletion from storage enabled.
    
</dd>
</dl>

<dl>
<dd>

**title:** `typing.Optional[str]` — Storage title
    
</dd>
</dl>

<dl>
<dd>

**description:** `typing.Optional[str]` — Storage description
    
</dd>
</dl>

<dl>
<dd>

**project:** `typing.Optional[int]` — Project ID
    
</dd>
</dl>

<dl>
<dd>

**bucket:** `typing.Optional[str]` — S3 bucket name
    
</dd>
</dl>

<dl>
<dd>

**prefix:** `typing.Optional[str]` — S3 bucket prefix
    
</dd>
</dl>

<dl>
<dd>

**aws_access_key_id:** `typing.Optional[str]` — AWS_ACCESS_KEY_ID
    
</dd>
</dl>

<dl>
<dd>

**aws_secret_access_key:** `typing.Optional[str]` — AWS_SECRET_ACCESS_KEY
    
</dd>
</dl>

<dl>
<dd>

**aws_session_token:** `typing.Optional[str]` — AWS_SESSION_TOKEN
    
</dd>
</dl>

<dl>
<dd>

**aws_sse_kms_key_id:** `typing.Optional[str]` — AWS SSE KMS Key ID
    
</dd>
</dl>

<dl>
<dd>

**region_name:** `typing.Optional[str]` — AWS Region
    
</dd>
</dl>

<dl>
<dd>

**s3endpoint:** `typing.Optional[str]` — S3 Endpoint
    
</dd>
</dl>

<dl>
<dd>

**request_options:** `typing.Optional[RequestOptions]` — Request-specific configuration.
    
</dd>
</dl>
</dd>
</dl>


</dd>
</dl>
</details>

<details><summary><code>client.export_storage.s3.<a href="src/label_studio_sdk/export_storage/s3/client.py">get</a>(...)</code></summary>
<dl>
<dd>

#### 📝 Description

<dl>
<dd>

<dl>
<dd>


Get a specific S3 export storage connection. You will need to provide the export storage ID. You can find this using [List export storages](list). 

For more information about working with external storage, see [Sync data from external storage](https://labelstud.io/guide/storage).
</dd>
</dl>
</dd>
</dl>

#### 🔌 Usage

<dl>
<dd>

<dl>
<dd>

```python
from label_studio_sdk import LabelStudio

client = LabelStudio(
    api_key="YOUR_API_KEY",
)
client.export_storage.s3.get(
    id=1,
)

```
</dd>
</dl>
</dd>
</dl>

#### ⚙️ Parameters

<dl>
<dd>

<dl>
<dd>

**id:** `int` — A unique integer value identifying this s3 export storage.
    
</dd>
</dl>

<dl>
<dd>

**request_options:** `typing.Optional[RequestOptions]` — Request-specific configuration.
    
</dd>
</dl>
</dd>
</dl>


</dd>
</dl>
</details>

<details><summary><code>client.export_storage.s3.<a href="src/label_studio_sdk/export_storage/s3/client.py">delete</a>(...)</code></summary>
<dl>
<dd>

#### 📝 Description

<dl>
<dd>

<dl>
<dd>


Delete a specific S3 export storage connection. You will need to provide the export storage ID. You can find this using [List export storages](list). 

Deleting an export/target storage connection does not affect tasks with synced data in Label Studio. If you want to remove the tasks that were synced from the external storage, you will need to delete them manually from within the Label Studio UI or use the [Delete tasks](../../tasks/delete-all-tasks) API. 
</dd>
</dl>
</dd>
</dl>

#### 🔌 Usage

<dl>
<dd>

<dl>
<dd>

```python
from label_studio_sdk import LabelStudio

client = LabelStudio(
    api_key="YOUR_API_KEY",
)
client.export_storage.s3.delete(
    id=1,
)

```
</dd>
</dl>
</dd>
</dl>

#### ⚙️ Parameters

<dl>
<dd>

<dl>
<dd>

**id:** `int` — A unique integer value identifying this s3 export storage.
    
</dd>
</dl>

<dl>
<dd>

**request_options:** `typing.Optional[RequestOptions]` — Request-specific configuration.
    
</dd>
</dl>
</dd>
</dl>


</dd>
</dl>
</details>

<details><summary><code>client.export_storage.s3.<a href="src/label_studio_sdk/export_storage/s3/client.py">update</a>(...)</code></summary>
<dl>
<dd>

#### 📝 Description

<dl>
<dd>

<dl>
<dd>


Update a specific S3 export storage connection. You will need to provide the export storage ID. You can find this using [List export storages](list). 

For more information about working with external storage, see [Sync data from external storage](https://labelstud.io/guide/storage).
</dd>
</dl>
</dd>
</dl>

#### 🔌 Usage

<dl>
<dd>

<dl>
<dd>

```python
from label_studio_sdk import LabelStudio

client = LabelStudio(
    api_key="YOUR_API_KEY",
)
client.export_storage.s3.update(
    id=1,
)

```
</dd>
</dl>
</dd>
</dl>

#### ⚙️ Parameters

<dl>
<dd>

<dl>
<dd>

**id:** `int` — A unique integer value identifying this s3 export storage.
    
</dd>
</dl>

<dl>
<dd>

**can_delete_objects:** `typing.Optional[bool]` — Deletion from storage enabled.
    
</dd>
</dl>

<dl>
<dd>

**title:** `typing.Optional[str]` — Storage title
    
</dd>
</dl>

<dl>
<dd>

**description:** `typing.Optional[str]` — Storage description
    
</dd>
</dl>

<dl>
<dd>

**project:** `typing.Optional[int]` — Project ID
    
</dd>
</dl>

<dl>
<dd>

**bucket:** `typing.Optional[str]` — S3 bucket name
    
</dd>
</dl>

<dl>
<dd>

**prefix:** `typing.Optional[str]` — S3 bucket prefix
    
</dd>
</dl>

<dl>
<dd>

**aws_access_key_id:** `typing.Optional[str]` — AWS_ACCESS_KEY_ID
    
</dd>
</dl>

<dl>
<dd>

**aws_secret_access_key:** `typing.Optional[str]` — AWS_SECRET_ACCESS_KEY
    
</dd>
</dl>

<dl>
<dd>

**aws_session_token:** `typing.Optional[str]` — AWS_SESSION_TOKEN
    
</dd>
</dl>

<dl>
<dd>

**aws_sse_kms_key_id:** `typing.Optional[str]` — AWS SSE KMS Key ID
    
</dd>
</dl>

<dl>
<dd>

**region_name:** `typing.Optional[str]` — AWS Region
    
</dd>
</dl>

<dl>
<dd>

**s3endpoint:** `typing.Optional[str]` — S3 Endpoint
    
</dd>
</dl>

<dl>
<dd>

**request_options:** `typing.Optional[RequestOptions]` — Request-specific configuration.
    
</dd>
</dl>
</dd>
</dl>


</dd>
</dl>
</details>

<details><summary><code>client.export_storage.s3.<a href="src/label_studio_sdk/export_storage/s3/client.py">sync</a>(...)</code></summary>
<dl>
<dd>

#### 📝 Description

<dl>
<dd>

<dl>
<dd>


Sync tasks to an S3 export/target storage connection. You will need to provide the export storage ID. You can find this using [List export storages](list). 

Sync operations with external buckets only go one way. They either create tasks from objects in the bucket (source/import storage) or push annotations to the output bucket (export/target storage). Changing something on the bucket side doesn’t guarantee consistency in results.

<Note>Before proceeding, you should review [How sync operations work - Source storage](https://labelstud.io/guide/storage#Source-storage) to ensure that your data remains secure and private.</Note> 
</dd>
</dl>
</dd>
</dl>

#### 🔌 Usage

<dl>
<dd>

<dl>
<dd>

```python
from label_studio_sdk import LabelStudio

client = LabelStudio(
    api_key="YOUR_API_KEY",
)
client.export_storage.s3.sync(
    id=1,
)

```
</dd>
</dl>
</dd>
</dl>

#### ⚙️ Parameters

<dl>
<dd>

<dl>
<dd>

**id:** `int` 
    
</dd>
</dl>

<dl>
<dd>

**request_options:** `typing.Optional[RequestOptions]` — Request-specific configuration.
    
</dd>
</dl>
</dd>
</dl>


</dd>
</dl>
</details>

## ExportStorage S3S
<details><summary><code>client.export_storage.s3s.<a href="src/label_studio_sdk/export_storage/s3s/client.py">list</a>(...)</code></summary>
<dl>
<dd>

#### 📝 Description

<dl>
<dd>

<dl>
<dd>


You can connect your S3 bucket to Label Studio as a source storage or target storage. Use this API request to get a list of all S3 export (target) storage connections for a specific project. 

The project ID can be found in the URL when viewing the project in Label Studio, or you can retrieve all project IDs using [List all projects](../projects/list). 

For more information about working with external storage, see [Sync data from external storage](https://labelstud.io/guide/storage).
</dd>
</dl>
</dd>
</dl>

#### 🔌 Usage

<dl>
<dd>

<dl>
<dd>

```python
from label_studio_sdk import LabelStudio

client = LabelStudio(
    api_key="YOUR_API_KEY",
)
client.export_storage.s3s.list()

```
</dd>
</dl>
</dd>
</dl>

#### ⚙️ Parameters

<dl>
<dd>

<dl>
<dd>

**project:** `typing.Optional[int]` — Project ID
    
</dd>
</dl>

<dl>
<dd>

**request_options:** `typing.Optional[RequestOptions]` — Request-specific configuration.
    
</dd>
</dl>
</dd>
</dl>


</dd>
</dl>
</details>

<details><summary><code>client.export_storage.s3s.<a href="src/label_studio_sdk/export_storage/s3s/client.py">create</a>(...)</code></summary>
<dl>
<dd>

#### 📝 Description

<dl>
<dd>

<dl>
<dd>


Create a new target storage connection to a S3 bucket with IAM role access.

For information about the required fields and prerequisites, see [Amazon S3](https://docs.humansignal.com/guide/storage#Set-up-an-S3-connection-with-IAM-role-access) in the Label Studio documentation.
</dd>
</dl>
</dd>
</dl>

#### 🔌 Usage

<dl>
<dd>

<dl>
<dd>

```python
from label_studio_sdk import LabelStudio

client = LabelStudio(
    api_key="YOUR_API_KEY",
)
client.export_storage.s3s.create()

```
</dd>
</dl>
</dd>
</dl>

#### ⚙️ Parameters

<dl>
<dd>

<dl>
<dd>

**can_delete_objects:** `typing.Optional[bool]` — Deletion from storage enabled.
    
</dd>
</dl>

<dl>
<dd>

**title:** `typing.Optional[str]` — Storage title
    
</dd>
</dl>

<dl>
<dd>

**description:** `typing.Optional[str]` — Storage description
    
</dd>
</dl>

<dl>
<dd>

**project:** `typing.Optional[int]` — Project ID
    
</dd>
</dl>

<dl>
<dd>

**bucket:** `typing.Optional[str]` — S3 bucket name
    
</dd>
</dl>

<dl>
<dd>

**prefix:** `typing.Optional[str]` — S3 bucket prefix
    
</dd>
</dl>

<dl>
<dd>

**external_id:** `typing.Optional[str]` — AWS External ID
    
</dd>
</dl>

<dl>
<dd>

**role_arn:** `typing.Optional[str]` — AWS Role ARN
    
</dd>
</dl>

<dl>
<dd>

**region_name:** `typing.Optional[str]` — AWS Region
    
</dd>
</dl>

<dl>
<dd>

**s3endpoint:** `typing.Optional[str]` — S3 Endpoint
    
</dd>
</dl>

<dl>
<dd>

**request_options:** `typing.Optional[RequestOptions]` — Request-specific configuration.
    
</dd>
</dl>
</dd>
</dl>


</dd>
</dl>
</details>

<details><summary><code>client.export_storage.s3s.<a href="src/label_studio_sdk/export_storage/s3s/client.py">get</a>(...)</code></summary>
<dl>
<dd>

#### 📝 Description

<dl>
<dd>

<dl>
<dd>


Get a specific S3 export storage connection. You will need to provide the export storage ID. You can find this using [List export storages](list).
</dd>
</dl>
</dd>
</dl>

#### 🔌 Usage

<dl>
<dd>

<dl>
<dd>

```python
from label_studio_sdk import LabelStudio

client = LabelStudio(
    api_key="YOUR_API_KEY",
)
client.export_storage.s3s.get(
    id=1,
)

```
</dd>
</dl>
</dd>
</dl>

#### ⚙️ Parameters

<dl>
<dd>

<dl>
<dd>

**id:** `int` — Export storage ID
    
</dd>
</dl>

<dl>
<dd>

**request_options:** `typing.Optional[RequestOptions]` — Request-specific configuration.
    
</dd>
</dl>
</dd>
</dl>


</dd>
</dl>
</details>

<details><summary><code>client.export_storage.s3s.<a href="src/label_studio_sdk/export_storage/s3s/client.py">delete</a>(...)</code></summary>
<dl>
<dd>

#### 📝 Description

<dl>
<dd>

<dl>
<dd>


Delete a specific S3 export storage connection. You will need to provide the export storage ID. You can find this using [List export storages](list).
</dd>
</dl>
</dd>
</dl>

#### 🔌 Usage

<dl>
<dd>

<dl>
<dd>

```python
from label_studio_sdk import LabelStudio

client = LabelStudio(
    api_key="YOUR_API_KEY",
)
client.export_storage.s3s.delete(
    id=1,
)

```
</dd>
</dl>
</dd>
</dl>

#### ⚙️ Parameters

<dl>
<dd>

<dl>
<dd>

**id:** `int` — Export storage ID
    
</dd>
</dl>

<dl>
<dd>

**request_options:** `typing.Optional[RequestOptions]` — Request-specific configuration.
    
</dd>
</dl>
</dd>
</dl>


</dd>
</dl>
</details>

<details><summary><code>client.export_storage.s3s.<a href="src/label_studio_sdk/export_storage/s3s/client.py">update</a>(...)</code></summary>
<dl>
<dd>

#### 📝 Description

<dl>
<dd>

<dl>
<dd>


Update a specific S3 export storage connection. You will need to provide the export storage ID. You can find this using [List export storages](list).
</dd>
</dl>
</dd>
</dl>

#### 🔌 Usage

<dl>
<dd>

<dl>
<dd>

```python
from label_studio_sdk import LabelStudio

client = LabelStudio(
    api_key="YOUR_API_KEY",
)
client.export_storage.s3s.update(
    id=1,
)

```
</dd>
</dl>
</dd>
</dl>

#### ⚙️ Parameters

<dl>
<dd>

<dl>
<dd>

**id:** `int` — Export storage ID
    
</dd>
</dl>

<dl>
<dd>

**can_delete_objects:** `typing.Optional[bool]` — Deletion from storage enabled.
    
</dd>
</dl>

<dl>
<dd>

**title:** `typing.Optional[str]` — Storage title
    
</dd>
</dl>

<dl>
<dd>

**description:** `typing.Optional[str]` — Storage description
    
</dd>
</dl>

<dl>
<dd>

**project:** `typing.Optional[int]` — Project ID
    
</dd>
</dl>

<dl>
<dd>

**bucket:** `typing.Optional[str]` — S3 bucket name
    
</dd>
</dl>

<dl>
<dd>

**prefix:** `typing.Optional[str]` — S3 bucket prefix
    
</dd>
</dl>

<dl>
<dd>

**external_id:** `typing.Optional[str]` — AWS External ID
    
</dd>
</dl>

<dl>
<dd>

**role_arn:** `typing.Optional[str]` — AWS Role ARN
    
</dd>
</dl>

<dl>
<dd>

**region_name:** `typing.Optional[str]` — AWS Region
    
</dd>
</dl>

<dl>
<dd>

**s3endpoint:** `typing.Optional[str]` — S3 Endpoint
    
</dd>
</dl>

<dl>
<dd>

**request_options:** `typing.Optional[RequestOptions]` — Request-specific configuration.
    
</dd>
</dl>
</dd>
</dl>


</dd>
</dl>
</details>

<details><summary><code>client.export_storage.s3s.<a href="src/label_studio_sdk/export_storage/s3s/client.py">validate</a>(...)</code></summary>
<dl>
<dd>

#### 📝 Description

<dl>
<dd>

<dl>
<dd>


Validate a specific S3 export storage connection. This is useful to ensure that the storage configuration settings are correct and operational before attempting to export data.
</dd>
</dl>
</dd>
</dl>

#### 🔌 Usage

<dl>
<dd>

<dl>
<dd>

```python
from label_studio_sdk import LabelStudio

client = LabelStudio(
    api_key="YOUR_API_KEY",
)
client.export_storage.s3s.validate()

```
</dd>
</dl>
</dd>
</dl>

#### ⚙️ Parameters

<dl>
<dd>

<dl>
<dd>

**can_delete_objects:** `typing.Optional[bool]` — Deletion from storage enabled.
    
</dd>
</dl>

<dl>
<dd>

**title:** `typing.Optional[str]` — Storage title
    
</dd>
</dl>

<dl>
<dd>

**description:** `typing.Optional[str]` — Storage description
    
</dd>
</dl>

<dl>
<dd>

**project:** `typing.Optional[int]` — Project ID
    
</dd>
</dl>

<dl>
<dd>

**bucket:** `typing.Optional[str]` — S3 bucket name
    
</dd>
</dl>

<dl>
<dd>

**prefix:** `typing.Optional[str]` — S3 bucket prefix
    
</dd>
</dl>

<dl>
<dd>

**external_id:** `typing.Optional[str]` — AWS External ID
    
</dd>
</dl>

<dl>
<dd>

**role_arn:** `typing.Optional[str]` — AWS Role ARN
    
</dd>
</dl>

<dl>
<dd>

**region_name:** `typing.Optional[str]` — AWS Region
    
</dd>
</dl>

<dl>
<dd>

**s3endpoint:** `typing.Optional[str]` — S3 Endpoint
    
</dd>
</dl>

<dl>
<dd>

**request_options:** `typing.Optional[RequestOptions]` — Request-specific configuration.
    
</dd>
</dl>
</dd>
</dl>


</dd>
</dl>
</details>

## ImportStorage Azure
<details><summary><code>client.import_storage.azure.<a href="src/label_studio_sdk/import_storage/azure/client.py">list</a>(...)</code></summary>
<dl>
<dd>

#### 📝 Description

<dl>
<dd>

<dl>
<dd>


You can connect your Microsoft Azure Blob storage container to Label Studio as a source storage or target storage. Use this API request to get a list of all Azure import (source) storage connections for a specific project. 

The project ID can be found in the URL when viewing the project in Label Studio, or you can retrieve all project IDs using [List all projects](../projects/list). 

For more information about working with external storage, see [Sync data from external storage](https://labelstud.io/guide/storage).
</dd>
</dl>
</dd>
</dl>

#### 🔌 Usage

<dl>
<dd>

<dl>
<dd>

```python
from label_studio_sdk import LabelStudio

client = LabelStudio(
    api_key="YOUR_API_KEY",
)
client.import_storage.azure.list()

```
</dd>
</dl>
</dd>
</dl>

#### ⚙️ Parameters

<dl>
<dd>

<dl>
<dd>

**project:** `typing.Optional[int]` — Project ID
    
</dd>
</dl>

<dl>
<dd>

**request_options:** `typing.Optional[RequestOptions]` — Request-specific configuration.
    
</dd>
</dl>
</dd>
</dl>


</dd>
</dl>
</details>

<details><summary><code>client.import_storage.azure.<a href="src/label_studio_sdk/import_storage/azure/client.py">create</a>(...)</code></summary>
<dl>
<dd>

#### 📝 Description

<dl>
<dd>

<dl>
<dd>


Create a new source storage connection to Microsoft Azure Blob storage. 

For information about the required fields and prerequisites, see [Microsoft Azure Blob storage](https://labelstud.io/guide/storage#Microsoft-Azure-Blob-storage) in the Label Studio documentation. 

<Info>Ensure you configure CORS before adding cloud storage. This ensures you will be able to see the content of the data rather than just a link.</Info>

<Tip>After you add the storage, you should validate the connection before attempting to sync your data. Your data will not be imported until you [sync your connection](sync).</Tip>
</dd>
</dl>
</dd>
</dl>

#### 🔌 Usage

<dl>
<dd>

<dl>
<dd>

```python
from label_studio_sdk import LabelStudio

client = LabelStudio(
    api_key="YOUR_API_KEY",
)
client.import_storage.azure.create()

```
</dd>
</dl>
</dd>
</dl>

#### ⚙️ Parameters

<dl>
<dd>

<dl>
<dd>

**regex_filter:** `typing.Optional[str]` — Cloud storage regex for filtering objects. You must specify it otherwise no objects will be imported.
    
</dd>
</dl>

<dl>
<dd>

**use_blob_urls:** `typing.Optional[bool]` — Interpret objects as BLOBs and generate URLs. For example, if your bucket contains images, you can use this option to generate URLs for these images. If set to False, it will read the content of the file and load it into Label Studio.
    
</dd>
</dl>

<dl>
<dd>

**presign:** `typing.Optional[bool]` — Presign URLs for direct download
    
</dd>
</dl>

<dl>
<dd>

**presign_ttl:** `typing.Optional[int]` — Presign TTL in minutes
    
</dd>
</dl>

<dl>
<dd>

**title:** `typing.Optional[str]` — Storage title
    
</dd>
</dl>

<dl>
<dd>

**description:** `typing.Optional[str]` — Storage description
    
</dd>
</dl>

<dl>
<dd>

**project:** `typing.Optional[int]` — Project ID
    
</dd>
</dl>

<dl>
<dd>

**container:** `typing.Optional[str]` — Azure blob container
    
</dd>
</dl>

<dl>
<dd>

**prefix:** `typing.Optional[str]` — Azure blob prefix name
    
</dd>
</dl>

<dl>
<dd>

**account_name:** `typing.Optional[str]` — Azure Blob account name
    
</dd>
</dl>

<dl>
<dd>

**account_key:** `typing.Optional[str]` — Azure Blob account key
    
</dd>
</dl>

<dl>
<dd>

**request_options:** `typing.Optional[RequestOptions]` — Request-specific configuration.
    
</dd>
</dl>
</dd>
</dl>


</dd>
</dl>
</details>

<details><summary><code>client.import_storage.azure.<a href="src/label_studio_sdk/import_storage/azure/client.py">validate</a>(...)</code></summary>
<dl>
<dd>

#### 📝 Description

<dl>
<dd>

<dl>
<dd>


Validate a specific Azure import storage connection. This is useful to ensure that the storage configuration settings are correct and operational before attempting to import data.
</dd>
</dl>
</dd>
</dl>

#### 🔌 Usage

<dl>
<dd>

<dl>
<dd>

```python
from label_studio_sdk import LabelStudio

client = LabelStudio(
    api_key="YOUR_API_KEY",
)
client.import_storage.azure.validate()

```
</dd>
</dl>
</dd>
</dl>

#### ⚙️ Parameters

<dl>
<dd>

<dl>
<dd>

**id:** `typing.Optional[int]` — Storage ID. If set, storage with specified ID will be updated
    
</dd>
</dl>

<dl>
<dd>

**regex_filter:** `typing.Optional[str]` — Cloud storage regex for filtering objects. You must specify it otherwise no objects will be imported.
    
</dd>
</dl>

<dl>
<dd>

**use_blob_urls:** `typing.Optional[bool]` — Interpret objects as BLOBs and generate URLs. For example, if your bucket contains images, you can use this option to generate URLs for these images. If set to False, it will read the content of the file and load it into Label Studio.
    
</dd>
</dl>

<dl>
<dd>

**presign:** `typing.Optional[bool]` — Presign URLs for direct download
    
</dd>
</dl>

<dl>
<dd>

**presign_ttl:** `typing.Optional[int]` — Presign TTL in minutes
    
</dd>
</dl>

<dl>
<dd>

**title:** `typing.Optional[str]` — Storage title
    
</dd>
</dl>

<dl>
<dd>

**description:** `typing.Optional[str]` — Storage description
    
</dd>
</dl>

<dl>
<dd>

**project:** `typing.Optional[int]` — Project ID
    
</dd>
</dl>

<dl>
<dd>

**container:** `typing.Optional[str]` — Azure blob container
    
</dd>
</dl>

<dl>
<dd>

**prefix:** `typing.Optional[str]` — Azure blob prefix name
    
</dd>
</dl>

<dl>
<dd>

**account_name:** `typing.Optional[str]` — Azure Blob account name
    
</dd>
</dl>

<dl>
<dd>

**account_key:** `typing.Optional[str]` — Azure Blob account key
    
</dd>
</dl>

<dl>
<dd>

**request_options:** `typing.Optional[RequestOptions]` — Request-specific configuration.
    
</dd>
</dl>
</dd>
</dl>


</dd>
</dl>
</details>

<details><summary><code>client.import_storage.azure.<a href="src/label_studio_sdk/import_storage/azure/client.py">get</a>(...)</code></summary>
<dl>
<dd>

#### 📝 Description

<dl>
<dd>

<dl>
<dd>


Get a specific Azure import storage connection. You will need to provide the import storage ID. You can find this using [List import storages](list). 

For more information about working with external storage, see [Sync data from external storage](https://labelstud.io/guide/storage).
</dd>
</dl>
</dd>
</dl>

#### 🔌 Usage

<dl>
<dd>

<dl>
<dd>

```python
from label_studio_sdk import LabelStudio

client = LabelStudio(
    api_key="YOUR_API_KEY",
)
client.import_storage.azure.get(
    id=1,
)

```
</dd>
</dl>
</dd>
</dl>

#### ⚙️ Parameters

<dl>
<dd>

<dl>
<dd>

**id:** `int` — A unique integer value identifying this azure blob import storage.
    
</dd>
</dl>

<dl>
<dd>

**request_options:** `typing.Optional[RequestOptions]` — Request-specific configuration.
    
</dd>
</dl>
</dd>
</dl>


</dd>
</dl>
</details>

<details><summary><code>client.import_storage.azure.<a href="src/label_studio_sdk/import_storage/azure/client.py">delete</a>(...)</code></summary>
<dl>
<dd>

#### 📝 Description

<dl>
<dd>

<dl>
<dd>


Delete a specific Azure import storage connection. You will need to provide the import storage ID. You can find this using [List import storages](list). 

Deleting a source storage connection does not affect tasks with synced data in Label Studio. The sync process is designed to import new or updated tasks from the connected storage into the project, but it does not track deletions of files from the storage. Therefore, if you remove the external storage connection, the tasks that were created from that storage will remain in the project.

If you want to remove the tasks that were synced from the external storage, you will need to delete them manually from within the Label Studio UI or use the [Delete tasks](../../tasks/delete-all-tasks) API. 
</dd>
</dl>
</dd>
</dl>

#### 🔌 Usage

<dl>
<dd>

<dl>
<dd>

```python
from label_studio_sdk import LabelStudio

client = LabelStudio(
    api_key="YOUR_API_KEY",
)
client.import_storage.azure.delete(
    id=1,
)

```
</dd>
</dl>
</dd>
</dl>

#### ⚙️ Parameters

<dl>
<dd>

<dl>
<dd>

**id:** `int` — A unique integer value identifying this azure blob import storage.
    
</dd>
</dl>

<dl>
<dd>

**request_options:** `typing.Optional[RequestOptions]` — Request-specific configuration.
    
</dd>
</dl>
</dd>
</dl>


</dd>
</dl>
</details>

<details><summary><code>client.import_storage.azure.<a href="src/label_studio_sdk/import_storage/azure/client.py">update</a>(...)</code></summary>
<dl>
<dd>

#### 📝 Description

<dl>
<dd>

<dl>
<dd>


Update a specific Azure import storage connection. You will need to provide the import storage ID. You can find this using [List import storages](list). 

For more information about working with external storage, see [Sync data from external storage](https://labelstud.io/guide/storage).
</dd>
</dl>
</dd>
</dl>

#### 🔌 Usage

<dl>
<dd>

<dl>
<dd>

```python
from label_studio_sdk import LabelStudio

client = LabelStudio(
    api_key="YOUR_API_KEY",
)
client.import_storage.azure.update(
    id=1,
)

```
</dd>
</dl>
</dd>
</dl>

#### ⚙️ Parameters

<dl>
<dd>

<dl>
<dd>

**id:** `int` — A unique integer value identifying this azure blob import storage.
    
</dd>
</dl>

<dl>
<dd>

**regex_filter:** `typing.Optional[str]` — Cloud storage regex for filtering objects. You must specify it otherwise no objects will be imported.
    
</dd>
</dl>

<dl>
<dd>

**use_blob_urls:** `typing.Optional[bool]` — Interpret objects as BLOBs and generate URLs. For example, if your bucket contains images, you can use this option to generate URLs for these images. If set to False, it will read the content of the file and load it into Label Studio.
    
</dd>
</dl>

<dl>
<dd>

**presign:** `typing.Optional[bool]` — Presign URLs for direct download
    
</dd>
</dl>

<dl>
<dd>

**presign_ttl:** `typing.Optional[int]` — Presign TTL in minutes
    
</dd>
</dl>

<dl>
<dd>

**title:** `typing.Optional[str]` — Storage title
    
</dd>
</dl>

<dl>
<dd>

**description:** `typing.Optional[str]` — Storage description
    
</dd>
</dl>

<dl>
<dd>

**project:** `typing.Optional[int]` — Project ID
    
</dd>
</dl>

<dl>
<dd>

**container:** `typing.Optional[str]` — Azure blob container
    
</dd>
</dl>

<dl>
<dd>

**prefix:** `typing.Optional[str]` — Azure blob prefix name
    
</dd>
</dl>

<dl>
<dd>

**account_name:** `typing.Optional[str]` — Azure Blob account name
    
</dd>
</dl>

<dl>
<dd>

**account_key:** `typing.Optional[str]` — Azure Blob account key
    
</dd>
</dl>

<dl>
<dd>

**request_options:** `typing.Optional[RequestOptions]` — Request-specific configuration.
    
</dd>
</dl>
</dd>
</dl>


</dd>
</dl>
</details>

<details><summary><code>client.import_storage.azure.<a href="src/label_studio_sdk/import_storage/azure/client.py">sync</a>(...)</code></summary>
<dl>
<dd>

#### 📝 Description

<dl>
<dd>

<dl>
<dd>


Sync tasks from an Azure import storage connection. You will need to provide the import storage ID. You can find this using [List import storages](list). 

Sync operations with external containers only go one way. They either create tasks from objects in the container (source/import storage) or push annotations to the output container (export/target storage). Changing something on the Microsoft side doesn’t guarantee consistency in results.

<Note>Before proceeding, you should review [How sync operations work - Source storage](https://labelstud.io/guide/storage#Source-storage) to ensure that your data remains secure and private.</Note> 
</dd>
</dl>
</dd>
</dl>

#### 🔌 Usage

<dl>
<dd>

<dl>
<dd>

```python
from label_studio_sdk import LabelStudio

client = LabelStudio(
    api_key="YOUR_API_KEY",
)
client.import_storage.azure.sync(
    id=1,
)

```
</dd>
</dl>
</dd>
</dl>

#### ⚙️ Parameters

<dl>
<dd>

<dl>
<dd>

**id:** `int` — Storage ID
    
</dd>
</dl>

<dl>
<dd>

**request_options:** `typing.Optional[RequestOptions]` — Request-specific configuration.
    
</dd>
</dl>
</dd>
</dl>


</dd>
</dl>
</details>

## ImportStorage Gcs
<details><summary><code>client.import_storage.gcs.<a href="src/label_studio_sdk/import_storage/gcs/client.py">list</a>(...)</code></summary>
<dl>
<dd>

#### 📝 Description

<dl>
<dd>

<dl>
<dd>


You can connect your Google Cloud Storage bucket to Label Studio as a source storage or target storage. Use this API request to get a list of all Google import (source) storage connections for a specific project. 

The project ID can be found in the URL when viewing the project in Label Studio, or you can retrieve all project IDs using [List all projects](../projects/list). 

For more information about working with external storage, see [Sync data from external storage](https://labelstud.io/guide/storage).
</dd>
</dl>
</dd>
</dl>

#### 🔌 Usage

<dl>
<dd>

<dl>
<dd>

```python
from label_studio_sdk import LabelStudio

client = LabelStudio(
    api_key="YOUR_API_KEY",
)
client.import_storage.gcs.list()

```
</dd>
</dl>
</dd>
</dl>

#### ⚙️ Parameters

<dl>
<dd>

<dl>
<dd>

**project:** `typing.Optional[int]` — Project ID
    
</dd>
</dl>

<dl>
<dd>

**request_options:** `typing.Optional[RequestOptions]` — Request-specific configuration.
    
</dd>
</dl>
</dd>
</dl>


</dd>
</dl>
</details>

<details><summary><code>client.import_storage.gcs.<a href="src/label_studio_sdk/import_storage/gcs/client.py">create</a>(...)</code></summary>
<dl>
<dd>

#### 📝 Description

<dl>
<dd>

<dl>
<dd>


Create a new source storage connection to a Google Cloud Storage bucket. 

For information about the required fields and prerequisites, see [Google Cloud Storage](https://labelstud.io/guide/storage#Google-Cloud-Storage) in the Label Studio documentation. 

<Info>Ensure you configure CORS before adding cloud storage. This ensures you will be able to see the content of the data rather than just a link.</Info>

<Tip>After you add the storage, you should validate the connection before attempting to sync your data. Your data will not be imported until you [sync your connection](sync).</Tip>
</dd>
</dl>
</dd>
</dl>

#### 🔌 Usage

<dl>
<dd>

<dl>
<dd>

```python
from label_studio_sdk import LabelStudio

client = LabelStudio(
    api_key="YOUR_API_KEY",
)
client.import_storage.gcs.create()

```
</dd>
</dl>
</dd>
</dl>

#### ⚙️ Parameters

<dl>
<dd>

<dl>
<dd>

**regex_filter:** `typing.Optional[str]` — Cloud storage regex for filtering objects. You must specify it otherwise no objects will be imported.
    
</dd>
</dl>

<dl>
<dd>

**use_blob_urls:** `typing.Optional[bool]` — Interpret objects as BLOBs and generate URLs. For example, if your bucket contains images, you can use this option to generate URLs for these images. If set to False, it will read the content of the file and load it into Label Studio.
    
</dd>
</dl>

<dl>
<dd>

**presign:** `typing.Optional[bool]` — Presign URLs for direct download
    
</dd>
</dl>

<dl>
<dd>

**presign_ttl:** `typing.Optional[int]` — Presign TTL in minutes
    
</dd>
</dl>

<dl>
<dd>

**title:** `typing.Optional[str]` — Storage title
    
</dd>
</dl>

<dl>
<dd>

**description:** `typing.Optional[str]` — Storage description
    
</dd>
</dl>

<dl>
<dd>

**project:** `typing.Optional[int]` — Project ID
    
</dd>
</dl>

<dl>
<dd>

**bucket:** `typing.Optional[str]` — GCS bucket name
    
</dd>
</dl>

<dl>
<dd>

**prefix:** `typing.Optional[str]` — GCS bucket prefix
    
</dd>
</dl>

<dl>
<dd>

**google_application_credentials:** `typing.Optional[str]` — The content of GOOGLE_APPLICATION_CREDENTIALS json file. Check official Google Cloud Authentication documentation for more details.
    
</dd>
</dl>

<dl>
<dd>

**google_project_id:** `typing.Optional[str]` — Google project ID
    
</dd>
</dl>

<dl>
<dd>

**request_options:** `typing.Optional[RequestOptions]` — Request-specific configuration.
    
</dd>
</dl>
</dd>
</dl>


</dd>
</dl>
</details>

<details><summary><code>client.import_storage.gcs.<a href="src/label_studio_sdk/import_storage/gcs/client.py">validate</a>(...)</code></summary>
<dl>
<dd>

#### 📝 Description

<dl>
<dd>

<dl>
<dd>


Validate a specific GCS import storage connection. This is useful to ensure that the storage configuration settings are correct and operational before attempting to import data.
</dd>
</dl>
</dd>
</dl>

#### 🔌 Usage

<dl>
<dd>

<dl>
<dd>

```python
from label_studio_sdk import LabelStudio

client = LabelStudio(
    api_key="YOUR_API_KEY",
)
client.import_storage.gcs.validate()

```
</dd>
</dl>
</dd>
</dl>

#### ⚙️ Parameters

<dl>
<dd>

<dl>
<dd>

**id:** `typing.Optional[int]` — Storage ID. If set, storage with specified ID will be updated
    
</dd>
</dl>

<dl>
<dd>

**regex_filter:** `typing.Optional[str]` — Cloud storage regex for filtering objects. You must specify it otherwise no objects will be imported.
    
</dd>
</dl>

<dl>
<dd>

**use_blob_urls:** `typing.Optional[bool]` — Interpret objects as BLOBs and generate URLs. For example, if your bucket contains images, you can use this option to generate URLs for these images. If set to False, it will read the content of the file and load it into Label Studio.
    
</dd>
</dl>

<dl>
<dd>

**presign:** `typing.Optional[bool]` — Presign URLs for direct download
    
</dd>
</dl>

<dl>
<dd>

**presign_ttl:** `typing.Optional[int]` — Presign TTL in minutes
    
</dd>
</dl>

<dl>
<dd>

**title:** `typing.Optional[str]` — Storage title
    
</dd>
</dl>

<dl>
<dd>

**description:** `typing.Optional[str]` — Storage description
    
</dd>
</dl>

<dl>
<dd>

**project:** `typing.Optional[int]` — Project ID
    
</dd>
</dl>

<dl>
<dd>

**bucket:** `typing.Optional[str]` — GCS bucket name
    
</dd>
</dl>

<dl>
<dd>

**prefix:** `typing.Optional[str]` — GCS bucket prefix
    
</dd>
</dl>

<dl>
<dd>

**google_application_credentials:** `typing.Optional[str]` — The content of GOOGLE_APPLICATION_CREDENTIALS json file. Check official Google Cloud Authentication documentation for more details.
    
</dd>
</dl>

<dl>
<dd>

**google_project_id:** `typing.Optional[str]` — Google project ID
    
</dd>
</dl>

<dl>
<dd>

**request_options:** `typing.Optional[RequestOptions]` — Request-specific configuration.
    
</dd>
</dl>
</dd>
</dl>


</dd>
</dl>
</details>

<details><summary><code>client.import_storage.gcs.<a href="src/label_studio_sdk/import_storage/gcs/client.py">get</a>(...)</code></summary>
<dl>
<dd>

#### 📝 Description

<dl>
<dd>

<dl>
<dd>


Get a specific GCS import storage connection. You will need to provide the import storage ID. You can find this using [List import storages](list). 

For more information about working with external storage, see [Sync data from external storage](https://labelstud.io/guide/storage).
</dd>
</dl>
</dd>
</dl>

#### 🔌 Usage

<dl>
<dd>

<dl>
<dd>

```python
from label_studio_sdk import LabelStudio

client = LabelStudio(
    api_key="YOUR_API_KEY",
)
client.import_storage.gcs.get(
    id=1,
)

```
</dd>
</dl>
</dd>
</dl>

#### ⚙️ Parameters

<dl>
<dd>

<dl>
<dd>

**id:** `int` — A unique integer value identifying this gcs import storage.
    
</dd>
</dl>

<dl>
<dd>

**request_options:** `typing.Optional[RequestOptions]` — Request-specific configuration.
    
</dd>
</dl>
</dd>
</dl>


</dd>
</dl>
</details>

<details><summary><code>client.import_storage.gcs.<a href="src/label_studio_sdk/import_storage/gcs/client.py">delete</a>(...)</code></summary>
<dl>
<dd>

#### 📝 Description

<dl>
<dd>

<dl>
<dd>


Delete a specific GCS import storage connection. You will need to provide the import storage ID. You can find this using [List import storages](list). 

Deleting a source storage connection does not affect tasks with synced data in Label Studio. The sync process is designed to import new or updated tasks from the connected storage into the project, but it does not track deletions of files from the storage. Therefore, if you remove the external storage connection, the tasks that were created from that storage will remain in the project.

If you want to remove the tasks that were synced from the external storage, you will need to delete them manually from within the Label Studio UI or use the [Delete tasks](../../tasks/delete-all-tasks) API. 
</dd>
</dl>
</dd>
</dl>

#### 🔌 Usage

<dl>
<dd>

<dl>
<dd>

```python
from label_studio_sdk import LabelStudio

client = LabelStudio(
    api_key="YOUR_API_KEY",
)
client.import_storage.gcs.delete(
    id=1,
)

```
</dd>
</dl>
</dd>
</dl>

#### ⚙️ Parameters

<dl>
<dd>

<dl>
<dd>

**id:** `int` — A unique integer value identifying this gcs import storage.
    
</dd>
</dl>

<dl>
<dd>

**request_options:** `typing.Optional[RequestOptions]` — Request-specific configuration.
    
</dd>
</dl>
</dd>
</dl>


</dd>
</dl>
</details>

<details><summary><code>client.import_storage.gcs.<a href="src/label_studio_sdk/import_storage/gcs/client.py">update</a>(...)</code></summary>
<dl>
<dd>

#### 📝 Description

<dl>
<dd>

<dl>
<dd>


Update a specific GCS import storage connection. You will need to provide the import storage ID. You can find this using [List import storages](list). 

For more information about working with external storage, see [Sync data from external storage](https://labelstud.io/guide/storage).
</dd>
</dl>
</dd>
</dl>

#### 🔌 Usage

<dl>
<dd>

<dl>
<dd>

```python
from label_studio_sdk import LabelStudio

client = LabelStudio(
    api_key="YOUR_API_KEY",
)
client.import_storage.gcs.update(
    id=1,
)

```
</dd>
</dl>
</dd>
</dl>

#### ⚙️ Parameters

<dl>
<dd>

<dl>
<dd>

**id:** `int` — A unique integer value identifying this gcs import storage.
    
</dd>
</dl>

<dl>
<dd>

**regex_filter:** `typing.Optional[str]` — Cloud storage regex for filtering objects. You must specify it otherwise no objects will be imported.
    
</dd>
</dl>

<dl>
<dd>

**use_blob_urls:** `typing.Optional[bool]` — Interpret objects as BLOBs and generate URLs. For example, if your bucket contains images, you can use this option to generate URLs for these images. If set to False, it will read the content of the file and load it into Label Studio.
    
</dd>
</dl>

<dl>
<dd>

**presign:** `typing.Optional[bool]` — Presign URLs for direct download
    
</dd>
</dl>

<dl>
<dd>

**presign_ttl:** `typing.Optional[int]` — Presign TTL in minutes
    
</dd>
</dl>

<dl>
<dd>

**title:** `typing.Optional[str]` — Storage title
    
</dd>
</dl>

<dl>
<dd>

**description:** `typing.Optional[str]` — Storage description
    
</dd>
</dl>

<dl>
<dd>

**project:** `typing.Optional[int]` — Project ID
    
</dd>
</dl>

<dl>
<dd>

**bucket:** `typing.Optional[str]` — GCS bucket name
    
</dd>
</dl>

<dl>
<dd>

**prefix:** `typing.Optional[str]` — GCS bucket prefix
    
</dd>
</dl>

<dl>
<dd>

**google_application_credentials:** `typing.Optional[str]` — The content of GOOGLE_APPLICATION_CREDENTIALS json file. Check official Google Cloud Authentication documentation for more details.
    
</dd>
</dl>

<dl>
<dd>

**google_project_id:** `typing.Optional[str]` — Google project ID
    
</dd>
</dl>

<dl>
<dd>

**request_options:** `typing.Optional[RequestOptions]` — Request-specific configuration.
    
</dd>
</dl>
</dd>
</dl>


</dd>
</dl>
</details>

<details><summary><code>client.import_storage.gcs.<a href="src/label_studio_sdk/import_storage/gcs/client.py">sync</a>(...)</code></summary>
<dl>
<dd>

#### 📝 Description

<dl>
<dd>

<dl>
<dd>


Sync tasks from a GCS import storage connection. You will need to provide the import storage ID. You can find this using [List import storages](list). 

Sync operations with external buckets only go one way. They either create tasks from objects in the bucket (source/import storage) or push annotations to the output bucket (export/target storage). Changing something on the bucket side doesn’t guarantee consistency in results.

<Note>Before proceeding, you should review [How sync operations work - Source storage](https://labelstud.io/guide/storage#Source-storage) to ensure that your data remains secure and private.</Note> 
</dd>
</dl>
</dd>
</dl>

#### 🔌 Usage

<dl>
<dd>

<dl>
<dd>

```python
from label_studio_sdk import LabelStudio

client = LabelStudio(
    api_key="YOUR_API_KEY",
)
client.import_storage.gcs.sync(
    id=1,
)

```
</dd>
</dl>
</dd>
</dl>

#### ⚙️ Parameters

<dl>
<dd>

<dl>
<dd>

**id:** `int` — Storage ID
    
</dd>
</dl>

<dl>
<dd>

**request_options:** `typing.Optional[RequestOptions]` — Request-specific configuration.
    
</dd>
</dl>
</dd>
</dl>


</dd>
</dl>
</details>

## ImportStorage Local
<details><summary><code>client.import_storage.local.<a href="src/label_studio_sdk/import_storage/local/client.py">list</a>(...)</code></summary>
<dl>
<dd>

#### 📝 Description

<dl>
<dd>

<dl>
<dd>


If you have local files that you want to add to Label Studio from a specific directory, you can set up a specific local directory on the machine where LS is running as source or target storage. Use this API request to get a list of all local file import (source) storage connections for a specific project. 

The project ID can be found in the URL when viewing the project in Label Studio, or you can retrieve all project IDs using [List all projects](../projects/list). 

For more information about working with external storage, see [Sync data from external storage](https://labelstud.io/guide/storage).
</dd>
</dl>
</dd>
</dl>

#### 🔌 Usage

<dl>
<dd>

<dl>
<dd>

```python
from label_studio_sdk import LabelStudio

client = LabelStudio(
    api_key="YOUR_API_KEY",
)
client.import_storage.local.list()

```
</dd>
</dl>
</dd>
</dl>

#### ⚙️ Parameters

<dl>
<dd>

<dl>
<dd>

**project:** `typing.Optional[int]` — Project ID
    
</dd>
</dl>

<dl>
<dd>

**request_options:** `typing.Optional[RequestOptions]` — Request-specific configuration.
    
</dd>
</dl>
</dd>
</dl>


</dd>
</dl>
</details>

<details><summary><code>client.import_storage.local.<a href="src/label_studio_sdk/import_storage/local/client.py">create</a>(...)</code></summary>
<dl>
<dd>

#### 📝 Description

<dl>
<dd>

<dl>
<dd>


Create a new source storage connection to a local file directory. 

For information about the required fields and prerequisites, see [Local storage](https://labelstud.io/guide/storage#Local-storage) in the Label Studio documentation. 

<Tip>After you add the storage, you should validate the connection before attempting to sync your data. Your data will not be imported until you [sync your connection](sync).</Tip>
</dd>
</dl>
</dd>
</dl>

#### 🔌 Usage

<dl>
<dd>

<dl>
<dd>

```python
from label_studio_sdk import LabelStudio

client = LabelStudio(
    api_key="YOUR_API_KEY",
)
client.import_storage.local.create()

```
</dd>
</dl>
</dd>
</dl>

#### ⚙️ Parameters

<dl>
<dd>

<dl>
<dd>

**title:** `typing.Optional[str]` — Storage title
    
</dd>
</dl>

<dl>
<dd>

**description:** `typing.Optional[str]` — Storage description
    
</dd>
</dl>

<dl>
<dd>

**project:** `typing.Optional[int]` — Project ID
    
</dd>
</dl>

<dl>
<dd>

**path:** `typing.Optional[str]` — Path to local directory
    
</dd>
</dl>

<dl>
<dd>

**regex_filter:** `typing.Optional[str]` — Regex for filtering objects
    
</dd>
</dl>

<dl>
<dd>

**use_blob_urls:** `typing.Optional[bool]` — Interpret objects as BLOBs and generate URLs. For example, if your directory contains images, you can use this option to generate URLs for these images. If set to False, it will read the content of the file and load it into Label Studio.
    
</dd>
</dl>

<dl>
<dd>

**request_options:** `typing.Optional[RequestOptions]` — Request-specific configuration.
    
</dd>
</dl>
</dd>
</dl>


</dd>
</dl>
</details>

<details><summary><code>client.import_storage.local.<a href="src/label_studio_sdk/import_storage/local/client.py">validate</a>(...)</code></summary>
<dl>
<dd>

#### 📝 Description

<dl>
<dd>

<dl>
<dd>


Validate a specific local file import storage connection. This is useful to ensure that the storage configuration settings are correct and operational before attempting to import data.
</dd>
</dl>
</dd>
</dl>

#### 🔌 Usage

<dl>
<dd>

<dl>
<dd>

```python
from label_studio_sdk import LabelStudio

client = LabelStudio(
    api_key="YOUR_API_KEY",
)
client.import_storage.local.validate()

```
</dd>
</dl>
</dd>
</dl>

#### ⚙️ Parameters

<dl>
<dd>

<dl>
<dd>

**id:** `typing.Optional[int]` — Storage ID. If set, storage with specified ID will be updated
    
</dd>
</dl>

<dl>
<dd>

**title:** `typing.Optional[str]` — Storage title
    
</dd>
</dl>

<dl>
<dd>

**description:** `typing.Optional[str]` — Storage description
    
</dd>
</dl>

<dl>
<dd>

**project:** `typing.Optional[int]` — Project ID
    
</dd>
</dl>

<dl>
<dd>

**path:** `typing.Optional[str]` — Path to local directory
    
</dd>
</dl>

<dl>
<dd>

**regex_filter:** `typing.Optional[str]` — Regex for filtering objects
    
</dd>
</dl>

<dl>
<dd>

**use_blob_urls:** `typing.Optional[bool]` — Interpret objects as BLOBs and generate URLs. For example, if your directory contains images, you can use this option to generate URLs for these images. If set to False, it will read the content of the file and load it into Label Studio.
    
</dd>
</dl>

<dl>
<dd>

**request_options:** `typing.Optional[RequestOptions]` — Request-specific configuration.
    
</dd>
</dl>
</dd>
</dl>


</dd>
</dl>
</details>

<details><summary><code>client.import_storage.local.<a href="src/label_studio_sdk/import_storage/local/client.py">get</a>(...)</code></summary>
<dl>
<dd>

#### 📝 Description

<dl>
<dd>

<dl>
<dd>


Get a specific local file import storage connection. You will need to provide the import storage ID. You can find this using [List import storages](list). 

For more information about working with external storage, see [Sync data from external storage](https://labelstud.io/guide/storage).
</dd>
</dl>
</dd>
</dl>

#### 🔌 Usage

<dl>
<dd>

<dl>
<dd>

```python
from label_studio_sdk import LabelStudio

client = LabelStudio(
    api_key="YOUR_API_KEY",
)
client.import_storage.local.get(
    id=1,
)

```
</dd>
</dl>
</dd>
</dl>

#### ⚙️ Parameters

<dl>
<dd>

<dl>
<dd>

**id:** `int` — A unique integer value identifying this local files import storage.
    
</dd>
</dl>

<dl>
<dd>

**request_options:** `typing.Optional[RequestOptions]` — Request-specific configuration.
    
</dd>
</dl>
</dd>
</dl>


</dd>
</dl>
</details>

<details><summary><code>client.import_storage.local.<a href="src/label_studio_sdk/import_storage/local/client.py">delete</a>(...)</code></summary>
<dl>
<dd>

#### 📝 Description

<dl>
<dd>

<dl>
<dd>


Delete a specific local import storage connection. You will need to provide the import storage ID. You can find this using [List import storages](list). 

Deleting a source storage connection does not affect tasks with synced data in Label Studio. The sync process is designed to import new or updated tasks from the connected storage into the project, but it does not track deletions of files from the storage. Therefore, if you remove the external storage connection, the tasks that were created from that storage will remain in the project.

If you want to remove the tasks that were synced from the external storage, you will need to delete them manually from within the Label Studio UI or use the [Delete tasks](../../tasks/delete-all-tasks) API. 
</dd>
</dl>
</dd>
</dl>

#### 🔌 Usage

<dl>
<dd>

<dl>
<dd>

```python
from label_studio_sdk import LabelStudio

client = LabelStudio(
    api_key="YOUR_API_KEY",
)
client.import_storage.local.delete(
    id=1,
)

```
</dd>
</dl>
</dd>
</dl>

#### ⚙️ Parameters

<dl>
<dd>

<dl>
<dd>

**id:** `int` — A unique integer value identifying this local files import storage.
    
</dd>
</dl>

<dl>
<dd>

**request_options:** `typing.Optional[RequestOptions]` — Request-specific configuration.
    
</dd>
</dl>
</dd>
</dl>


</dd>
</dl>
</details>

<details><summary><code>client.import_storage.local.<a href="src/label_studio_sdk/import_storage/local/client.py">update</a>(...)</code></summary>
<dl>
<dd>

#### 📝 Description

<dl>
<dd>

<dl>
<dd>


Update a specific local import storage connection. You will need to provide the import storage ID. You can find this using [List import storages](list). 

For more information about working with external storage, see [Sync data from external storage](https://labelstud.io/guide/storage).
</dd>
</dl>
</dd>
</dl>

#### 🔌 Usage

<dl>
<dd>

<dl>
<dd>

```python
from label_studio_sdk import LabelStudio

client = LabelStudio(
    api_key="YOUR_API_KEY",
)
client.import_storage.local.update(
    id=1,
)

```
</dd>
</dl>
</dd>
</dl>

#### ⚙️ Parameters

<dl>
<dd>

<dl>
<dd>

**id:** `int` — A unique integer value identifying this local files import storage.
    
</dd>
</dl>

<dl>
<dd>

**title:** `typing.Optional[str]` — Storage title
    
</dd>
</dl>

<dl>
<dd>

**description:** `typing.Optional[str]` — Storage description
    
</dd>
</dl>

<dl>
<dd>

**project:** `typing.Optional[int]` — Project ID
    
</dd>
</dl>

<dl>
<dd>

**path:** `typing.Optional[str]` — Path to local directory
    
</dd>
</dl>

<dl>
<dd>

**regex_filter:** `typing.Optional[str]` — Regex for filtering objects
    
</dd>
</dl>

<dl>
<dd>

**use_blob_urls:** `typing.Optional[bool]` — Interpret objects as BLOBs and generate URLs. For example, if your directory contains images, you can use this option to generate URLs for these images. If set to False, it will read the content of the file and load it into Label Studio.
    
</dd>
</dl>

<dl>
<dd>

**request_options:** `typing.Optional[RequestOptions]` — Request-specific configuration.
    
</dd>
</dl>
</dd>
</dl>


</dd>
</dl>
</details>

<details><summary><code>client.import_storage.local.<a href="src/label_studio_sdk/import_storage/local/client.py">sync</a>(...)</code></summary>
<dl>
<dd>

#### 📝 Description

<dl>
<dd>

<dl>
<dd>


Sync tasks from a local import storage connection. You will need to provide the import storage ID. You can find this using [List import storages](list). 

Sync operations with external sources only go one way. They either create tasks from objects in the source directory (source/import storage) or push annotations to the output directory (export/target storage). Changing something on the local file side doesn’t guarantee consistency in results.

<Note>Before proceeding, you should review [How sync operations work - Source storage](https://labelstud.io/guide/storage#Source-storage) to ensure that your data remains secure and private.</Note> 
</dd>
</dl>
</dd>
</dl>

#### 🔌 Usage

<dl>
<dd>

<dl>
<dd>

```python
from label_studio_sdk import LabelStudio

client = LabelStudio(
    api_key="YOUR_API_KEY",
)
client.import_storage.local.sync(
    id=1,
)

```
</dd>
</dl>
</dd>
</dl>

#### ⚙️ Parameters

<dl>
<dd>

<dl>
<dd>

**id:** `int` — Storage ID
    
</dd>
</dl>

<dl>
<dd>

**request_options:** `typing.Optional[RequestOptions]` — Request-specific configuration.
    
</dd>
</dl>
</dd>
</dl>


</dd>
</dl>
</details>

## ImportStorage Redis
<details><summary><code>client.import_storage.redis.<a href="src/label_studio_sdk/import_storage/redis/client.py">list</a>(...)</code></summary>
<dl>
<dd>

#### 📝 Description

<dl>
<dd>

<dl>
<dd>


You can connect your Redis database to Label Studio as a source storage or target storage. Use this API request to get a list of all Redis import (source) storage connections for a specific project. 

The project ID can be found in the URL when viewing the project in Label Studio, or you can retrieve all project IDs using [List all projects](../projects/list). 

For more information about working with external storage, see [Sync data from external storage](https://labelstud.io/guide/storage).
</dd>
</dl>
</dd>
</dl>

#### 🔌 Usage

<dl>
<dd>

<dl>
<dd>

```python
from label_studio_sdk import LabelStudio

client = LabelStudio(
    api_key="YOUR_API_KEY",
)
client.import_storage.redis.list()

```
</dd>
</dl>
</dd>
</dl>

#### ⚙️ Parameters

<dl>
<dd>

<dl>
<dd>

**project:** `typing.Optional[int]` — Project ID
    
</dd>
</dl>

<dl>
<dd>

**request_options:** `typing.Optional[RequestOptions]` — Request-specific configuration.
    
</dd>
</dl>
</dd>
</dl>


</dd>
</dl>
</details>

<details><summary><code>client.import_storage.redis.<a href="src/label_studio_sdk/import_storage/redis/client.py">create</a>(...)</code></summary>
<dl>
<dd>

#### 📝 Description

<dl>
<dd>

<dl>
<dd>


Create a new source storage connection to a Redis database. 

For information about the required fields and prerequisites, see [Redis database](https://labelstud.io/guide/storage#Redis-database) in the Label Studio documentation. 

<Tip>After you add the storage, you should validate the connection before attempting to sync your data. Your data will not be imported until you [sync your connection](sync).</Tip>
</dd>
</dl>
</dd>
</dl>

#### 🔌 Usage

<dl>
<dd>

<dl>
<dd>

```python
from label_studio_sdk import LabelStudio

client = LabelStudio(
    api_key="YOUR_API_KEY",
)
client.import_storage.redis.create()

```
</dd>
</dl>
</dd>
</dl>

#### ⚙️ Parameters

<dl>
<dd>

<dl>
<dd>

**regex_filter:** `typing.Optional[str]` — Cloud storage regex for filtering objects. You must specify it otherwise no objects will be imported.
    
</dd>
</dl>

<dl>
<dd>

**use_blob_urls:** `typing.Optional[bool]` — Interpret objects as BLOBs and generate URLs. For example, if your bucket contains images, you can use this option to generate URLs for these images. If set to False, it will read the content of the file and load it into Label Studio.
    
</dd>
</dl>

<dl>
<dd>

**title:** `typing.Optional[str]` — Storage title
    
</dd>
</dl>

<dl>
<dd>

**description:** `typing.Optional[str]` — Storage description
    
</dd>
</dl>

<dl>
<dd>

**project:** `typing.Optional[int]` — Project ID
    
</dd>
</dl>

<dl>
<dd>

**path:** `typing.Optional[str]` — Storage prefix (optional)
    
</dd>
</dl>

<dl>
<dd>

**host:** `typing.Optional[str]` — Server Host IP (optional)
    
</dd>
</dl>

<dl>
<dd>

**port:** `typing.Optional[str]` — Server Port (optional)
    
</dd>
</dl>

<dl>
<dd>

**password:** `typing.Optional[str]` — Server Password (optional)
    
</dd>
</dl>

<dl>
<dd>

**request_options:** `typing.Optional[RequestOptions]` — Request-specific configuration.
    
</dd>
</dl>
</dd>
</dl>


</dd>
</dl>
</details>

<details><summary><code>client.import_storage.redis.<a href="src/label_studio_sdk/import_storage/redis/client.py">validate</a>(...)</code></summary>
<dl>
<dd>

#### 📝 Description

<dl>
<dd>

<dl>
<dd>


Validate a specific Redis import storage connection. This is useful to ensure that the storage configuration settings are correct and operational before attempting to import data.
</dd>
</dl>
</dd>
</dl>

#### 🔌 Usage

<dl>
<dd>

<dl>
<dd>

```python
from label_studio_sdk import LabelStudio

client = LabelStudio(
    api_key="YOUR_API_KEY",
)
client.import_storage.redis.validate()

```
</dd>
</dl>
</dd>
</dl>

#### ⚙️ Parameters

<dl>
<dd>

<dl>
<dd>

**id:** `typing.Optional[int]` — Storage ID. If set, storage with specified ID will be updated
    
</dd>
</dl>

<dl>
<dd>

**regex_filter:** `typing.Optional[str]` — Cloud storage regex for filtering objects. You must specify it otherwise no objects will be imported.
    
</dd>
</dl>

<dl>
<dd>

**use_blob_urls:** `typing.Optional[bool]` — Interpret objects as BLOBs and generate URLs. For example, if your bucket contains images, you can use this option to generate URLs for these images. If set to False, it will read the content of the file and load it into Label Studio.
    
</dd>
</dl>

<dl>
<dd>

**title:** `typing.Optional[str]` — Storage title
    
</dd>
</dl>

<dl>
<dd>

**description:** `typing.Optional[str]` — Storage description
    
</dd>
</dl>

<dl>
<dd>

**project:** `typing.Optional[int]` — Project ID
    
</dd>
</dl>

<dl>
<dd>

**path:** `typing.Optional[str]` — Storage prefix (optional)
    
</dd>
</dl>

<dl>
<dd>

**host:** `typing.Optional[str]` — Server Host IP (optional)
    
</dd>
</dl>

<dl>
<dd>

**port:** `typing.Optional[str]` — Server Port (optional)
    
</dd>
</dl>

<dl>
<dd>

**password:** `typing.Optional[str]` — Server Password (optional)
    
</dd>
</dl>

<dl>
<dd>

**request_options:** `typing.Optional[RequestOptions]` — Request-specific configuration.
    
</dd>
</dl>
</dd>
</dl>


</dd>
</dl>
</details>

<details><summary><code>client.import_storage.redis.<a href="src/label_studio_sdk/import_storage/redis/client.py">get</a>(...)</code></summary>
<dl>
<dd>

#### 📝 Description

<dl>
<dd>

<dl>
<dd>


Get a specific Redis import storage connection. You will need to provide the import storage ID. You can find this using [List import storages](list). 

For more information about working with external storage, see [Sync data from external storage](https://labelstud.io/guide/storage).
</dd>
</dl>
</dd>
</dl>

#### 🔌 Usage

<dl>
<dd>

<dl>
<dd>

```python
from label_studio_sdk import LabelStudio

client = LabelStudio(
    api_key="YOUR_API_KEY",
)
client.import_storage.redis.get(
    id=1,
)

```
</dd>
</dl>
</dd>
</dl>

#### ⚙️ Parameters

<dl>
<dd>

<dl>
<dd>

**id:** `int` — A unique integer value identifying this redis import storage.
    
</dd>
</dl>

<dl>
<dd>

**request_options:** `typing.Optional[RequestOptions]` — Request-specific configuration.
    
</dd>
</dl>
</dd>
</dl>


</dd>
</dl>
</details>

<details><summary><code>client.import_storage.redis.<a href="src/label_studio_sdk/import_storage/redis/client.py">delete</a>(...)</code></summary>
<dl>
<dd>

#### 📝 Description

<dl>
<dd>

<dl>
<dd>


Delete a specific Redis import storage connection. You will need to provide the import storage ID. You can find this using [List import storages](list). 

Deleting a source storage connection does not affect tasks with synced data in Label Studio. The sync process is designed to import new or updated tasks from the connected storage into the project, but it does not track deletions of files from the storage. Therefore, if you remove the external storage connection, the tasks that were created from that storage will remain in the project.

If you want to remove the tasks that were synced from the external storage, you will need to delete them manually from within the Label Studio UI or use the [Delete tasks](../../tasks/delete-all-tasks) API. 
</dd>
</dl>
</dd>
</dl>

#### 🔌 Usage

<dl>
<dd>

<dl>
<dd>

```python
from label_studio_sdk import LabelStudio

client = LabelStudio(
    api_key="YOUR_API_KEY",
)
client.import_storage.redis.delete(
    id=1,
)

```
</dd>
</dl>
</dd>
</dl>

#### ⚙️ Parameters

<dl>
<dd>

<dl>
<dd>

**id:** `int` — A unique integer value identifying this redis import storage.
    
</dd>
</dl>

<dl>
<dd>

**request_options:** `typing.Optional[RequestOptions]` — Request-specific configuration.
    
</dd>
</dl>
</dd>
</dl>


</dd>
</dl>
</details>

<details><summary><code>client.import_storage.redis.<a href="src/label_studio_sdk/import_storage/redis/client.py">update</a>(...)</code></summary>
<dl>
<dd>

#### 📝 Description

<dl>
<dd>

<dl>
<dd>


Update a specific Redis import storage connection. You will need to provide the import storage ID. You can find this using [List import storages](list). 

For more information about working with external storage, see [Sync data from external storage](https://labelstud.io/guide/storage).
</dd>
</dl>
</dd>
</dl>

#### 🔌 Usage

<dl>
<dd>

<dl>
<dd>

```python
from label_studio_sdk import LabelStudio

client = LabelStudio(
    api_key="YOUR_API_KEY",
)
client.import_storage.redis.update(
    id=1,
)

```
</dd>
</dl>
</dd>
</dl>

#### ⚙️ Parameters

<dl>
<dd>

<dl>
<dd>

**id:** `int` — A unique integer value identifying this redis import storage.
    
</dd>
</dl>

<dl>
<dd>

**regex_filter:** `typing.Optional[str]` — Cloud storage regex for filtering objects. You must specify it otherwise no objects will be imported.
    
</dd>
</dl>

<dl>
<dd>

**use_blob_urls:** `typing.Optional[bool]` — Interpret objects as BLOBs and generate URLs. For example, if your bucket contains images, you can use this option to generate URLs for these images. If set to False, it will read the content of the file and load it into Label Studio.
    
</dd>
</dl>

<dl>
<dd>

**title:** `typing.Optional[str]` — Storage title
    
</dd>
</dl>

<dl>
<dd>

**description:** `typing.Optional[str]` — Storage description
    
</dd>
</dl>

<dl>
<dd>

**project:** `typing.Optional[int]` — Project ID
    
</dd>
</dl>

<dl>
<dd>

**path:** `typing.Optional[str]` — Storage prefix (optional)
    
</dd>
</dl>

<dl>
<dd>

**host:** `typing.Optional[str]` — Server Host IP (optional)
    
</dd>
</dl>

<dl>
<dd>

**port:** `typing.Optional[str]` — Server Port (optional)
    
</dd>
</dl>

<dl>
<dd>

**password:** `typing.Optional[str]` — Server Password (optional)
    
</dd>
</dl>

<dl>
<dd>

**request_options:** `typing.Optional[RequestOptions]` — Request-specific configuration.
    
</dd>
</dl>
</dd>
</dl>


</dd>
</dl>
</details>

<details><summary><code>client.import_storage.redis.<a href="src/label_studio_sdk/import_storage/redis/client.py">sync</a>(...)</code></summary>
<dl>
<dd>

#### 📝 Description

<dl>
<dd>

<dl>
<dd>


Sync tasks from a Redis import storage connection. You will need to provide the import storage ID. You can find this using [List import storages](list). 

Sync operations with external databases only go one way. They either create tasks from objects in the database (source/import storage) or push annotations to the output database (export/target storage). Changing something on the database side doesn’t guarantee consistency in results.

<Note>Before proceeding, you should review [How sync operations work - Source storage](https://labelstud.io/guide/storage#Source-storage) to ensure that your data remains secure and private.</Note> 
</dd>
</dl>
</dd>
</dl>

#### 🔌 Usage

<dl>
<dd>

<dl>
<dd>

```python
from label_studio_sdk import LabelStudio

client = LabelStudio(
    api_key="YOUR_API_KEY",
)
client.import_storage.redis.sync(
    id=1,
)

```
</dd>
</dl>
</dd>
</dl>

#### ⚙️ Parameters

<dl>
<dd>

<dl>
<dd>

**id:** `int` — Storage ID
    
</dd>
</dl>

<dl>
<dd>

**request_options:** `typing.Optional[RequestOptions]` — Request-specific configuration.
    
</dd>
</dl>
</dd>
</dl>


</dd>
</dl>
</details>

## ImportStorage S3
<details><summary><code>client.import_storage.s3.<a href="src/label_studio_sdk/import_storage/s3/client.py">list</a>(...)</code></summary>
<dl>
<dd>

#### 📝 Description

<dl>
<dd>

<dl>
<dd>


You can connect your S3 bucket to Label Studio as a source storage or target storage. Use this API request to get a list of all Google import (source) storage connections for a specific project. 

The project ID can be found in the URL when viewing the project in Label Studio, or you can retrieve all project IDs using [List all projects](../projects/list). 

For more information about working with external storage, see [Sync data from external storage](https://labelstud.io/guide/storage).
</dd>
</dl>
</dd>
</dl>

#### 🔌 Usage

<dl>
<dd>

<dl>
<dd>

```python
from label_studio_sdk import LabelStudio

client = LabelStudio(
    api_key="YOUR_API_KEY",
)
client.import_storage.s3.list()

```
</dd>
</dl>
</dd>
</dl>

#### ⚙️ Parameters

<dl>
<dd>

<dl>
<dd>

**project:** `typing.Optional[int]` — Project ID
    
</dd>
</dl>

<dl>
<dd>

**request_options:** `typing.Optional[RequestOptions]` — Request-specific configuration.
    
</dd>
</dl>
</dd>
</dl>


</dd>
</dl>
</details>

<details><summary><code>client.import_storage.s3.<a href="src/label_studio_sdk/import_storage/s3/client.py">create</a>(...)</code></summary>
<dl>
<dd>

#### 📝 Description

<dl>
<dd>

<dl>
<dd>


Create a new source storage connection to a S3 bucket. 

For information about the required fields and prerequisites, see [Amazon S3](https://labelstud.io/guide/storage#Amazon-S3) in the Label Studio documentation. 

<Info>Ensure you configure CORS before adding cloud storage. This ensures you will be able to see the content of the data rather than just a link.</Info>

<Tip>After you add the storage, you should validate the connection before attempting to sync your data. Your data will not be imported until you [sync your connection](sync).</Tip>
</dd>
</dl>
</dd>
</dl>

#### 🔌 Usage

<dl>
<dd>

<dl>
<dd>

```python
from label_studio_sdk import LabelStudio

client = LabelStudio(
    api_key="YOUR_API_KEY",
)
client.import_storage.s3.create()

```
</dd>
</dl>
</dd>
</dl>

#### ⚙️ Parameters

<dl>
<dd>

<dl>
<dd>

**regex_filter:** `typing.Optional[str]` — Cloud storage regex for filtering objects. You must specify it otherwise no objects will be imported.
    
</dd>
</dl>

<dl>
<dd>

**use_blob_urls:** `typing.Optional[bool]` — Interpret objects as BLOBs and generate URLs. For example, if your bucket contains images, you can use this option to generate URLs for these images. If set to False, it will read the content of the file and load it into Label Studio.
    
</dd>
</dl>

<dl>
<dd>

**presign:** `typing.Optional[bool]` — Presign URLs for download
    
</dd>
</dl>

<dl>
<dd>

**presign_ttl:** `typing.Optional[int]` — Presign TTL in minutes
    
</dd>
</dl>

<dl>
<dd>

**recursive_scan:** `typing.Optional[bool]` — Scan recursively
    
</dd>
</dl>

<dl>
<dd>

**title:** `typing.Optional[str]` — Storage title
    
</dd>
</dl>

<dl>
<dd>

**description:** `typing.Optional[str]` — Storage description
    
</dd>
</dl>

<dl>
<dd>

**project:** `typing.Optional[int]` — Project ID
    
</dd>
</dl>

<dl>
<dd>

**bucket:** `typing.Optional[str]` — S3 bucket name
    
</dd>
</dl>

<dl>
<dd>

**prefix:** `typing.Optional[str]` — S3 bucket prefix
    
</dd>
</dl>

<dl>
<dd>

**aws_access_key_id:** `typing.Optional[str]` — AWS_ACCESS_KEY_ID
    
</dd>
</dl>

<dl>
<dd>

**aws_secret_access_key:** `typing.Optional[str]` — AWS_SECRET_ACCESS_KEY
    
</dd>
</dl>

<dl>
<dd>

**aws_session_token:** `typing.Optional[str]` — AWS_SESSION_TOKEN
    
</dd>
</dl>

<dl>
<dd>

**aws_sse_kms_key_id:** `typing.Optional[str]` — AWS SSE KMS Key ID
    
</dd>
</dl>

<dl>
<dd>

**region_name:** `typing.Optional[str]` — AWS Region
    
</dd>
</dl>

<dl>
<dd>

**s3endpoint:** `typing.Optional[str]` — S3 Endpoint
    
</dd>
</dl>

<dl>
<dd>

**request_options:** `typing.Optional[RequestOptions]` — Request-specific configuration.
    
</dd>
</dl>
</dd>
</dl>


</dd>
</dl>
</details>

<details><summary><code>client.import_storage.s3.<a href="src/label_studio_sdk/import_storage/s3/client.py">validate</a>(...)</code></summary>
<dl>
<dd>

#### 📝 Description

<dl>
<dd>

<dl>
<dd>


Validate a specific S3 import storage connection. This is useful to ensure that the storage configuration settings are correct and operational before attempting to import data.
</dd>
</dl>
</dd>
</dl>

#### 🔌 Usage

<dl>
<dd>

<dl>
<dd>

```python
from label_studio_sdk import LabelStudio

client = LabelStudio(
    api_key="YOUR_API_KEY",
)
client.import_storage.s3.validate()

```
</dd>
</dl>
</dd>
</dl>

#### ⚙️ Parameters

<dl>
<dd>

<dl>
<dd>

**id:** `typing.Optional[int]` — Storage ID. If set, storage with specified ID will be updated
    
</dd>
</dl>

<dl>
<dd>

**regex_filter:** `typing.Optional[str]` — Cloud storage regex for filtering objects. You must specify it otherwise no objects will be imported.
    
</dd>
</dl>

<dl>
<dd>

**use_blob_urls:** `typing.Optional[bool]` — Interpret objects as BLOBs and generate URLs. For example, if your bucket contains images, you can use this option to generate URLs for these images. If set to False, it will read the content of the file and load it into Label Studio.
    
</dd>
</dl>

<dl>
<dd>

**presign:** `typing.Optional[bool]` — Presign URLs for download
    
</dd>
</dl>

<dl>
<dd>

**presign_ttl:** `typing.Optional[int]` — Presign TTL in minutes
    
</dd>
</dl>

<dl>
<dd>

**recursive_scan:** `typing.Optional[bool]` — Scan recursively
    
</dd>
</dl>

<dl>
<dd>

**title:** `typing.Optional[str]` — Storage title
    
</dd>
</dl>

<dl>
<dd>

**description:** `typing.Optional[str]` — Storage description
    
</dd>
</dl>

<dl>
<dd>

**project:** `typing.Optional[int]` — Project ID
    
</dd>
</dl>

<dl>
<dd>

**bucket:** `typing.Optional[str]` — S3 bucket name
    
</dd>
</dl>

<dl>
<dd>

**prefix:** `typing.Optional[str]` — S3 bucket prefix
    
</dd>
</dl>

<dl>
<dd>

**aws_access_key_id:** `typing.Optional[str]` — AWS_ACCESS_KEY_ID
    
</dd>
</dl>

<dl>
<dd>

**aws_secret_access_key:** `typing.Optional[str]` — AWS_SECRET_ACCESS_KEY
    
</dd>
</dl>

<dl>
<dd>

**aws_session_token:** `typing.Optional[str]` — AWS_SESSION_TOKEN
    
</dd>
</dl>

<dl>
<dd>

**aws_sse_kms_key_id:** `typing.Optional[str]` — AWS SSE KMS Key ID
    
</dd>
</dl>

<dl>
<dd>

**region_name:** `typing.Optional[str]` — AWS Region
    
</dd>
</dl>

<dl>
<dd>

**s3endpoint:** `typing.Optional[str]` — S3 Endpoint
    
</dd>
</dl>

<dl>
<dd>

**request_options:** `typing.Optional[RequestOptions]` — Request-specific configuration.
    
</dd>
</dl>
</dd>
</dl>


</dd>
</dl>
</details>

<details><summary><code>client.import_storage.s3.<a href="src/label_studio_sdk/import_storage/s3/client.py">get</a>(...)</code></summary>
<dl>
<dd>

#### 📝 Description

<dl>
<dd>

<dl>
<dd>


Get a specific S3 import storage connection. You will need to provide the import storage ID. You can find this using [List import storages](list). 

For more information about working with external storage, see [Sync data from external storage](https://labelstud.io/guide/storage).
</dd>
</dl>
</dd>
</dl>

#### 🔌 Usage

<dl>
<dd>

<dl>
<dd>

```python
from label_studio_sdk import LabelStudio

client = LabelStudio(
    api_key="YOUR_API_KEY",
)
client.import_storage.s3.get(
    id=1,
)

```
</dd>
</dl>
</dd>
</dl>

#### ⚙️ Parameters

<dl>
<dd>

<dl>
<dd>

**id:** `int` — A unique integer value identifying this s3 import storage.
    
</dd>
</dl>

<dl>
<dd>

**request_options:** `typing.Optional[RequestOptions]` — Request-specific configuration.
    
</dd>
</dl>
</dd>
</dl>


</dd>
</dl>
</details>

<details><summary><code>client.import_storage.s3.<a href="src/label_studio_sdk/import_storage/s3/client.py">delete</a>(...)</code></summary>
<dl>
<dd>

#### 📝 Description

<dl>
<dd>

<dl>
<dd>


Delete a specific S3 import storage connection. You will need to provide the import storage ID. You can find this using [List import storages](list). 

Deleting a source storage connection does not affect tasks with synced data in Label Studio. The sync process is designed to import new or updated tasks from the connected storage into the project, but it does not track deletions of files from the storage. Therefore, if you remove the external storage connection, the tasks that were created from that storage will remain in the project.

If you want to remove the tasks that were synced from the external storage, you will need to delete them manually from within the Label Studio UI or use the [Delete tasks](../../tasks/delete-all-tasks) API. 
</dd>
</dl>
</dd>
</dl>

#### 🔌 Usage

<dl>
<dd>

<dl>
<dd>

```python
from label_studio_sdk import LabelStudio

client = LabelStudio(
    api_key="YOUR_API_KEY",
)
client.import_storage.s3.delete(
    id=1,
)

```
</dd>
</dl>
</dd>
</dl>

#### ⚙️ Parameters

<dl>
<dd>

<dl>
<dd>

**id:** `int` — A unique integer value identifying this s3 import storage.
    
</dd>
</dl>

<dl>
<dd>

**request_options:** `typing.Optional[RequestOptions]` — Request-specific configuration.
    
</dd>
</dl>
</dd>
</dl>


</dd>
</dl>
</details>

<details><summary><code>client.import_storage.s3.<a href="src/label_studio_sdk/import_storage/s3/client.py">update</a>(...)</code></summary>
<dl>
<dd>

#### 📝 Description

<dl>
<dd>

<dl>
<dd>


Update a specific S3 import storage connection. You will need to provide the import storage ID. You can find this using [List import storages](list). 

For more information about working with external storage, see [Sync data from external storage](https://labelstud.io/guide/storage).
</dd>
</dl>
</dd>
</dl>

#### 🔌 Usage

<dl>
<dd>

<dl>
<dd>

```python
from label_studio_sdk import LabelStudio

client = LabelStudio(
    api_key="YOUR_API_KEY",
)
client.import_storage.s3.update(
    id=1,
)

```
</dd>
</dl>
</dd>
</dl>

#### ⚙️ Parameters

<dl>
<dd>

<dl>
<dd>

**id:** `int` — A unique integer value identifying this s3 import storage.
    
</dd>
</dl>

<dl>
<dd>

**regex_filter:** `typing.Optional[str]` — Cloud storage regex for filtering objects. You must specify it otherwise no objects will be imported.
    
</dd>
</dl>

<dl>
<dd>

**use_blob_urls:** `typing.Optional[bool]` — Interpret objects as BLOBs and generate URLs. For example, if your bucket contains images, you can use this option to generate URLs for these images. If set to False, it will read the content of the file and load it into Label Studio.
    
</dd>
</dl>

<dl>
<dd>

**presign:** `typing.Optional[bool]` — Presign URLs for download
    
</dd>
</dl>

<dl>
<dd>

**presign_ttl:** `typing.Optional[int]` — Presign TTL in minutes
    
</dd>
</dl>

<dl>
<dd>

**recursive_scan:** `typing.Optional[bool]` — Scan recursively
    
</dd>
</dl>

<dl>
<dd>

**title:** `typing.Optional[str]` — Storage title
    
</dd>
</dl>

<dl>
<dd>

**description:** `typing.Optional[str]` — Storage description
    
</dd>
</dl>

<dl>
<dd>

**project:** `typing.Optional[int]` — Project ID
    
</dd>
</dl>

<dl>
<dd>

**bucket:** `typing.Optional[str]` — S3 bucket name
    
</dd>
</dl>

<dl>
<dd>

**prefix:** `typing.Optional[str]` — S3 bucket prefix
    
</dd>
</dl>

<dl>
<dd>

**aws_access_key_id:** `typing.Optional[str]` — AWS_ACCESS_KEY_ID
    
</dd>
</dl>

<dl>
<dd>

**aws_secret_access_key:** `typing.Optional[str]` — AWS_SECRET_ACCESS_KEY
    
</dd>
</dl>

<dl>
<dd>

**aws_session_token:** `typing.Optional[str]` — AWS_SESSION_TOKEN
    
</dd>
</dl>

<dl>
<dd>

**aws_sse_kms_key_id:** `typing.Optional[str]` — AWS SSE KMS Key ID
    
</dd>
</dl>

<dl>
<dd>

**region_name:** `typing.Optional[str]` — AWS Region
    
</dd>
</dl>

<dl>
<dd>

**s3endpoint:** `typing.Optional[str]` — S3 Endpoint
    
</dd>
</dl>

<dl>
<dd>

**request_options:** `typing.Optional[RequestOptions]` — Request-specific configuration.
    
</dd>
</dl>
</dd>
</dl>


</dd>
</dl>
</details>

<details><summary><code>client.import_storage.s3.<a href="src/label_studio_sdk/import_storage/s3/client.py">sync</a>(...)</code></summary>
<dl>
<dd>

#### 📝 Description

<dl>
<dd>

<dl>
<dd>


Sync tasks from an S3 import storage connection. You will need to provide the import storage ID. You can find this using [List import storages](list). 

Sync operations with external buckets only go one way. They either create tasks from objects in the bucket (source/import storage) or push annotations to the output bucket (export/target storage). Changing something on the bucket side doesn’t guarantee consistency in results.

<Note>Before proceeding, you should review [How sync operations work - Source storage](https://labelstud.io/guide/storage#Source-storage) to ensure that your data remains secure and private.</Note>
</dd>
</dl>
</dd>
</dl>

#### 🔌 Usage

<dl>
<dd>

<dl>
<dd>

```python
from label_studio_sdk import LabelStudio

client = LabelStudio(
    api_key="YOUR_API_KEY",
)
client.import_storage.s3.sync(
    id=1,
)

```
</dd>
</dl>
</dd>
</dl>

#### ⚙️ Parameters

<dl>
<dd>

<dl>
<dd>

**id:** `int` — Storage ID
    
</dd>
</dl>

<dl>
<dd>

**request_options:** `typing.Optional[RequestOptions]` — Request-specific configuration.
    
</dd>
</dl>
</dd>
</dl>


</dd>
</dl>
</details>

## ImportStorage S3S
<details><summary><code>client.import_storage.s3s.<a href="src/label_studio_sdk/import_storage/s3s/client.py">list</a>(...)</code></summary>
<dl>
<dd>

#### 📝 Description

<dl>
<dd>

<dl>
<dd>


You can connect your S3 bucket to Label Studio as a source storage or target storage. Use this API request to get a list of all Google import (source) storage connections for a specific project. 

The project ID can be found in the URL when viewing the project in Label Studio, or you can retrieve all project IDs using [List all projects](../projects/list). 

For more information about working with external storage, see [Sync data from external storage](https://labelstud.io/guide/storage).
</dd>
</dl>
</dd>
</dl>

#### 🔌 Usage

<dl>
<dd>

<dl>
<dd>

```python
from label_studio_sdk import LabelStudio

client = LabelStudio(
    api_key="YOUR_API_KEY",
)
client.import_storage.s3s.list()

```
</dd>
</dl>
</dd>
</dl>

#### ⚙️ Parameters

<dl>
<dd>

<dl>
<dd>

**project:** `typing.Optional[int]` — Project ID
    
</dd>
</dl>

<dl>
<dd>

**request_options:** `typing.Optional[RequestOptions]` — Request-specific configuration.
    
</dd>
</dl>
</dd>
</dl>


</dd>
</dl>
</details>

<details><summary><code>client.import_storage.s3s.<a href="src/label_studio_sdk/import_storage/s3s/client.py">create</a>(...)</code></summary>
<dl>
<dd>

#### 📝 Description

<dl>
<dd>

<dl>
<dd>


Create a new source storage connection to a S3 bucket.

For information about the required fields and prerequisites, see [Amazon S3](https://labelstud.io/guide/storage#Amazon-S3) in the Label Studio documentation.

<Info>Ensure you configure CORS before adding cloud storage. This ensures you will be able to see the content of the data rather than just a link.</Info>

<Tip>After you add the storage, you should validate the connection before attempting to sync your data. Your data will not be imported until you [sync your connection](sync).</Tip>
</dd>
</dl>
</dd>
</dl>

#### 🔌 Usage

<dl>
<dd>

<dl>
<dd>

```python
from label_studio_sdk import LabelStudio

client = LabelStudio(
    api_key="YOUR_API_KEY",
)
client.import_storage.s3s.create()

```
</dd>
</dl>
</dd>
</dl>

#### ⚙️ Parameters

<dl>
<dd>

<dl>
<dd>

**regex_filter:** `typing.Optional[str]` — Cloud storage regex for filtering objects. You must specify it otherwise no objects will be imported.
    
</dd>
</dl>

<dl>
<dd>

**use_blob_urls:** `typing.Optional[bool]` — Interpret objects as BLOBs and generate URLs. For example, if your bucket contains images, you can use this option to generate URLs for these images. If set to False, it will read the content of the file and load it into Label Studio.
    
</dd>
</dl>

<dl>
<dd>

**presign:** `typing.Optional[bool]` — Presign URLs for download
    
</dd>
</dl>

<dl>
<dd>

**presign_ttl:** `typing.Optional[int]` — Presign TTL in minutes
    
</dd>
</dl>

<dl>
<dd>

**recursive_scan:** `typing.Optional[bool]` — Scan recursively
    
</dd>
</dl>

<dl>
<dd>

**title:** `typing.Optional[str]` — Storage title
    
</dd>
</dl>

<dl>
<dd>

**description:** `typing.Optional[str]` — Storage description
    
</dd>
</dl>

<dl>
<dd>

**project:** `typing.Optional[int]` — Project ID
    
</dd>
</dl>

<dl>
<dd>

**bucket:** `typing.Optional[str]` — S3 bucket name
    
</dd>
</dl>

<dl>
<dd>

**prefix:** `typing.Optional[str]` — S3 bucket prefix
    
</dd>
</dl>

<dl>
<dd>

**external_id:** `typing.Optional[str]` — AWS External ID
    
</dd>
</dl>

<dl>
<dd>

**role_arn:** `typing.Optional[str]` — AWS Role ARN
    
</dd>
</dl>

<dl>
<dd>

**region_name:** `typing.Optional[str]` — AWS Region
    
</dd>
</dl>

<dl>
<dd>

**s3endpoint:** `typing.Optional[str]` — S3 Endpoint
    
</dd>
</dl>

<dl>
<dd>

**request_options:** `typing.Optional[RequestOptions]` — Request-specific configuration.
    
</dd>
</dl>
</dd>
</dl>


</dd>
</dl>
</details>

<details><summary><code>client.import_storage.s3s.<a href="src/label_studio_sdk/import_storage/s3s/client.py">get</a>(...)</code></summary>
<dl>
<dd>

#### 📝 Description

<dl>
<dd>

<dl>
<dd>


Get a specific S3 import storage connection. You will need to provide the import storage ID. You can find this using [List import storages](list).
</dd>
</dl>
</dd>
</dl>

#### 🔌 Usage

<dl>
<dd>

<dl>
<dd>

```python
from label_studio_sdk import LabelStudio

client = LabelStudio(
    api_key="YOUR_API_KEY",
)
client.import_storage.s3s.get(
    id=1,
)

```
</dd>
</dl>
</dd>
</dl>

#### ⚙️ Parameters

<dl>
<dd>

<dl>
<dd>

**id:** `int` — Import storage ID
    
</dd>
</dl>

<dl>
<dd>

**request_options:** `typing.Optional[RequestOptions]` — Request-specific configuration.
    
</dd>
</dl>
</dd>
</dl>


</dd>
</dl>
</details>

<details><summary><code>client.import_storage.s3s.<a href="src/label_studio_sdk/import_storage/s3s/client.py">delete</a>(...)</code></summary>
<dl>
<dd>

#### 📝 Description

<dl>
<dd>

<dl>
<dd>


Delete a specific S3 import storage connection. You will need to provide the import storage ID. You can find this using [List import storages](list).

Deleting a source storage connection does not affect tasks with synced data in Label Studio. The sync process is designed to import new or updated tasks from the connected storage into the project, but it does not track deletions of files from the storage. Therefore, if you remove the external storage connection, the tasks that were created from that storage will remain in the project.

If you want to remove the tasks that were synced from the external storage, you will need to delete them manually from within the Label Studio UI or use the [Delete tasks](../../tasks/delete-all-tasks) API.
</dd>
</dl>
</dd>
</dl>

#### 🔌 Usage

<dl>
<dd>

<dl>
<dd>

```python
from label_studio_sdk import LabelStudio

client = LabelStudio(
    api_key="YOUR_API_KEY",
)
client.import_storage.s3s.delete(
    id=1,
)

```
</dd>
</dl>
</dd>
</dl>

#### ⚙️ Parameters

<dl>
<dd>

<dl>
<dd>

**id:** `int` — Import storage ID
    
</dd>
</dl>

<dl>
<dd>

**request_options:** `typing.Optional[RequestOptions]` — Request-specific configuration.
    
</dd>
</dl>
</dd>
</dl>


</dd>
</dl>
</details>

<details><summary><code>client.import_storage.s3s.<a href="src/label_studio_sdk/import_storage/s3s/client.py">update</a>(...)</code></summary>
<dl>
<dd>

#### 📝 Description

<dl>
<dd>

<dl>
<dd>


Update a specific S3 import storage connection. You will need to provide the import storage ID. You can find this using [List import storages](list).

For more information about working with external storage, see [Sync data from external storage](https://labelstud.io/guide/storage).
</dd>
</dl>
</dd>
</dl>

#### 🔌 Usage

<dl>
<dd>

<dl>
<dd>

```python
from label_studio_sdk import LabelStudio

client = LabelStudio(
    api_key="YOUR_API_KEY",
)
client.import_storage.s3s.update(
    id=1,
)

```
</dd>
</dl>
</dd>
</dl>

#### ⚙️ Parameters

<dl>
<dd>

<dl>
<dd>

**id:** `int` — Import storage ID
    
</dd>
</dl>

<dl>
<dd>

**regex_filter:** `typing.Optional[str]` — Cloud storage regex for filtering objects. You must specify it otherwise no objects will be imported.
    
</dd>
</dl>

<dl>
<dd>

**use_blob_urls:** `typing.Optional[bool]` — Interpret objects as BLOBs and generate URLs. For example, if your bucket contains images, you can use this option to generate URLs for these images. If set to False, it will read the content of the file and load it into Label Studio.
    
</dd>
</dl>

<dl>
<dd>

**presign:** `typing.Optional[bool]` — Presign URLs for download
    
</dd>
</dl>

<dl>
<dd>

**presign_ttl:** `typing.Optional[int]` — Presign TTL in minutes
    
</dd>
</dl>

<dl>
<dd>

**recursive_scan:** `typing.Optional[bool]` — Scan recursively
    
</dd>
</dl>

<dl>
<dd>

**title:** `typing.Optional[str]` — Storage title
    
</dd>
</dl>

<dl>
<dd>

**description:** `typing.Optional[str]` — Storage description
    
</dd>
</dl>

<dl>
<dd>

**project:** `typing.Optional[int]` — Project ID
    
</dd>
</dl>

<dl>
<dd>

**bucket:** `typing.Optional[str]` — S3 bucket name
    
</dd>
</dl>

<dl>
<dd>

**prefix:** `typing.Optional[str]` — S3 bucket prefix
    
</dd>
</dl>

<dl>
<dd>

**external_id:** `typing.Optional[str]` — AWS External ID
    
</dd>
</dl>

<dl>
<dd>

**role_arn:** `typing.Optional[str]` — AWS Role ARN
    
</dd>
</dl>

<dl>
<dd>

**region_name:** `typing.Optional[str]` — AWS Region
    
</dd>
</dl>

<dl>
<dd>

**s3endpoint:** `typing.Optional[str]` — S3 Endpoint
    
</dd>
</dl>

<dl>
<dd>

**request_options:** `typing.Optional[RequestOptions]` — Request-specific configuration.
    
</dd>
</dl>
</dd>
</dl>


</dd>
</dl>
</details>

<details><summary><code>client.import_storage.s3s.<a href="src/label_studio_sdk/import_storage/s3s/client.py">validate</a>(...)</code></summary>
<dl>
<dd>

#### 📝 Description

<dl>
<dd>

<dl>
<dd>


Validate a specific S3 import storage connection. This is useful to ensure that the storage configuration settings are correct and operational before attempting to import data.
</dd>
</dl>
</dd>
</dl>

#### 🔌 Usage

<dl>
<dd>

<dl>
<dd>

```python
from label_studio_sdk import LabelStudio

client = LabelStudio(
    api_key="YOUR_API_KEY",
)
client.import_storage.s3s.validate()

```
</dd>
</dl>
</dd>
</dl>

#### ⚙️ Parameters

<dl>
<dd>

<dl>
<dd>

**regex_filter:** `typing.Optional[str]` — Cloud storage regex for filtering objects. You must specify it otherwise no objects will be imported.
    
</dd>
</dl>

<dl>
<dd>

**use_blob_urls:** `typing.Optional[bool]` — Interpret objects as BLOBs and generate URLs. For example, if your bucket contains images, you can use this option to generate URLs for these images. If set to False, it will read the content of the file and load it into Label Studio.
    
</dd>
</dl>

<dl>
<dd>

**presign:** `typing.Optional[bool]` — Presign URLs for download
    
</dd>
</dl>

<dl>
<dd>

**presign_ttl:** `typing.Optional[int]` — Presign TTL in minutes
    
</dd>
</dl>

<dl>
<dd>

**recursive_scan:** `typing.Optional[bool]` — Scan recursively
    
</dd>
</dl>

<dl>
<dd>

**title:** `typing.Optional[str]` — Storage title
    
</dd>
</dl>

<dl>
<dd>

**description:** `typing.Optional[str]` — Storage description
    
</dd>
</dl>

<dl>
<dd>

**project:** `typing.Optional[int]` — Project ID
    
</dd>
</dl>

<dl>
<dd>

**bucket:** `typing.Optional[str]` — S3 bucket name
    
</dd>
</dl>

<dl>
<dd>

**prefix:** `typing.Optional[str]` — S3 bucket prefix
    
</dd>
</dl>

<dl>
<dd>

**external_id:** `typing.Optional[str]` — AWS External ID
    
</dd>
</dl>

<dl>
<dd>

**role_arn:** `typing.Optional[str]` — AWS Role ARN
    
</dd>
</dl>

<dl>
<dd>

**region_name:** `typing.Optional[str]` — AWS Region
    
</dd>
</dl>

<dl>
<dd>

**s3endpoint:** `typing.Optional[str]` — S3 Endpoint
    
</dd>
</dl>

<dl>
<dd>

**request_options:** `typing.Optional[RequestOptions]` — Request-specific configuration.
    
</dd>
</dl>
</dd>
</dl>


</dd>
</dl>
</details>

<details><summary><code>client.import_storage.s3s.<a href="src/label_studio_sdk/import_storage/s3s/client.py">sync</a>(...)</code></summary>
<dl>
<dd>

#### 📝 Description

<dl>
<dd>

<dl>
<dd>


Sync tasks from an S3 import storage connection. You will need to provide the import storage ID. You can find this using [List import storages](list).
</dd>
</dl>
</dd>
</dl>

#### 🔌 Usage

<dl>
<dd>

<dl>
<dd>

```python
from label_studio_sdk import LabelStudio

client = LabelStudio(
    api_key="YOUR_API_KEY",
)
client.import_storage.s3s.sync(
    id=1,
)

```
</dd>
</dl>
</dd>
</dl>

#### ⚙️ Parameters

<dl>
<dd>

<dl>
<dd>

**id:** `int` — Storage ID
    
</dd>
</dl>

<dl>
<dd>

**request_options:** `typing.Optional[RequestOptions]` — Request-specific configuration.
    
</dd>
</dl>
</dd>
</dl>


</dd>
</dl>
</details>

## Projects Pauses
<details><summary><code>client.projects.pauses.<a href="src/label_studio_sdk/projects/pauses/client.py">list</a>(...)</code></summary>
<dl>
<dd>

#### 📝 Description

<dl>
<dd>

<dl>
<dd>

Return a list of pause objects for the specified project and user.
</dd>
</dl>
</dd>
</dl>

#### 🔌 Usage

<dl>
<dd>

<dl>
<dd>

```python
from label_studio_sdk import LabelStudio

client = LabelStudio(
    api_key="YOUR_API_KEY",
)
client.projects.pauses.list(
    project_pk=1,
    user_pk=1,
)

```
</dd>
</dl>
</dd>
</dl>

#### ⚙️ Parameters

<dl>
<dd>

<dl>
<dd>

**project_pk:** `int` — Project ID
    
</dd>
</dl>

<dl>
<dd>

**user_pk:** `int` — User ID
    
</dd>
</dl>

<dl>
<dd>

**include_deleted:** `typing.Optional[bool]` — Include deleted pauses
    
</dd>
</dl>

<dl>
<dd>

**request_options:** `typing.Optional[RequestOptions]` — Request-specific configuration.
    
</dd>
</dl>
</dd>
</dl>


</dd>
</dl>
</details>

<details><summary><code>client.projects.pauses.<a href="src/label_studio_sdk/projects/pauses/client.py">create</a>(...)</code></summary>
<dl>
<dd>

#### 📝 Description

<dl>
<dd>

<dl>
<dd>

Create a new pause object for the specified project and user.
</dd>
</dl>
</dd>
</dl>

#### 🔌 Usage

<dl>
<dd>

<dl>
<dd>

```python
from label_studio_sdk import LabelStudio

client = LabelStudio(
    api_key="YOUR_API_KEY",
)
client.projects.pauses.create(
    project_pk=1,
    user_pk=1,
    reason="reason",
)

```
</dd>
</dl>
</dd>
</dl>

#### ⚙️ Parameters

<dl>
<dd>

<dl>
<dd>

**project_pk:** `int` — Project ID
    
</dd>
</dl>

<dl>
<dd>

**user_pk:** `int` — User ID
    
</dd>
</dl>

<dl>
<dd>

**reason:** `str` 
    
</dd>
</dl>

<dl>
<dd>

**verbose_reason:** `typing.Optional[str]` 
    
</dd>
</dl>

<dl>
<dd>

**request_options:** `typing.Optional[RequestOptions]` — Request-specific configuration.
    
</dd>
</dl>
</dd>
</dl>


</dd>
</dl>
</details>

<details><summary><code>client.projects.pauses.<a href="src/label_studio_sdk/projects/pauses/client.py">get</a>(...)</code></summary>
<dl>
<dd>

#### 📝 Description

<dl>
<dd>

<dl>
<dd>

Return detailed information about a specific pause.
</dd>
</dl>
</dd>
</dl>

#### 🔌 Usage

<dl>
<dd>

<dl>
<dd>

```python
from label_studio_sdk import LabelStudio

client = LabelStudio(
    api_key="YOUR_API_KEY",
)
client.projects.pauses.get(
    project_pk=1,
    user_pk=1,
    id=1,
)

```
</dd>
</dl>
</dd>
</dl>

#### ⚙️ Parameters

<dl>
<dd>

<dl>
<dd>

**project_pk:** `int` — Project ID
    
</dd>
</dl>

<dl>
<dd>

**user_pk:** `int` — User ID
    
</dd>
</dl>

<dl>
<dd>

**id:** `int` — Pause ID
    
</dd>
</dl>

<dl>
<dd>

**request_options:** `typing.Optional[RequestOptions]` — Request-specific configuration.
    
</dd>
</dl>
</dd>
</dl>


</dd>
</dl>
</details>

<details><summary><code>client.projects.pauses.<a href="src/label_studio_sdk/projects/pauses/client.py">delete</a>(...)</code></summary>
<dl>
<dd>

#### 📝 Description

<dl>
<dd>

<dl>
<dd>

Remove a pause from the database.
</dd>
</dl>
</dd>
</dl>

#### 🔌 Usage

<dl>
<dd>

<dl>
<dd>

```python
from label_studio_sdk import LabelStudio

client = LabelStudio(
    api_key="YOUR_API_KEY",
)
client.projects.pauses.delete(
    project_pk=1,
    user_pk=1,
    id=1,
)

```
</dd>
</dl>
</dd>
</dl>

#### ⚙️ Parameters

<dl>
<dd>

<dl>
<dd>

**project_pk:** `int` — Project ID
    
</dd>
</dl>

<dl>
<dd>

**user_pk:** `int` — User ID
    
</dd>
</dl>

<dl>
<dd>

**id:** `int` — Pause ID
    
</dd>
</dl>

<dl>
<dd>

**request_options:** `typing.Optional[RequestOptions]` — Request-specific configuration.
    
</dd>
</dl>
</dd>
</dl>


</dd>
</dl>
</details>

<details><summary><code>client.projects.pauses.<a href="src/label_studio_sdk/projects/pauses/client.py">update</a>(...)</code></summary>
<dl>
<dd>

#### 📝 Description

<dl>
<dd>

<dl>
<dd>

Partially update one or more fields of an existing pause.
</dd>
</dl>
</dd>
</dl>

#### 🔌 Usage

<dl>
<dd>

<dl>
<dd>

```python
from label_studio_sdk import LabelStudio

client = LabelStudio(
    api_key="YOUR_API_KEY",
)
client.projects.pauses.update(
    project_pk=1,
    user_pk=1,
    id=1,
    reason="reason",
)

```
</dd>
</dl>
</dd>
</dl>

#### ⚙️ Parameters

<dl>
<dd>

<dl>
<dd>

**project_pk:** `int` — Project ID
    
</dd>
</dl>

<dl>
<dd>

**user_pk:** `int` — User ID
    
</dd>
</dl>

<dl>
<dd>

**id:** `int` — Pause ID
    
</dd>
</dl>

<dl>
<dd>

**reason:** `str` 
    
</dd>
</dl>

<dl>
<dd>

**verbose_reason:** `typing.Optional[str]` 
    
</dd>
</dl>

<dl>
<dd>

**request_options:** `typing.Optional[RequestOptions]` — Request-specific configuration.
    
</dd>
</dl>
</dd>
</dl>


</dd>
</dl>
</details>

## Projects Exports
<details><summary><code>client.projects.exports.<a href="src/label_studio_sdk/projects/exports/client.py">list_formats</a>(...)</code></summary>
<dl>
<dd>

#### 📝 Description

<dl>
<dd>

<dl>
<dd>


Before exporting annotations, you can check with formats are supported by the specified project. For more information about export formats, see [Export formats supported by Label Studio](https://labelstud.io/guide/export#Export-formats-supported-by-Label-Studio). 

You must provide a project ID. The project ID can be found in the URL when viewing the project in Label Studio, or you can retrieve all project IDs using [List all projects](../list). 
</dd>
</dl>
</dd>
</dl>

#### 🔌 Usage

<dl>
<dd>

<dl>
<dd>

```python
from label_studio_sdk import LabelStudio

client = LabelStudio(
    api_key="YOUR_API_KEY",
)
client.projects.exports.list_formats(
    id=1,
)

```
</dd>
</dl>
</dd>
</dl>

#### ⚙️ Parameters

<dl>
<dd>

<dl>
<dd>

**id:** `int` — A unique integer value identifying this project.
    
</dd>
</dl>

<dl>
<dd>

**request_options:** `typing.Optional[RequestOptions]` — Request-specific configuration.
    
</dd>
</dl>
</dd>
</dl>


</dd>
</dl>
</details>

<details><summary><code>client.projects.exports.<a href="src/label_studio_sdk/projects/exports/client.py">list</a>(...)</code></summary>
<dl>
<dd>

#### 📝 Description

<dl>
<dd>

<dl>
<dd>


Returns a list of export file (snapshots) for a specific project by ID. The project ID can be found in the URL when viewing the project in Label Studio, or you can retrieve all project IDs using [List all projects](../list). 

Included in the response is information about each snapshot, such as who created it and what format it is in. 
</dd>
</dl>
</dd>
</dl>

#### 🔌 Usage

<dl>
<dd>

<dl>
<dd>

```python
from label_studio_sdk import LabelStudio

client = LabelStudio(
    api_key="YOUR_API_KEY",
)
client.projects.exports.list(
    project_id=1,
)

```
</dd>
</dl>
</dd>
</dl>

#### ⚙️ Parameters

<dl>
<dd>

<dl>
<dd>

**project_id:** `int` — A unique integer value identifying this project.
    
</dd>
</dl>

<dl>
<dd>

**request_options:** `typing.Optional[RequestOptions]` — Request-specific configuration.
    
</dd>
</dl>
</dd>
</dl>


</dd>
</dl>
</details>

<details><summary><code>client.projects.exports.<a href="src/label_studio_sdk/projects/exports/client.py">create</a>(...)</code></summary>
<dl>
<dd>

#### 📝 Description

<dl>
<dd>

<dl>
<dd>


Create a new export request to start a background task and generate an export file (snapshot) for a specific project by ID. The project ID can be found in the URL when viewing the project in Label Studio, or you can retrieve all project IDs using [List all projects](../list). 

A snapshot is a static export of your project's data and annotations at a specific point in time. It captures the current state of your tasks, annotations, and other relevant data, allowing you to download and review them later. Snapshots are particularly useful for large projects as they help avoid timeouts during export operations by processing the data asynchronously.

For more information, see the [Label Studio documentation on exporting annotations](https://labelstud.io/guide/export.html).
</dd>
</dl>
</dd>
</dl>

#### 🔌 Usage

<dl>
<dd>

<dl>
<dd>

```python
from label_studio_sdk import LabelStudio

client = LabelStudio(
    api_key="YOUR_API_KEY",
)
client.projects.exports.create(
    project_id=1,
)

```
</dd>
</dl>
</dd>
</dl>

#### ⚙️ Parameters

<dl>
<dd>

<dl>
<dd>

**project_id:** `int` — A unique integer value identifying this project.
    
</dd>
</dl>

<dl>
<dd>

**title:** `typing.Optional[str]` 
    
</dd>
</dl>

<dl>
<dd>

**id:** `typing.Optional[int]` 
    
</dd>
</dl>

<dl>
<dd>

**created_by:** `typing.Optional[UserSimple]` 
    
</dd>
</dl>

<dl>
<dd>

**created_at:** `typing.Optional[dt.datetime]` — Creation time
    
</dd>
</dl>

<dl>
<dd>

**finished_at:** `typing.Optional[dt.datetime]` — Complete or fail time
    
</dd>
</dl>

<dl>
<dd>

**status:** `typing.Optional[ExportSnapshotStatus]` 
    
</dd>
</dl>

<dl>
<dd>

**md5:** `typing.Optional[str]` 
    
</dd>
</dl>

<dl>
<dd>

**counters:** `typing.Optional[typing.Dict[str, typing.Optional[typing.Any]]]` 
    
</dd>
</dl>

<dl>
<dd>

**converted_formats:** `typing.Optional[typing.Sequence[ConvertedFormat]]` 
    
</dd>
</dl>

<dl>
<dd>

**task_filter_options:** `typing.Optional[TaskFilterOptions]` 
    
</dd>
</dl>

<dl>
<dd>

**annotation_filter_options:** `typing.Optional[AnnotationFilterOptions]` 
    
</dd>
</dl>

<dl>
<dd>

**serialization_options:** `typing.Optional[SerializationOptions]` 
    
</dd>
</dl>

<dl>
<dd>

**request_options:** `typing.Optional[RequestOptions]` — Request-specific configuration.
    
</dd>
</dl>
</dd>
</dl>


</dd>
</dl>
</details>

<details><summary><code>client.projects.exports.<a href="src/label_studio_sdk/projects/exports/client.py">get</a>(...)</code></summary>
<dl>
<dd>

#### 📝 Description

<dl>
<dd>

<dl>
<dd>


Retrieve information about a specific export file (snapshot). 

You will need the export ID. You can find this in the response when you [create the snapshot via the API](create) or using [List all export snapshots](list).   

You will also need the project ID. This can be found in the URL when viewing the project in Label Studio, or you can retrieve all project IDs using [List all projects](../list). 
</dd>
</dl>
</dd>
</dl>

#### 🔌 Usage

<dl>
<dd>

<dl>
<dd>

```python
from label_studio_sdk import LabelStudio

client = LabelStudio(
    api_key="YOUR_API_KEY",
)
client.projects.exports.get(
    project_id=1,
    export_pk="export_pk",
)

```
</dd>
</dl>
</dd>
</dl>

#### ⚙️ Parameters

<dl>
<dd>

<dl>
<dd>

**project_id:** `int` — A unique integer value identifying this project.
    
</dd>
</dl>

<dl>
<dd>

**export_pk:** `str` — Primary key identifying the export file.
    
</dd>
</dl>

<dl>
<dd>

**request_options:** `typing.Optional[RequestOptions]` — Request-specific configuration.
    
</dd>
</dl>
</dd>
</dl>


</dd>
</dl>
</details>

<details><summary><code>client.projects.exports.<a href="src/label_studio_sdk/projects/exports/client.py">delete</a>(...)</code></summary>
<dl>
<dd>

#### 📝 Description

<dl>
<dd>

<dl>
<dd>


Delete an export file by specified export ID.

You will need the export ID. You can find this in the response when you [create the snapshot via the API](create) or using [List all export snapshots](list). 
</dd>
</dl>
</dd>
</dl>

#### 🔌 Usage

<dl>
<dd>

<dl>
<dd>

```python
from label_studio_sdk import LabelStudio

client = LabelStudio(
    api_key="YOUR_API_KEY",
)
client.projects.exports.delete(
    project_id=1,
    export_pk="export_pk",
)

```
</dd>
</dl>
</dd>
</dl>

#### ⚙️ Parameters

<dl>
<dd>

<dl>
<dd>

**project_id:** `int` — A unique integer value identifying this project.
    
</dd>
</dl>

<dl>
<dd>

**export_pk:** `str` — Primary key identifying the export file.
    
</dd>
</dl>

<dl>
<dd>

**request_options:** `typing.Optional[RequestOptions]` — Request-specific configuration.
    
</dd>
</dl>
</dd>
</dl>


</dd>
</dl>
</details>

<details><summary><code>client.projects.exports.<a href="src/label_studio_sdk/projects/exports/client.py">convert</a>(...)</code></summary>
<dl>
<dd>

#### 📝 Description

<dl>
<dd>

<dl>
<dd>


You can use this to convert an export snapshot into the selected format. 

To see what formats are supported, you can use [Get export formats](list-formats) or see [Export formats supported by Label Studio](https://labelstud.io/guide/export#Export-formats-supported-by-Label-Studio). 

You will need to provide the project ID and export ID (`export_pk`). The export ID is returned when you create the export or you can use [List all export snapshots](list).

The project ID can be found in the URL when viewing the project in Label Studio, or you can retrieve all project IDs using [List all projects](../list). 
</dd>
</dl>
</dd>
</dl>

#### 🔌 Usage

<dl>
<dd>

<dl>
<dd>

```python
from label_studio_sdk import LabelStudio

client = LabelStudio(
    api_key="YOUR_API_KEY",
)
client.projects.exports.convert(
    project_id=1,
    export_pk="export_pk",
)

```
</dd>
</dl>
</dd>
</dl>

#### ⚙️ Parameters

<dl>
<dd>

<dl>
<dd>

**project_id:** `int` — A unique integer value identifying this project.
    
</dd>
</dl>

<dl>
<dd>

**export_pk:** `str` — Primary key identifying the export file.
    
</dd>
</dl>

<dl>
<dd>

**export_type:** `typing.Optional[ExportFormat]` 
    
</dd>
</dl>

<dl>
<dd>

**download_resources:** `typing.Optional[bool]` — If true, download all resource files such as images, audio, and others relevant to the tasks.
    
</dd>
</dl>

<dl>
<dd>

**request_options:** `typing.Optional[RequestOptions]` — Request-specific configuration.
    
</dd>
</dl>
</dd>
</dl>


</dd>
</dl>
</details>

## Prompts Versions
<details><summary><code>client.prompts.versions.<a href="src/label_studio_sdk/prompts/versions/client.py">list</a>(...)</code></summary>
<dl>
<dd>

#### 📝 Description

<dl>
<dd>

<dl>
<dd>

Get a list of prompt versions.
</dd>
</dl>
</dd>
</dl>

#### 🔌 Usage

<dl>
<dd>

<dl>
<dd>

```python
from label_studio_sdk import LabelStudio

client = LabelStudio(
    api_key="YOUR_API_KEY",
)
client.prompts.versions.list(
    id=1,
)

```
</dd>
</dl>
</dd>
</dl>

#### ⚙️ Parameters

<dl>
<dd>

<dl>
<dd>

**id:** `int` — Prompt ID
    
</dd>
</dl>

<dl>
<dd>

**request_options:** `typing.Optional[RequestOptions]` — Request-specific configuration.
    
</dd>
</dl>
</dd>
</dl>


</dd>
</dl>
</details>

<details><summary><code>client.prompts.versions.<a href="src/label_studio_sdk/prompts/versions/client.py">create</a>(...)</code></summary>
<dl>
<dd>

#### 📝 Description

<dl>
<dd>

<dl>
<dd>

Create a new version of a prompt.
</dd>
</dl>
</dd>
</dl>

#### 🔌 Usage

<dl>
<dd>

<dl>
<dd>

```python
from label_studio_sdk import LabelStudio

client = LabelStudio(
    api_key="YOUR_API_KEY",
)
client.prompts.versions.create(
    id=1,
)

```
</dd>
</dl>
</dd>
</dl>

#### ⚙️ Parameters

<dl>
<dd>

<dl>
<dd>

**id:** `int` — Prompt ID
    
</dd>
</dl>

<dl>
<dd>

**title:** `typing.Optional[str]` 
    
</dd>
</dl>

<dl>
<dd>

**parent_model:** `typing.Optional[int]` 
    
</dd>
</dl>

<dl>
<dd>

**model_provider_connection:** `typing.Optional[int]` 
    
</dd>
</dl>

<dl>
<dd>

**prompt:** `typing.Optional[str]` 
    
</dd>
</dl>

<dl>
<dd>

**provider:** `typing.Optional[PromptVersionProvider]` 
    
</dd>
</dl>

<dl>
<dd>

**provider_model_id:** `typing.Optional[str]` 
    
</dd>
</dl>

<dl>
<dd>

**created_by:** `typing.Optional[PromptVersionCreatedBy]` 
    
</dd>
</dl>

<dl>
<dd>

**created_at:** `typing.Optional[dt.datetime]` 
    
</dd>
</dl>

<dl>
<dd>

**updated_at:** `typing.Optional[dt.datetime]` 
    
</dd>
</dl>

<dl>
<dd>

**organization:** `typing.Optional[PromptVersionOrganization]` 
    
</dd>
</dl>

<dl>
<dd>

**request_options:** `typing.Optional[RequestOptions]` — Request-specific configuration.
    
</dd>
</dl>
</dd>
</dl>


</dd>
</dl>
</details>

<details><summary><code>client.prompts.versions.<a href="src/label_studio_sdk/prompts/versions/client.py">get</a>(...)</code></summary>
<dl>
<dd>

#### 📝 Description

<dl>
<dd>

<dl>
<dd>

Get a prompt version by ID.
</dd>
</dl>
</dd>
</dl>

#### 🔌 Usage

<dl>
<dd>

<dl>
<dd>

```python
from label_studio_sdk import LabelStudio

client = LabelStudio(
    api_key="YOUR_API_KEY",
)
client.prompts.versions.get(
    id=1,
    version_id=1,
)

```
</dd>
</dl>
</dd>
</dl>

#### ⚙️ Parameters

<dl>
<dd>

<dl>
<dd>

**id:** `int` — Prompt ID
    
</dd>
</dl>

<dl>
<dd>

**version_id:** `int` — Prompt Version ID
    
</dd>
</dl>

<dl>
<dd>

**request_options:** `typing.Optional[RequestOptions]` — Request-specific configuration.
    
</dd>
</dl>
</dd>
</dl>


</dd>
</dl>
</details>

<details><summary><code>client.prompts.versions.<a href="src/label_studio_sdk/prompts/versions/client.py">delete</a>(...)</code></summary>
<dl>
<dd>

#### 📝 Description

<dl>
<dd>

<dl>
<dd>

Delete a prompt version by ID.
</dd>
</dl>
</dd>
</dl>

#### 🔌 Usage

<dl>
<dd>

<dl>
<dd>

```python
from label_studio_sdk import LabelStudio

client = LabelStudio(
    api_key="YOUR_API_KEY",
)
client.prompts.versions.delete(
    id=1,
    version_id=1,
)

```
</dd>
</dl>
</dd>
</dl>

#### ⚙️ Parameters

<dl>
<dd>

<dl>
<dd>

**id:** `int` — Prompt ID
    
</dd>
</dl>

<dl>
<dd>

**version_id:** `int` — Prompt Version ID
    
</dd>
</dl>

<dl>
<dd>

**request_options:** `typing.Optional[RequestOptions]` — Request-specific configuration.
    
</dd>
</dl>
</dd>
</dl>


</dd>
</dl>
</details>

<details><summary><code>client.prompts.versions.<a href="src/label_studio_sdk/prompts/versions/client.py">update</a>(...)</code></summary>
<dl>
<dd>

#### 📝 Description

<dl>
<dd>

<dl>
<dd>

Update a prompt version by ID.
</dd>
</dl>
</dd>
</dl>

#### 🔌 Usage

<dl>
<dd>

<dl>
<dd>

```python
from label_studio_sdk import LabelStudio

client = LabelStudio(
    api_key="YOUR_API_KEY",
)
client.prompts.versions.update(
    id=1,
    version_id=1,
)

```
</dd>
</dl>
</dd>
</dl>

#### ⚙️ Parameters

<dl>
<dd>

<dl>
<dd>

**id:** `int` — Prompt ID
    
</dd>
</dl>

<dl>
<dd>

**version_id:** `int` — Prompt Version ID
    
</dd>
</dl>

<dl>
<dd>

**title:** `typing.Optional[str]` 
    
</dd>
</dl>

<dl>
<dd>

**parent_model:** `typing.Optional[int]` 
    
</dd>
</dl>

<dl>
<dd>

**model_provider_connection:** `typing.Optional[int]` 
    
</dd>
</dl>

<dl>
<dd>

**prompt:** `typing.Optional[str]` 
    
</dd>
</dl>

<dl>
<dd>

**provider:** `typing.Optional[PromptVersionProvider]` 
    
</dd>
</dl>

<dl>
<dd>

**provider_model_id:** `typing.Optional[str]` 
    
</dd>
</dl>

<dl>
<dd>

**created_by:** `typing.Optional[PromptVersionCreatedBy]` 
    
</dd>
</dl>

<dl>
<dd>

**created_at:** `typing.Optional[dt.datetime]` 
    
</dd>
</dl>

<dl>
<dd>

**updated_at:** `typing.Optional[dt.datetime]` 
    
</dd>
</dl>

<dl>
<dd>

**organization:** `typing.Optional[PromptVersionOrganization]` 
    
</dd>
</dl>

<dl>
<dd>

**request_options:** `typing.Optional[RequestOptions]` — Request-specific configuration.
    
</dd>
</dl>
</dd>
</dl>


</dd>
</dl>
</details>

<details><summary><code>client.prompts.versions.<a href="src/label_studio_sdk/prompts/versions/client.py">cost_estimate</a>(...)</code></summary>
<dl>
<dd>

#### 📝 Description

<dl>
<dd>

<dl>
<dd>

Get cost estimate for running a prompt version on a particular project/subset
</dd>
</dl>
</dd>
</dl>

#### 🔌 Usage

<dl>
<dd>

<dl>
<dd>

```python
from label_studio_sdk import LabelStudio

client = LabelStudio(
    api_key="YOUR_API_KEY",
)
client.prompts.versions.cost_estimate(
    prompt_id=1,
    version_id=1,
    project_id=1,
    project_subset=1,
)

```
</dd>
</dl>
</dd>
</dl>

#### ⚙️ Parameters

<dl>
<dd>

<dl>
<dd>

**prompt_id:** `int` — Prompt ID
    
</dd>
</dl>

<dl>
<dd>

**version_id:** `int` — Prompt Version ID
    
</dd>
</dl>

<dl>
<dd>

**project_id:** `int` — ID of the project to get an estimate for running on
    
</dd>
</dl>

<dl>
<dd>

**project_subset:** `int` — Subset of the project to get an estimate for running on (e.g. 'All', 'Sample', or 'HasGT')
    
</dd>
</dl>

<dl>
<dd>

**request_options:** `typing.Optional[RequestOptions]` — Request-specific configuration.
    
</dd>
</dl>
</dd>
</dl>


</dd>
</dl>
</details>

<details><summary><code>client.prompts.versions.<a href="src/label_studio_sdk/prompts/versions/client.py">get_refined_prompt</a>(...)</code></summary>
<dl>
<dd>

#### 📝 Description

<dl>
<dd>

<dl>
<dd>

Get the refined prompt based on the `refinement_job_id`.
</dd>
</dl>
</dd>
</dl>

#### 🔌 Usage

<dl>
<dd>

<dl>
<dd>

```python
from label_studio_sdk import LabelStudio

client = LabelStudio(
    api_key="YOUR_API_KEY",
)
client.prompts.versions.get_refined_prompt(
    prompt_id=1,
    version_id=1,
    refinement_job_id="refinement_job_id",
)

```
</dd>
</dl>
</dd>
</dl>

#### ⚙️ Parameters

<dl>
<dd>

<dl>
<dd>

**prompt_id:** `int` — Prompt ID
    
</dd>
</dl>

<dl>
<dd>

**version_id:** `int` — Prompt Version ID
    
</dd>
</dl>

<dl>
<dd>

**refinement_job_id:** `str` — Refinement Job ID acquired from the `POST /api/prompts/{prompt_id}/versions/{version_id}/refine` endpoint
    
</dd>
</dl>

<dl>
<dd>

**request_options:** `typing.Optional[RequestOptions]` — Request-specific configuration.
    
</dd>
</dl>
</dd>
</dl>


</dd>
</dl>
</details>

<details><summary><code>client.prompts.versions.<a href="src/label_studio_sdk/prompts/versions/client.py">refine_prompt</a>(...)</code></summary>
<dl>
<dd>

#### 📝 Description

<dl>
<dd>

<dl>
<dd>

Refine a prompt version using a teacher model and save the refined prompt as a new version.
</dd>
</dl>
</dd>
</dl>

#### 🔌 Usage

<dl>
<dd>

<dl>
<dd>

```python
from label_studio_sdk import LabelStudio

client = LabelStudio(
    api_key="YOUR_API_KEY",
)
client.prompts.versions.refine_prompt(
    prompt_id=1,
    version_id=1,
)

```
</dd>
</dl>
</dd>
</dl>

#### ⚙️ Parameters

<dl>
<dd>

<dl>
<dd>

**prompt_id:** `int` — Prompt ID
    
</dd>
</dl>

<dl>
<dd>

**version_id:** `int` — Base Prompt Version ID
    
</dd>
</dl>

<dl>
<dd>

**async_:** `typing.Optional[bool]` — Run the refinement job asynchronously
    
</dd>
</dl>

<dl>
<dd>

**teacher_model_provider_connection_id:** `typing.Optional[int]` — Model Provider Connection ID to use to refine the prompt
    
</dd>
</dl>

<dl>
<dd>

**teacher_model_name:** `typing.Optional[str]` — Name of the model to use to refine the prompt
    
</dd>
</dl>

<dl>
<dd>

**project_id:** `typing.Optional[int]` — Project ID to target the refined prompt for
    
</dd>
</dl>

<dl>
<dd>

**request_options:** `typing.Optional[RequestOptions]` — Request-specific configuration.
    
</dd>
</dl>
</dd>
</dl>


</dd>
</dl>
</details>

## Prompts Runs
<details><summary><code>client.prompts.runs.<a href="src/label_studio_sdk/prompts/runs/client.py">list</a>(...)</code></summary>
<dl>
<dd>

#### 📝 Description

<dl>
<dd>

<dl>
<dd>

Get information (status, etadata, etc) about an existing inference run
</dd>
</dl>
</dd>
</dl>

#### 🔌 Usage

<dl>
<dd>

<dl>
<dd>

```python
from label_studio_sdk import LabelStudio

client = LabelStudio(
    api_key="YOUR_API_KEY",
)
client.prompts.runs.list(
    id=1,
    version_id=1,
    project=1,
    project_subset="All",
)

```
</dd>
</dl>
</dd>
</dl>

#### ⚙️ Parameters

<dl>
<dd>

<dl>
<dd>

**id:** `int` — Prompt ID
    
</dd>
</dl>

<dl>
<dd>

**version_id:** `int` — Prompt Version ID
    
</dd>
</dl>

<dl>
<dd>

**project:** `int` — The ID of the project that this Interence Run makes predictions on
    
</dd>
</dl>

<dl>
<dd>

**project_subset:** `RunsListRequestProjectSubset` — Defines which tasks are operated on (e.g. HasGT will only operate on tasks with a ground truth annotation, but All will operate on all records)
    
</dd>
</dl>

<dl>
<dd>

**request_options:** `typing.Optional[RequestOptions]` — Request-specific configuration.
    
</dd>
</dl>
</dd>
</dl>


</dd>
</dl>
</details>

<details><summary><code>client.prompts.runs.<a href="src/label_studio_sdk/prompts/runs/client.py">create</a>(...)</code></summary>
<dl>
<dd>

#### 📝 Description

<dl>
<dd>

<dl>
<dd>

Run a prompt inference.
</dd>
</dl>
</dd>
</dl>

#### 🔌 Usage

<dl>
<dd>

<dl>
<dd>

```python
from label_studio_sdk import LabelStudio

client = LabelStudio(
    api_key="YOUR_API_KEY",
)
client.prompts.runs.create(
    id=1,
    version_id=1,
    project=1,
    project_subset="All",
)

```
</dd>
</dl>
</dd>
</dl>

#### ⚙️ Parameters

<dl>
<dd>

<dl>
<dd>

**id:** `int` — Prompt ID
    
</dd>
</dl>

<dl>
<dd>

**version_id:** `int` — Prompt Version ID
    
</dd>
</dl>

<dl>
<dd>

**project:** `int` 
    
</dd>
</dl>

<dl>
<dd>

**project_subset:** `InferenceRunProjectSubset` 
    
</dd>
</dl>

<dl>
<dd>

**organization:** `typing.Optional[InferenceRunOrganization]` 
    
</dd>
</dl>

<dl>
<dd>

**model_version:** `typing.Optional[int]` 
    
</dd>
</dl>

<dl>
<dd>

**created_by:** `typing.Optional[InferenceRunCreatedBy]` 
    
</dd>
</dl>

<dl>
<dd>

**status:** `typing.Optional[InferenceRunStatus]` 
    
</dd>
</dl>

<dl>
<dd>

**job_id:** `typing.Optional[str]` 
    
</dd>
</dl>

<dl>
<dd>

**created_at:** `typing.Optional[dt.datetime]` 
    
</dd>
</dl>

<dl>
<dd>

**triggered_at:** `typing.Optional[dt.datetime]` 
    
</dd>
</dl>

<dl>
<dd>

**predictions_updated_at:** `typing.Optional[dt.datetime]` 
    
</dd>
</dl>

<dl>
<dd>

**completed_at:** `typing.Optional[dt.datetime]` 
    
</dd>
</dl>

<dl>
<dd>

**request_options:** `typing.Optional[RequestOptions]` — Request-specific configuration.
    
</dd>
</dl>
</dd>
</dl>


</dd>
</dl>
</details>

## Prompts Indicators
<details><summary><code>client.prompts.indicators.<a href="src/label_studio_sdk/prompts/indicators/client.py">list</a>(...)</code></summary>
<dl>
<dd>

#### 📝 Description

<dl>
<dd>

<dl>
<dd>

Get key indicators for the Prompt dashboard.
</dd>
</dl>
</dd>
</dl>

#### 🔌 Usage

<dl>
<dd>

<dl>
<dd>

```python
from label_studio_sdk import LabelStudio

client = LabelStudio(
    api_key="YOUR_API_KEY",
)
client.prompts.indicators.list(
    pk=1,
)

```
</dd>
</dl>
</dd>
</dl>

#### ⚙️ Parameters

<dl>
<dd>

<dl>
<dd>

**pk:** `int` — Inference run ID
    
</dd>
</dl>

<dl>
<dd>

**request_options:** `typing.Optional[RequestOptions]` — Request-specific configuration.
    
</dd>
</dl>
</dd>
</dl>


</dd>
</dl>
</details>

<details><summary><code>client.prompts.indicators.<a href="src/label_studio_sdk/prompts/indicators/client.py">get</a>(...)</code></summary>
<dl>
<dd>

#### 📝 Description

<dl>
<dd>

<dl>
<dd>

Get a specific key indicator for the Prompt dashboard.
</dd>
</dl>
</dd>
</dl>

#### 🔌 Usage

<dl>
<dd>

<dl>
<dd>

```python
from label_studio_sdk import LabelStudio

client = LabelStudio(
    api_key="YOUR_API_KEY",
)
client.prompts.indicators.get(
    indicator_key="indicator_key",
    pk=1,
)

```
</dd>
</dl>
</dd>
</dl>

#### ⚙️ Parameters

<dl>
<dd>

<dl>
<dd>

**indicator_key:** `str` — Key of the indicator
    
</dd>
</dl>

<dl>
<dd>

**pk:** `int` — Inference run ID
    
</dd>
</dl>

<dl>
<dd>

**request_options:** `typing.Optional[RequestOptions]` — Request-specific configuration.
    
</dd>
</dl>
</dd>
</dl>


</dd>
</dl>
</details>

## Workspaces Members
<details><summary><code>client.workspaces.members.<a href="src/label_studio_sdk/workspaces/members/client.py">list</a>(...)</code></summary>
<dl>
<dd>

#### 📝 Description

<dl>
<dd>

<dl>
<dd>


List all workspace memberships for a specific workspace. You will need to provide the workspace ID. You can find this using [List workspaces](list).
</dd>
</dl>
</dd>
</dl>

#### 🔌 Usage

<dl>
<dd>

<dl>
<dd>

```python
from label_studio_sdk import LabelStudio

client = LabelStudio(
    api_key="YOUR_API_KEY",
)
client.workspaces.members.list(
    id=1,
)

```
</dd>
</dl>
</dd>
</dl>

#### ⚙️ Parameters

<dl>
<dd>

<dl>
<dd>

**id:** `int` — Workspace ID
    
</dd>
</dl>

<dl>
<dd>

**request_options:** `typing.Optional[RequestOptions]` — Request-specific configuration.
    
</dd>
</dl>
</dd>
</dl>


</dd>
</dl>
</details>

<details><summary><code>client.workspaces.members.<a href="src/label_studio_sdk/workspaces/members/client.py">create</a>(...)</code></summary>
<dl>
<dd>

#### 📝 Description

<dl>
<dd>

<dl>
<dd>


Create a new workspace membership. You will need to provide the workspace ID. You can find this using [List workspaces](list).
</dd>
</dl>
</dd>
</dl>

#### 🔌 Usage

<dl>
<dd>

<dl>
<dd>

```python
from label_studio_sdk import LabelStudio

client = LabelStudio(
    api_key="YOUR_API_KEY",
)
client.workspaces.members.create(
    id=1,
)

```
</dd>
</dl>
</dd>
</dl>

#### ⚙️ Parameters

<dl>
<dd>

<dl>
<dd>

**id:** `int` — Workspace ID
    
</dd>
</dl>

<dl>
<dd>

**user:** `typing.Optional[int]` — User ID of the workspace member
    
</dd>
</dl>

<dl>
<dd>

**request_options:** `typing.Optional[RequestOptions]` — Request-specific configuration.
    
</dd>
</dl>
</dd>
</dl>


</dd>
</dl>
</details>

<details><summary><code>client.workspaces.members.<a href="src/label_studio_sdk/workspaces/members/client.py">delete</a>(...)</code></summary>
<dl>
<dd>

#### 📝 Description

<dl>
<dd>

<dl>
<dd>


Delete a specific workspace membership. You will need to provide the workspace ID and the user ID. You can find this using [List workspace memberships](list).
</dd>
</dl>
</dd>
</dl>

#### 🔌 Usage

<dl>
<dd>

<dl>
<dd>

```python
from label_studio_sdk import LabelStudio

client = LabelStudio(
    api_key="YOUR_API_KEY",
)
client.workspaces.members.delete(
    id=1,
)

```
</dd>
</dl>
</dd>
</dl>

#### ⚙️ Parameters

<dl>
<dd>

<dl>
<dd>

**id:** `int` — Workspace ID
    
</dd>
</dl>

<dl>
<dd>

**user:** `typing.Optional[int]` — User ID of the workspace member
    
</dd>
</dl>

<dl>
<dd>

**request_options:** `typing.Optional[RequestOptions]` — Request-specific configuration.
    
</dd>
</dl>
</dd>
</dl>


</dd>
</dl>
</details>
<|MERGE_RESOLUTION|>--- conflicted
+++ resolved
@@ -2122,11 +2122,7 @@
 
 You will need to include the file data in the request body. For example:
 ```bash
-<<<<<<< HEAD
-curl -H 'Authorization: Token abc123' -X POST 'https://localhost:8080/api/import/file-upload/245' -F ‘file=@path/to/my_file.csv’
-=======
 curl -H 'Authorization: Token abc123' -X POST 'https://localhost:8080/api/import/file-upload/245' -F 'file=@path/to/my_file.csv'
->>>>>>> adff0afc
 ```
 </dd>
 </dl>
