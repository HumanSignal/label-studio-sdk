# Reference
## ActivityLogs
<details><summary><code>client.activity_logs.<a href="src/label_studio_sdk/activity_logs/client.py">list</a>(...)</code></summary>
<dl>
<dd>

#### 📝 Description

<dl>
<dd>

<dl>
<dd>

Retrieve activity logs filtered by workspace, project, user, HTTP method, date range or search query.
</dd>
</dl>
</dd>
</dl>

#### 🔌 Usage

<dl>
<dd>

<dl>
<dd>

```python
from label_studio_sdk import LabelStudio

client = LabelStudio(
    api_key="YOUR_API_KEY",
)
client.activity_logs.list()

```
</dd>
</dl>
</dd>
</dl>

#### ⚙️ Parameters

<dl>
<dd>

<dl>
<dd>

**end_date:** `typing.Optional[str]` — End date/time (ISO-8601) for log filtering.
    
</dd>
</dl>

<dl>
<dd>

**method:** `typing.Optional[ActivityLogsListRequestMethod]` — HTTP request method used in the log.
    
</dd>
</dl>

<dl>
<dd>

**ordering:** `typing.Optional[str]` — Which field to use when ordering the results.
    
</dd>
</dl>

<dl>
<dd>

**page:** `typing.Optional[int]` — [or "start"] Current page index.
    
</dd>
</dl>

<dl>
<dd>

**page_size:** `typing.Optional[int]` — [or "length"] Logs per page, use -1 to obtain all logs (might be slow).
    
</dd>
</dl>

<dl>
<dd>

**project:** `typing.Optional[int]` — Project ID to filter logs.
    
</dd>
</dl>

<dl>
<dd>

**search:** `typing.Optional[str]` — Search expression using "AND"/"OR" to filter by request URL.
    
</dd>
</dl>

<dl>
<dd>

**start_date:** `typing.Optional[str]` — Start date/time (ISO-8601) for log filtering.
    
</dd>
</dl>

<dl>
<dd>

**user:** `typing.Optional[int]` — User ID to filter logs.
    
</dd>
</dl>

<dl>
<dd>

**workspace:** `typing.Optional[int]` — Workspace owner ID to filter logs.
    
</dd>
</dl>

<dl>
<dd>

**request_options:** `typing.Optional[RequestOptions]` — Request-specific configuration.
    
</dd>
</dl>
</dd>
</dl>


</dd>
</dl>
</details>

## AnnotationHistory
<details><summary><code>client.annotation_history.<a href="src/label_studio_sdk/annotation_history/client.py">list</a>(...)</code></summary>
<dl>
<dd>

#### 📝 Description

<dl>
<dd>

<dl>
<dd>

List annotation history items for an annotation. Annotation history logs all actions performed with annotations, such as: imports, submits, updates, reviews, and more. Users can view annotation history items in the Annotation History panel during labeling.
</dd>
</dl>
</dd>
</dl>

#### 🔌 Usage

<dl>
<dd>

<dl>
<dd>

```python
from label_studio_sdk import LabelStudio

client = LabelStudio(
    api_key="YOUR_API_KEY",
)
client.annotation_history.list()

```
</dd>
</dl>
</dd>
</dl>

#### ⚙️ Parameters

<dl>
<dd>

<dl>
<dd>

**annotation:** `typing.Optional[int]` — Annotation ID to get annotation history items for.
    
</dd>
</dl>

<dl>
<dd>

**ordering:** `typing.Optional[str]` — Which field to use when ordering the results.
    
</dd>
</dl>

<dl>
<dd>

**request_options:** `typing.Optional[RequestOptions]` — Request-specific configuration.
    
</dd>
</dl>
</dd>
</dl>


</dd>
</dl>
</details>

<details><summary><code>client.annotation_history.<a href="src/label_studio_sdk/annotation_history/client.py">delete</a>(...)</code></summary>
<dl>
<dd>

#### 📝 Description

<dl>
<dd>

<dl>
<dd>

Delete all annotation history items for a specific annotation, task or project. This method is available only for users with administrator roles.
</dd>
</dl>
</dd>
</dl>

#### 🔌 Usage

<dl>
<dd>

<dl>
<dd>

```python
from label_studio_sdk import LabelStudio

client = LabelStudio(
    api_key="YOUR_API_KEY",
)
client.annotation_history.delete()

```
</dd>
</dl>
</dd>
</dl>

#### ⚙️ Parameters

<dl>
<dd>

<dl>
<dd>

**annotation:** `typing.Optional[int]` — Annotation ID to delete annotation history items for.
    
</dd>
</dl>

<dl>
<dd>

**project:** `typing.Optional[int]` — Project ID to delete annotation history items for.
    
</dd>
</dl>

<dl>
<dd>

**task:** `typing.Optional[int]` — Task ID to delete annotation history items for.
    
</dd>
</dl>

<dl>
<dd>

**request_options:** `typing.Optional[RequestOptions]` — Request-specific configuration.
    
</dd>
</dl>
</dd>
</dl>


</dd>
</dl>
</details>

<details><summary><code>client.annotation_history.<a href="src/label_studio_sdk/annotation_history/client.py">list_for_project</a>(...)</code></summary>
<dl>
<dd>

#### 📝 Description

<dl>
<dd>

<dl>
<dd>

List all annotation history items for the project with pagination.
</dd>
</dl>
</dd>
</dl>

#### 🔌 Usage

<dl>
<dd>

<dl>
<dd>

```python
from label_studio_sdk import LabelStudio

client = LabelStudio(
    api_key="YOUR_API_KEY",
)
client.annotation_history.list_for_project(
    id=1,
)

```
</dd>
</dl>
</dd>
</dl>

#### ⚙️ Parameters

<dl>
<dd>

<dl>
<dd>

**id:** `int` 
    
</dd>
</dl>

<dl>
<dd>

**page:** `typing.Optional[int]` — A page number within the paginated result set.
    
</dd>
</dl>

<dl>
<dd>

**page_size:** `typing.Optional[int]` — Number of results to return per page.
    
</dd>
</dl>

<dl>
<dd>

**request_options:** `typing.Optional[RequestOptions]` — Request-specific configuration.
    
</dd>
</dl>
</dd>
</dl>


</dd>
</dl>
</details>

## AnnotationReviews
<details><summary><code>client.annotation_reviews.<a href="src/label_studio_sdk/annotation_reviews/client.py">list</a>(...)</code></summary>
<dl>
<dd>

#### 📝 Description

<dl>
<dd>

<dl>
<dd>

List all reviews for a specific annotation ID.
</dd>
</dl>
</dd>
</dl>

#### 🔌 Usage

<dl>
<dd>

<dl>
<dd>

```python
from label_studio_sdk import LabelStudio

client = LabelStudio(
    api_key="YOUR_API_KEY",
)
client.annotation_reviews.list()

```
</dd>
</dl>
</dd>
</dl>

#### ⚙️ Parameters

<dl>
<dd>

<dl>
<dd>

**annotation:** `typing.Optional[int]` 
    
</dd>
</dl>

<dl>
<dd>

**annotation_task_project:** `typing.Optional[int]` 
    
</dd>
</dl>

<dl>
<dd>

**ordering:** `typing.Optional[str]` — Which field to use when ordering the results.
    
</dd>
</dl>

<dl>
<dd>

**request_options:** `typing.Optional[RequestOptions]` — Request-specific configuration.
    
</dd>
</dl>
</dd>
</dl>


</dd>
</dl>
</details>

<details><summary><code>client.annotation_reviews.<a href="src/label_studio_sdk/annotation_reviews/client.py">create</a>(...)</code></summary>
<dl>
<dd>

#### 📝 Description

<dl>
<dd>

<dl>
<dd>

Create a review for a specific annotation ID.
</dd>
</dl>
</dd>
</dl>

#### 🔌 Usage

<dl>
<dd>

<dl>
<dd>

```python
from label_studio_sdk import LabelStudio

client = LabelStudio(
    api_key="YOUR_API_KEY",
)
client.annotation_reviews.create(
    annotation=1,
)

```
</dd>
</dl>
</dd>
</dl>

#### ⚙️ Parameters

<dl>
<dd>

<dl>
<dd>

**annotation:** `int` — Corresponding annotation
    
</dd>
</dl>

<dl>
<dd>

**async_postprocess:** `typing.Optional[bool]` — Whether to postprocess the review asynchronously.
    
</dd>
</dl>

<dl>
<dd>

**accepted:** `typing.Optional[bool]` — Accepted or rejected (if false) flag
    
</dd>
</dl>

<dl>
<dd>

**comment:** `typing.Optional[str]` 
    
</dd>
</dl>

<dl>
<dd>

**last_annotation_history:** `typing.Optional[int]` 
    
</dd>
</dl>

<dl>
<dd>

**remove_from_queue:** `typing.Optional[bool]` 
    
</dd>
</dl>

<dl>
<dd>

**result:** `typing.Optional[typing.Optional[typing.Any]]` 
    
</dd>
</dl>

<dl>
<dd>

**started_at:** `typing.Optional[dt.datetime]` 
    
</dd>
</dl>

<dl>
<dd>

**request_options:** `typing.Optional[RequestOptions]` — Request-specific configuration.
    
</dd>
</dl>
</dd>
</dl>


</dd>
</dl>
</details>

<details><summary><code>client.annotation_reviews.<a href="src/label_studio_sdk/annotation_reviews/client.py">get</a>(...)</code></summary>
<dl>
<dd>

#### 📝 Description

<dl>
<dd>

<dl>
<dd>

Retrieve a specific review by ID for an annotation.
</dd>
</dl>
</dd>
</dl>

#### 🔌 Usage

<dl>
<dd>

<dl>
<dd>

```python
from label_studio_sdk import LabelStudio

client = LabelStudio(
    api_key="YOUR_API_KEY",
)
client.annotation_reviews.get(
    id=1,
)

```
</dd>
</dl>
</dd>
</dl>

#### ⚙️ Parameters

<dl>
<dd>

<dl>
<dd>

**id:** `int` — A unique integer value identifying this annotation review.
    
</dd>
</dl>

<dl>
<dd>

**request_options:** `typing.Optional[RequestOptions]` — Request-specific configuration.
    
</dd>
</dl>
</dd>
</dl>


</dd>
</dl>
</details>

<details><summary><code>client.annotation_reviews.<a href="src/label_studio_sdk/annotation_reviews/client.py">delete</a>(...)</code></summary>
<dl>
<dd>

#### 📝 Description

<dl>
<dd>

<dl>
<dd>

Delete a review by ID
</dd>
</dl>
</dd>
</dl>

#### 🔌 Usage

<dl>
<dd>

<dl>
<dd>

```python
from label_studio_sdk import LabelStudio

client = LabelStudio(
    api_key="YOUR_API_KEY",
)
client.annotation_reviews.delete(
    id=1,
)

```
</dd>
</dl>
</dd>
</dl>

#### ⚙️ Parameters

<dl>
<dd>

<dl>
<dd>

**id:** `int` — A unique integer value identifying this annotation review.
    
</dd>
</dl>

<dl>
<dd>

**request_options:** `typing.Optional[RequestOptions]` — Request-specific configuration.
    
</dd>
</dl>
</dd>
</dl>


</dd>
</dl>
</details>

<details><summary><code>client.annotation_reviews.<a href="src/label_studio_sdk/annotation_reviews/client.py">update</a>(...)</code></summary>
<dl>
<dd>

#### 📝 Description

<dl>
<dd>

<dl>
<dd>

Update a specific review by ID.
</dd>
</dl>
</dd>
</dl>

#### 🔌 Usage

<dl>
<dd>

<dl>
<dd>

```python
from label_studio_sdk import LabelStudio

client = LabelStudio(
    api_key="YOUR_API_KEY",
)
client.annotation_reviews.update(
    id=1,
)

```
</dd>
</dl>
</dd>
</dl>

#### ⚙️ Parameters

<dl>
<dd>

<dl>
<dd>

**id:** `int` — A unique integer value identifying this annotation review.
    
</dd>
</dl>

<dl>
<dd>

**accepted:** `typing.Optional[bool]` — Accepted or rejected (if false) flag
    
</dd>
</dl>

<dl>
<dd>

**annotation:** `typing.Optional[int]` — Corresponding annotation
    
</dd>
</dl>

<dl>
<dd>

**comment:** `typing.Optional[str]` 
    
</dd>
</dl>

<dl>
<dd>

**last_annotation_history:** `typing.Optional[int]` 
    
</dd>
</dl>

<dl>
<dd>

**remove_from_queue:** `typing.Optional[bool]` 
    
</dd>
</dl>

<dl>
<dd>

**result:** `typing.Optional[typing.Optional[typing.Any]]` 
    
</dd>
</dl>

<dl>
<dd>

**started_at:** `typing.Optional[dt.datetime]` 
    
</dd>
</dl>

<dl>
<dd>

**request_options:** `typing.Optional[RequestOptions]` — Request-specific configuration.
    
</dd>
</dl>
</dd>
</dl>


</dd>
</dl>
</details>

## Annotations
<details><summary><code>client.annotations.<a href="src/label_studio_sdk/annotations/client.py">create_bulk</a>(...)</code></summary>
<dl>
<dd>

#### 📝 Description

<dl>
<dd>

<dl>
<dd>

Create multiple annotations at once
</dd>
</dl>
</dd>
</dl>

#### 🔌 Usage

<dl>
<dd>

<dl>
<dd>

```python
from label_studio_sdk import LabelStudio

client = LabelStudio(
    api_key="YOUR_API_KEY",
)
client.annotations.create_bulk()

```
</dd>
</dl>
</dd>
</dl>

#### ⚙️ Parameters

<dl>
<dd>

<dl>
<dd>

**bulk_created:** `typing.Optional[bool]` — Annotation was created in bulk mode
    
</dd>
</dl>

<dl>
<dd>

**completed_by:** `typing.Optional[int]` 
    
</dd>
</dl>

<dl>
<dd>

**draft_created_at:** `typing.Optional[dt.datetime]` — Draft creation time
    
</dd>
</dl>

<dl>
<dd>

**ground_truth:** `typing.Optional[bool]` — This annotation is a Ground Truth (ground_truth)
    
</dd>
</dl>

<dl>
<dd>

**import_id:** `typing.Optional[int]` — Original annotation ID that was at the import step or NULL if this annotation wasn't imported
    
</dd>
</dl>

<dl>
<dd>

**last_action:** `typing.Optional[AnnotationBulkSerializerWithSelectedItemsRequestLastAction]` 

Action which was performed in the last annotation history item

* `prediction` - Created from prediction
* `propagated_annotation` - Created from another annotation
* `imported` - Imported
* `submitted` - Submitted
* `updated` - Updated
* `skipped` - Skipped
* `accepted` - Accepted
* `rejected` - Rejected
* `fixed_and_accepted` - Fixed and accepted
* `deleted_review` - Deleted review
    
</dd>
</dl>

<dl>
<dd>

**last_created_by:** `typing.Optional[int]` — User who created the last annotation history item
    
</dd>
</dl>

<dl>
<dd>

**lead_time:** `typing.Optional[float]` — How much time it took to annotate the task
    
</dd>
</dl>

<dl>
<dd>

**parent_annotation:** `typing.Optional[int]` — Points to the parent annotation from which this annotation was created
    
</dd>
</dl>

<dl>
<dd>

**parent_prediction:** `typing.Optional[int]` — Points to the prediction from which this annotation was created
    
</dd>
</dl>

<dl>
<dd>

**project:** `typing.Optional[int]` — Project ID for this annotation
    
</dd>
</dl>

<dl>
<dd>

**result:** `typing.Optional[typing.Sequence[typing.Dict[str, typing.Optional[typing.Any]]]]` — List of annotation results for the task
    
</dd>
</dl>

<dl>
<dd>

**selected_items:** `typing.Optional[SelectedItemsRequest]` 
    
</dd>
</dl>

<dl>
<dd>

**task:** `typing.Optional[int]` — Corresponding task for this annotation
    
</dd>
</dl>

<dl>
<dd>

**tasks:** `typing.Optional[typing.Sequence[int]]` 
    
</dd>
</dl>

<dl>
<dd>

**unique_id:** `typing.Optional[str]` 
    
</dd>
</dl>

<dl>
<dd>

**updated_by:** `typing.Optional[int]` — Last user who updated this annotation
    
</dd>
</dl>

<dl>
<dd>

**was_cancelled:** `typing.Optional[bool]` — User skipped the task
    
</dd>
</dl>

<dl>
<dd>

**request_options:** `typing.Optional[RequestOptions]` — Request-specific configuration.
    
</dd>
</dl>
</dd>
</dl>


</dd>
</dl>
</details>

<details><summary><code>client.annotations.<a href="src/label_studio_sdk/annotations/client.py">get</a>(...)</code></summary>
<dl>
<dd>

#### 📝 Description

<dl>
<dd>

<dl>
<dd>

Retrieve a specific annotation for a task using the annotation result ID.
</dd>
</dl>
</dd>
</dl>

#### 🔌 Usage

<dl>
<dd>

<dl>
<dd>

```python
from label_studio_sdk import LabelStudio

client = LabelStudio(
    api_key="YOUR_API_KEY",
)
client.annotations.get(
    id=1,
)

```
</dd>
</dl>
</dd>
</dl>

#### ⚙️ Parameters

<dl>
<dd>

<dl>
<dd>

**id:** `int` 
    
</dd>
</dl>

<dl>
<dd>

**request_options:** `typing.Optional[RequestOptions]` — Request-specific configuration.
    
</dd>
</dl>
</dd>
</dl>


</dd>
</dl>
</details>

<details><summary><code>client.annotations.<a href="src/label_studio_sdk/annotations/client.py">delete</a>(...)</code></summary>
<dl>
<dd>

#### 📝 Description

<dl>
<dd>

<dl>
<dd>

Delete an annotation. This action can't be undone!
</dd>
</dl>
</dd>
</dl>

#### 🔌 Usage

<dl>
<dd>

<dl>
<dd>

```python
from label_studio_sdk import LabelStudio

client = LabelStudio(
    api_key="YOUR_API_KEY",
)
client.annotations.delete(
    id=1,
)

```
</dd>
</dl>
</dd>
</dl>

#### ⚙️ Parameters

<dl>
<dd>

<dl>
<dd>

**id:** `int` 
    
</dd>
</dl>

<dl>
<dd>

**request_options:** `typing.Optional[RequestOptions]` — Request-specific configuration.
    
</dd>
</dl>
</dd>
</dl>


</dd>
</dl>
</details>

<details><summary><code>client.annotations.<a href="src/label_studio_sdk/annotations/client.py">update</a>(...)</code></summary>
<dl>
<dd>

#### 📝 Description

<dl>
<dd>

<dl>
<dd>

Update existing attributes on an annotation.
</dd>
</dl>
</dd>
</dl>

#### 🔌 Usage

<dl>
<dd>

<dl>
<dd>

```python
from label_studio_sdk import LabelStudio

client = LabelStudio(
    api_key="YOUR_API_KEY",
)
client.annotations.update(
    id=1,
    ground_truth=True,
    result=[
        {
            "from_name": "bboxes",
            "image_rotation": 0,
            "original_height": 1080,
            "original_width": 1920,
            "to_name": "image",
            "type": "rectanglelabels",
            "value": {
                "height": 60,
                "rotation": 0,
                "values": {"rectanglelabels": ["Person"]},
                "width": 50,
                "x": 20,
                "y": 30,
            },
        }
    ],
    was_cancelled=False,
)

```
</dd>
</dl>
</dd>
</dl>

#### ⚙️ Parameters

<dl>
<dd>

<dl>
<dd>

**id:** `int` 
    
</dd>
</dl>

<dl>
<dd>

**completed_by:** `typing.Optional[int]` — User ID of the person who created this annotation
    
</dd>
</dl>

<dl>
<dd>

**ground_truth:** `typing.Optional[bool]` — This annotation is a Ground Truth
    
</dd>
</dl>

<dl>
<dd>

**lead_time:** `typing.Optional[float]` — How much time it took to annotate the task (in seconds)
    
</dd>
</dl>

<dl>
<dd>

**project:** `typing.Optional[int]` — Project ID for this annotation
    
</dd>
</dl>

<dl>
<dd>

**result:** `typing.Optional[typing.Sequence[typing.Dict[str, typing.Optional[typing.Any]]]]` — Labeling result in JSON format. Read more about the format in [the Label Studio documentation.](https://labelstud.io/guide/task_format)
    
</dd>
</dl>

<dl>
<dd>

**task:** `typing.Optional[int]` — Corresponding task for this annotation
    
</dd>
</dl>

<dl>
<dd>

**updated_by:** `typing.Optional[int]` — Last user who updated this annotation
    
</dd>
</dl>

<dl>
<dd>

**was_cancelled:** `typing.Optional[bool]` — User skipped the task
    
</dd>
</dl>

<dl>
<dd>

**request_options:** `typing.Optional[RequestOptions]` — Request-specific configuration.
    
</dd>
</dl>
</dd>
</dl>


</dd>
</dl>
</details>

<details><summary><code>client.annotations.<a href="src/label_studio_sdk/annotations/client.py">list</a>(...)</code></summary>
<dl>
<dd>

#### 📝 Description

<dl>
<dd>

<dl>
<dd>

List all annotations for a task.
</dd>
</dl>
</dd>
</dl>

#### 🔌 Usage

<dl>
<dd>

<dl>
<dd>

```python
from label_studio_sdk import LabelStudio

client = LabelStudio(
    api_key="YOUR_API_KEY",
)
client.annotations.list(
    id=1,
)

```
</dd>
</dl>
</dd>
</dl>

#### ⚙️ Parameters

<dl>
<dd>

<dl>
<dd>

**id:** `int` — Task ID
    
</dd>
</dl>

<dl>
<dd>

**ordering:** `typing.Optional[str]` — Which field to use when ordering the results.
    
</dd>
</dl>

<dl>
<dd>

**request_options:** `typing.Optional[RequestOptions]` — Request-specific configuration.
    
</dd>
</dl>
</dd>
</dl>


</dd>
</dl>
</details>

<details><summary><code>client.annotations.<a href="src/label_studio_sdk/annotations/client.py">create</a>(...)</code></summary>
<dl>
<dd>

#### 📝 Description

<dl>
<dd>

<dl>
<dd>


        Add annotations to a task like an annotator does. The content of the result field depends on your 
        labeling configuration. For example, send the following data as part of your POST 
        request to send an empty annotation with the ID of the user who completed the task:
        
        ```json
        {
        "result": {},
        "was_cancelled": true,
        "ground_truth": true,
        "lead_time": 0,
        "task": 0
        "completed_by": 123
        } 
        ```
        
</dd>
</dl>
</dd>
</dl>

#### 🔌 Usage

<dl>
<dd>

<dl>
<dd>

```python
from label_studio_sdk import LabelStudio

client = LabelStudio(
    api_key="YOUR_API_KEY",
)
client.annotations.create(
    id=1,
    ground_truth=True,
    result=[
        {
            "from_name": "bboxes",
            "image_rotation": 0,
            "original_height": 1080,
            "original_width": 1920,
            "to_name": "image",
            "type": "rectanglelabels",
            "value": {
                "height": 60,
                "rotation": 0,
                "values": {"rectanglelabels": ["Person"]},
                "width": 50,
                "x": 20,
                "y": 30,
            },
        }
    ],
    was_cancelled=False,
)

```
</dd>
</dl>
</dd>
</dl>

#### ⚙️ Parameters

<dl>
<dd>

<dl>
<dd>

**id:** `int` — Task ID
    
</dd>
</dl>

<dl>
<dd>

**completed_by:** `typing.Optional[int]` — User ID of the person who created this annotation
    
</dd>
</dl>

<dl>
<dd>

**ground_truth:** `typing.Optional[bool]` — This annotation is a Ground Truth
    
</dd>
</dl>

<dl>
<dd>

**lead_time:** `typing.Optional[float]` — How much time it took to annotate the task (in seconds)
    
</dd>
</dl>

<dl>
<dd>

**project:** `typing.Optional[int]` — Project ID for this annotation
    
</dd>
</dl>

<dl>
<dd>

**result:** `typing.Optional[typing.Sequence[typing.Dict[str, typing.Optional[typing.Any]]]]` — Labeling result in JSON format. Read more about the format in [the Label Studio documentation.](https://labelstud.io/guide/task_format)
    
</dd>
</dl>

<dl>
<dd>

**task:** `typing.Optional[int]` — Corresponding task for this annotation
    
</dd>
</dl>

<dl>
<dd>

**updated_by:** `typing.Optional[int]` — Last user who updated this annotation
    
</dd>
</dl>

<dl>
<dd>

**was_cancelled:** `typing.Optional[bool]` — User skipped the task
    
</dd>
</dl>

<dl>
<dd>

**request_options:** `typing.Optional[RequestOptions]` — Request-specific configuration.
    
</dd>
</dl>
</dd>
</dl>


</dd>
</dl>
</details>

## Billing
<details><summary><code>client.billing.<a href="src/label_studio_sdk/billing/client.py">info</a>()</code></summary>
<dl>
<dd>

#### 📝 Description

<dl>
<dd>

<dl>
<dd>

Retrieve billing checks and feature flags for the active organization.
</dd>
</dl>
</dd>
</dl>

#### 🔌 Usage

<dl>
<dd>

<dl>
<dd>

```python
from label_studio_sdk import LabelStudio

client = LabelStudio(
    api_key="YOUR_API_KEY",
)
client.billing.info()

```
</dd>
</dl>
</dd>
</dl>

#### ⚙️ Parameters

<dl>
<dd>

<dl>
<dd>

**request_options:** `typing.Optional[RequestOptions]` — Request-specific configuration.
    
</dd>
</dl>
</dd>
</dl>


</dd>
</dl>
</details>

## Comments
<details><summary><code>client.comments.<a href="src/label_studio_sdk/comments/client.py">list</a>(...)</code></summary>
<dl>
<dd>

#### 📝 Description

<dl>
<dd>

<dl>
<dd>

List all comments for a specific annotation ID.
</dd>
</dl>
</dd>
</dl>

#### 🔌 Usage

<dl>
<dd>

<dl>
<dd>

```python
from label_studio_sdk import LabelStudio

client = LabelStudio(
    api_key="YOUR_API_KEY",
)
client.comments.list()

```
</dd>
</dl>
</dd>
</dl>

#### ⚙️ Parameters

<dl>
<dd>

<dl>
<dd>

**annotation:** `typing.Optional[int]` 
    
</dd>
</dl>

<dl>
<dd>

**annotators:** `typing.Optional[str]` 
    
</dd>
</dl>

<dl>
<dd>

**draft:** `typing.Optional[int]` 
    
</dd>
</dl>

<dl>
<dd>

**expand_created_by:** `typing.Optional[bool]` 
    
</dd>
</dl>

<dl>
<dd>

**ordering:** `typing.Optional[str]` — Which field to use when ordering the results.
    
</dd>
</dl>

<dl>
<dd>

**projects:** `typing.Optional[str]` 
    
</dd>
</dl>

<dl>
<dd>

**request_options:** `typing.Optional[RequestOptions]` — Request-specific configuration.
    
</dd>
</dl>
</dd>
</dl>


</dd>
</dl>
</details>

<details><summary><code>client.comments.<a href="src/label_studio_sdk/comments/client.py">create</a>(...)</code></summary>
<dl>
<dd>

#### 📝 Description

<dl>
<dd>

<dl>
<dd>

Create a comment for a specific annotation ID.
</dd>
</dl>
</dd>
</dl>

#### 🔌 Usage

<dl>
<dd>

<dl>
<dd>

```python
from label_studio_sdk import LabelStudio

client = LabelStudio(
    api_key="YOUR_API_KEY",
)
client.comments.create()

```
</dd>
</dl>
</dd>
</dl>

#### ⚙️ Parameters

<dl>
<dd>

<dl>
<dd>

**expand_created_by:** `typing.Optional[bool]` — Expand the created_by field
    
</dd>
</dl>

<dl>
<dd>

**annotation:** `typing.Optional[int]` 
    
</dd>
</dl>

<dl>
<dd>

**classifications:** `typing.Optional[typing.Optional[typing.Any]]` 
    
</dd>
</dl>

<dl>
<dd>

**draft:** `typing.Optional[int]` 
    
</dd>
</dl>

<dl>
<dd>

**is_resolved:** `typing.Optional[bool]` — True if the comment is resolved
    
</dd>
</dl>

<dl>
<dd>

**region_ref:** `typing.Optional[typing.Optional[typing.Any]]` 
    
</dd>
</dl>

<dl>
<dd>

**text:** `typing.Optional[str]` — Reviewer or annotator comment
    
</dd>
</dl>

<dl>
<dd>

**request_options:** `typing.Optional[RequestOptions]` — Request-specific configuration.
    
</dd>
</dl>
</dd>
</dl>


</dd>
</dl>
</details>

<details><summary><code>client.comments.<a href="src/label_studio_sdk/comments/client.py">get</a>(...)</code></summary>
<dl>
<dd>

#### 📝 Description

<dl>
<dd>

<dl>
<dd>

Retrieve a specific comment by ID for an annotation.
</dd>
</dl>
</dd>
</dl>

#### 🔌 Usage

<dl>
<dd>

<dl>
<dd>

```python
from label_studio_sdk import LabelStudio

client = LabelStudio(
    api_key="YOUR_API_KEY",
)
client.comments.get(
    id="id",
)

```
</dd>
</dl>
</dd>
</dl>

#### ⚙️ Parameters

<dl>
<dd>

<dl>
<dd>

**id:** `str` 
    
</dd>
</dl>

<dl>
<dd>

**expand_created_by:** `typing.Optional[bool]` — Expand the created_by field
    
</dd>
</dl>

<dl>
<dd>

**request_options:** `typing.Optional[RequestOptions]` — Request-specific configuration.
    
</dd>
</dl>
</dd>
</dl>


</dd>
</dl>
</details>

<details><summary><code>client.comments.<a href="src/label_studio_sdk/comments/client.py">delete</a>(...)</code></summary>
<dl>
<dd>

#### 📝 Description

<dl>
<dd>

<dl>
<dd>

Delete a comment by ID
</dd>
</dl>
</dd>
</dl>

#### 🔌 Usage

<dl>
<dd>

<dl>
<dd>

```python
from label_studio_sdk import LabelStudio

client = LabelStudio(
    api_key="YOUR_API_KEY",
)
client.comments.delete(
    id="id",
)

```
</dd>
</dl>
</dd>
</dl>

#### ⚙️ Parameters

<dl>
<dd>

<dl>
<dd>

**id:** `str` 
    
</dd>
</dl>

<dl>
<dd>

**expand_created_by:** `typing.Optional[bool]` — Expand the created_by field
    
</dd>
</dl>

<dl>
<dd>

**request_options:** `typing.Optional[RequestOptions]` — Request-specific configuration.
    
</dd>
</dl>
</dd>
</dl>


</dd>
</dl>
</details>

<details><summary><code>client.comments.<a href="src/label_studio_sdk/comments/client.py">update</a>(...)</code></summary>
<dl>
<dd>

#### 📝 Description

<dl>
<dd>

<dl>
<dd>

Update a specific comment by ID.
</dd>
</dl>
</dd>
</dl>

#### 🔌 Usage

<dl>
<dd>

<dl>
<dd>

```python
from label_studio_sdk import LabelStudio

client = LabelStudio(
    api_key="YOUR_API_KEY",
)
client.comments.update(
    id="id",
)

```
</dd>
</dl>
</dd>
</dl>

#### ⚙️ Parameters

<dl>
<dd>

<dl>
<dd>

**id:** `str` 
    
</dd>
</dl>

<dl>
<dd>

**expand_created_by:** `typing.Optional[bool]` — Expand the created_by field
    
</dd>
</dl>

<dl>
<dd>

**annotation:** `typing.Optional[int]` 
    
</dd>
</dl>

<dl>
<dd>

**classifications:** `typing.Optional[typing.Optional[typing.Any]]` 
    
</dd>
</dl>

<dl>
<dd>

**draft:** `typing.Optional[int]` 
    
</dd>
</dl>

<dl>
<dd>

**is_resolved:** `typing.Optional[bool]` — True if the comment is resolved
    
</dd>
</dl>

<dl>
<dd>

**region_ref:** `typing.Optional[typing.Optional[typing.Any]]` 
    
</dd>
</dl>

<dl>
<dd>

**text:** `typing.Optional[str]` — Reviewer or annotator comment
    
</dd>
</dl>

<dl>
<dd>

**request_options:** `typing.Optional[RequestOptions]` — Request-specific configuration.
    
</dd>
</dl>
</dd>
</dl>


</dd>
</dl>
</details>

## Users
<details><summary><code>client.users.<a href="src/label_studio_sdk/users/client.py">get_current_user</a>()</code></summary>
<dl>
<dd>

#### 📝 Description

<dl>
<dd>

<dl>
<dd>

Get info about the currently authenticated user.
</dd>
</dl>
</dd>
</dl>

#### 🔌 Usage

<dl>
<dd>

<dl>
<dd>

```python
from label_studio_sdk import LabelStudio

client = LabelStudio(
    api_key="YOUR_API_KEY",
)
client.users.get_current_user()

```
</dd>
</dl>
</dd>
</dl>

#### ⚙️ Parameters

<dl>
<dd>

<dl>
<dd>

**request_options:** `typing.Optional[RequestOptions]` — Request-specific configuration.
    
</dd>
</dl>
</dd>
</dl>


</dd>
</dl>
</details>

<details><summary><code>client.users.<a href="src/label_studio_sdk/users/client.py">update_current_user</a>(...)</code></summary>
<dl>
<dd>

#### 📝 Description

<dl>
<dd>

<dl>
<dd>

Update details for the currently authenticated user.
</dd>
</dl>
</dd>
</dl>

#### 🔌 Usage

<dl>
<dd>

<dl>
<dd>

```python
from label_studio_sdk import LabelStudio

client = LabelStudio(
    api_key="YOUR_API_KEY",
)
client.users.update_current_user()

```
</dd>
</dl>
</dd>
</dl>

#### ⚙️ Parameters

<dl>
<dd>

<dl>
<dd>

**active_organization:** `typing.Optional[int]` 
    
</dd>
</dl>

<dl>
<dd>

**allow_newsletters:** `typing.Optional[bool]` — Allow sending newsletters to user
    
</dd>
</dl>

<dl>
<dd>

**custom_hotkeys:** `typing.Optional[typing.Optional[typing.Any]]` 
    
</dd>
</dl>

<dl>
<dd>

**date_joined:** `typing.Optional[dt.datetime]` 
    
</dd>
</dl>

<dl>
<dd>

**email_notification_settings:** `typing.Optional[typing.Optional[typing.Any]]` 
    
</dd>
</dl>

<dl>
<dd>

**first_name:** `typing.Optional[str]` 
    
</dd>
</dl>

<dl>
<dd>

**is_email_verified:** `typing.Optional[bool]` 
    
</dd>
</dl>

<dl>
<dd>

**last_name:** `typing.Optional[str]` 
    
</dd>
</dl>

<dl>
<dd>

**onboarding_state:** `typing.Optional[str]` 
    
</dd>
</dl>

<dl>
<dd>

**password:** `typing.Optional[str]` 
    
</dd>
</dl>

<dl>
<dd>

**phone:** `typing.Optional[str]` 
    
</dd>
</dl>

<dl>
<dd>

**username:** `typing.Optional[str]` 
    
</dd>
</dl>

<dl>
<dd>

**request_options:** `typing.Optional[RequestOptions]` — Request-specific configuration.
    
</dd>
</dl>
</dd>
</dl>


</dd>
</dl>
</details>

<details><summary><code>client.users.<a href="src/label_studio_sdk/users/client.py">get_hotkeys</a>()</code></summary>
<dl>
<dd>

#### 📝 Description

<dl>
<dd>

<dl>
<dd>

Retrieve the custom hotkeys configuration for the current user.
</dd>
</dl>
</dd>
</dl>

#### 🔌 Usage

<dl>
<dd>

<dl>
<dd>

```python
from label_studio_sdk import LabelStudio

client = LabelStudio(
    api_key="YOUR_API_KEY",
)
client.users.get_hotkeys()

```
</dd>
</dl>
</dd>
</dl>

#### ⚙️ Parameters

<dl>
<dd>

<dl>
<dd>

**request_options:** `typing.Optional[RequestOptions]` — Request-specific configuration.
    
</dd>
</dl>
</dd>
</dl>


</dd>
</dl>
</details>

<details><summary><code>client.users.<a href="src/label_studio_sdk/users/client.py">update_hotkeys</a>(...)</code></summary>
<dl>
<dd>

#### 📝 Description

<dl>
<dd>

<dl>
<dd>

Update the custom hotkeys configuration for the current user.
</dd>
</dl>
</dd>
</dl>

#### 🔌 Usage

<dl>
<dd>

<dl>
<dd>

```python
from label_studio_sdk import LabelStudio

client = LabelStudio(
    api_key="YOUR_API_KEY",
)
client.users.update_hotkeys()

```
</dd>
</dl>
</dd>
</dl>

#### ⚙️ Parameters

<dl>
<dd>

<dl>
<dd>

**custom_hotkeys:** `typing.Optional[typing.Dict[str, typing.Optional[typing.Any]]]` 
    
</dd>
</dl>

<dl>
<dd>

**request_options:** `typing.Optional[RequestOptions]` — Request-specific configuration.
    
</dd>
</dl>
</dd>
</dl>


</dd>
</dl>
</details>

<details><summary><code>client.users.<a href="src/label_studio_sdk/users/client.py">reset_token</a>()</code></summary>
<dl>
<dd>

#### 📝 Description

<dl>
<dd>

<dl>
<dd>

Reset the user token for the current user.
</dd>
</dl>
</dd>
</dl>

#### 🔌 Usage

<dl>
<dd>

<dl>
<dd>

```python
from label_studio_sdk import LabelStudio

client = LabelStudio(
    api_key="YOUR_API_KEY",
)
client.users.reset_token()

```
</dd>
</dl>
</dd>
</dl>

#### ⚙️ Parameters

<dl>
<dd>

<dl>
<dd>

**request_options:** `typing.Optional[RequestOptions]` — Request-specific configuration.
    
</dd>
</dl>
</dd>
</dl>


</dd>
</dl>
</details>

<details><summary><code>client.users.<a href="src/label_studio_sdk/users/client.py">get_token</a>()</code></summary>
<dl>
<dd>

#### 📝 Description

<dl>
<dd>

<dl>
<dd>

Get a user token to authenticate to the API as the current user.
</dd>
</dl>
</dd>
</dl>

#### 🔌 Usage

<dl>
<dd>

<dl>
<dd>

```python
from label_studio_sdk import LabelStudio

client = LabelStudio(
    api_key="YOUR_API_KEY",
)
client.users.get_token()

```
</dd>
</dl>
</dd>
</dl>

#### ⚙️ Parameters

<dl>
<dd>

<dl>
<dd>

**request_options:** `typing.Optional[RequestOptions]` — Request-specific configuration.
    
</dd>
</dl>
</dd>
</dl>


</dd>
</dl>
</details>

<details><summary><code>client.users.<a href="src/label_studio_sdk/users/client.py">whoami</a>()</code></summary>
<dl>
<dd>

#### 📝 Description

<dl>
<dd>

<dl>
<dd>

Retrieve details of the account that you are using to access the API.
</dd>
</dl>
</dd>
</dl>

#### 🔌 Usage

<dl>
<dd>

<dl>
<dd>

```python
from label_studio_sdk import LabelStudio

client = LabelStudio(
    api_key="YOUR_API_KEY",
)
client.users.whoami()

```
</dd>
</dl>
</dd>
</dl>

#### ⚙️ Parameters

<dl>
<dd>

<dl>
<dd>

**request_options:** `typing.Optional[RequestOptions]` — Request-specific configuration.
    
</dd>
</dl>
</dd>
</dl>


</dd>
</dl>
</details>

<details><summary><code>client.users.<a href="src/label_studio_sdk/users/client.py">list</a>(...)</code></summary>
<dl>
<dd>

#### 📝 Description

<dl>
<dd>

<dl>
<dd>

List the users that exist on the Label Studio server.
</dd>
</dl>
</dd>
</dl>

#### 🔌 Usage

<dl>
<dd>

<dl>
<dd>

```python
from label_studio_sdk import LabelStudio

client = LabelStudio(
    api_key="YOUR_API_KEY",
)
client.users.list()

```
</dd>
</dl>
</dd>
</dl>

#### ⚙️ Parameters

<dl>
<dd>

<dl>
<dd>

**ordering:** `typing.Optional[str]` — Which field to use when ordering the results.
    
</dd>
</dl>

<dl>
<dd>

**request_options:** `typing.Optional[RequestOptions]` — Request-specific configuration.
    
</dd>
</dl>
</dd>
</dl>


</dd>
</dl>
</details>

<details><summary><code>client.users.<a href="src/label_studio_sdk/users/client.py">create</a>(...)</code></summary>
<dl>
<dd>

#### 📝 Description

<dl>
<dd>

<dl>
<dd>

Create a user in Label Studio.
</dd>
</dl>
</dd>
</dl>

#### 🔌 Usage

<dl>
<dd>

<dl>
<dd>

```python
from label_studio_sdk import LabelStudio

client = LabelStudio(
    api_key="YOUR_API_KEY",
)
client.users.create()

```
</dd>
</dl>
</dd>
</dl>

#### ⚙️ Parameters

<dl>
<dd>

<dl>
<dd>

**allow_newsletters:** `typing.Optional[bool]` — Whether the user allows newsletters
    
</dd>
</dl>

<dl>
<dd>

**avatar:** `typing.Optional[str]` — Avatar URL of the user
    
</dd>
</dl>

<dl>
<dd>

**email:** `typing.Optional[str]` — Email of the user
    
</dd>
</dl>

<dl>
<dd>

**first_name:** `typing.Optional[str]` — First name of the user
    
</dd>
</dl>

<dl>
<dd>

**id:** `typing.Optional[int]` — User ID
    
</dd>
</dl>

<dl>
<dd>

**initials:** `typing.Optional[str]` — Initials of the user
    
</dd>
</dl>

<dl>
<dd>

**last_name:** `typing.Optional[str]` — Last name of the user
    
</dd>
</dl>

<dl>
<dd>

**phone:** `typing.Optional[str]` — Phone number of the user
    
</dd>
</dl>

<dl>
<dd>

**username:** `typing.Optional[str]` — Username of the user
    
</dd>
</dl>

<dl>
<dd>

**request_options:** `typing.Optional[RequestOptions]` — Request-specific configuration.
    
</dd>
</dl>
</dd>
</dl>


</dd>
</dl>
</details>

<details><summary><code>client.users.<a href="src/label_studio_sdk/users/client.py">get</a>(...)</code></summary>
<dl>
<dd>

#### 📝 Description

<dl>
<dd>

<dl>
<dd>

Get info about a specific Label Studio user, based on the user ID.
</dd>
</dl>
</dd>
</dl>

#### 🔌 Usage

<dl>
<dd>

<dl>
<dd>

```python
from label_studio_sdk import LabelStudio

client = LabelStudio(
    api_key="YOUR_API_KEY",
)
client.users.get(
    id=1,
)

```
</dd>
</dl>
</dd>
</dl>

#### ⚙️ Parameters

<dl>
<dd>

<dl>
<dd>

**id:** `int` — User ID
    
</dd>
</dl>

<dl>
<dd>

**request_options:** `typing.Optional[RequestOptions]` — Request-specific configuration.
    
</dd>
</dl>
</dd>
</dl>


</dd>
</dl>
</details>

<details><summary><code>client.users.<a href="src/label_studio_sdk/users/client.py">delete</a>(...)</code></summary>
<dl>
<dd>

#### 📝 Description

<dl>
<dd>

<dl>
<dd>

Delete a specific Label Studio user. Only available in community edition.

<Warning>Use caution when deleting a user, as this can cause issues such as breaking the "Annotated by" filter or leaving orphaned records.</Warning>
</dd>
</dl>
</dd>
</dl>

#### 🔌 Usage

<dl>
<dd>

<dl>
<dd>

```python
from label_studio_sdk import LabelStudio

client = LabelStudio(
    api_key="YOUR_API_KEY",
)
client.users.delete(
    id=1,
)

```
</dd>
</dl>
</dd>
</dl>

#### ⚙️ Parameters

<dl>
<dd>

<dl>
<dd>

**id:** `int` — User ID
    
</dd>
</dl>

<dl>
<dd>

**request_options:** `typing.Optional[RequestOptions]` — Request-specific configuration.
    
</dd>
</dl>
</dd>
</dl>


</dd>
</dl>
</details>

<details><summary><code>client.users.<a href="src/label_studio_sdk/users/client.py">update</a>(...)</code></summary>
<dl>
<dd>

#### 📝 Description

<dl>
<dd>

<dl>
<dd>


        Update details for a specific user, such as their name or contact information, in Label Studio.
        
</dd>
</dl>
</dd>
</dl>

#### 🔌 Usage

<dl>
<dd>

<dl>
<dd>

```python
from label_studio_sdk import LabelStudio

client = LabelStudio(
    api_key="YOUR_API_KEY",
)
client.users.update(
    id=1,
)

```
</dd>
</dl>
</dd>
</dl>

#### ⚙️ Parameters

<dl>
<dd>

<dl>
<dd>

**id:** `int` — User ID
    
</dd>
</dl>

<dl>
<dd>

**allow_newsletters:** `typing.Optional[bool]` — Whether the user allows newsletters
    
</dd>
</dl>

<dl>
<dd>

**avatar:** `typing.Optional[str]` — Avatar URL of the user
    
</dd>
</dl>

<dl>
<dd>

**email:** `typing.Optional[str]` — Email of the user
    
</dd>
</dl>

<dl>
<dd>

**first_name:** `typing.Optional[str]` — First name of the user
    
</dd>
</dl>

<dl>
<dd>

**users_update_request_id:** `typing.Optional[int]` — User ID
    
</dd>
</dl>

<dl>
<dd>

**initials:** `typing.Optional[str]` — Initials of the user
    
</dd>
</dl>

<dl>
<dd>

**last_name:** `typing.Optional[str]` — Last name of the user
    
</dd>
</dl>

<dl>
<dd>

**phone:** `typing.Optional[str]` — Phone number of the user
    
</dd>
</dl>

<dl>
<dd>

**username:** `typing.Optional[str]` — Username of the user
    
</dd>
</dl>

<dl>
<dd>

**request_options:** `typing.Optional[RequestOptions]` — Request-specific configuration.
    
</dd>
</dl>
</dd>
</dl>


</dd>
</dl>
</details>

## Actions
<details><summary><code>client.actions.<a href="src/label_studio_sdk/actions/client.py">list</a>(...)</code></summary>
<dl>
<dd>

#### 📝 Description

<dl>
<dd>

<dl>
<dd>

Retrieve all the registered actions with descriptions that data manager can use.
</dd>
</dl>
</dd>
</dl>

#### 🔌 Usage

<dl>
<dd>

<dl>
<dd>

```python
from label_studio_sdk import LabelStudio

client = LabelStudio(
    api_key="YOUR_API_KEY",
)
client.actions.list(
    project=1,
)

```
</dd>
</dl>
</dd>
</dl>

#### ⚙️ Parameters

<dl>
<dd>

<dl>
<dd>

**project:** `int` — Project ID
    
</dd>
</dl>

<dl>
<dd>

**request_options:** `typing.Optional[RequestOptions]` — Request-specific configuration.
    
</dd>
</dl>
</dd>
</dl>


</dd>
</dl>
</details>

<details><summary><code>client.actions.<a href="src/label_studio_sdk/actions/client.py">create</a>(...)</code></summary>
<dl>
<dd>

#### 📝 Description

<dl>
<dd>

<dl>
<dd>

Perform a Data Manager action with the selected tasks and filters. Note: More complex actions require additional parameters in the request body. Call `GET api/actions?project=<id>` to explore them. <br>Example: `GET api/actions?id=delete_tasks&project=1`
</dd>
</dl>
</dd>
</dl>

#### 🔌 Usage

<dl>
<dd>

<dl>
<dd>

```python
from label_studio_sdk import LabelStudio
from label_studio_sdk.actions import (
    ActionsCreateRequestFilters,
    ActionsCreateRequestFiltersItemsItem,
    ActionsCreateRequestSelectedItemsExcluded,
)

client = LabelStudio(
    api_key="YOUR_API_KEY",
)
client.actions.create(
    id="delete_annotators",
    project=1,
    filters=ActionsCreateRequestFilters(
        conjunction="or",
        items=[
            ActionsCreateRequestFiltersItemsItem(
                filter="filter:tasks:id",
                operator="greater",
                type="Number",
                value=123,
            )
        ],
    ),
    ordering=["tasks:total_annotations"],
    selected_items=ActionsCreateRequestSelectedItemsExcluded(
        all_=True,
        excluded=[124, 125, 126],
    ),
)

```
</dd>
</dl>
</dd>
</dl>

#### ⚙️ Parameters

<dl>
<dd>

<dl>
<dd>

**id:** `ActionsCreateRequestId` — Action name ID, see the full list of actions in the `GET api/actions` request
    
</dd>
</dl>

<dl>
<dd>

**project:** `int` — Project ID
    
</dd>
</dl>

<dl>
<dd>

**view:** `typing.Optional[int]` — View ID (optional, it has higher priority than filters, selectedItems and ordering from the request body payload)
    
</dd>
</dl>

<dl>
<dd>

**filters:** `typing.Optional[ActionsCreateRequestFilters]` — Filters to apply on tasks. You can use [the helper class `Filters` from this page](https://labelstud.io/sdk/data_manager.html) to create Data Manager Filters.<br>Example: `{"conjunction": "or", "items": [{"filter": "filter:tasks:completed_at", "operator": "greater", "type": "Datetime", "value": "2021-01-01T00:00:00.000Z"}]}`
    
</dd>
</dl>

<dl>
<dd>

**ordering:** `typing.Optional[typing.Sequence[ActionsCreateRequestOrderingItem]]` — List of fields to order by. Fields are similar to filters but without the `filter:` prefix. To reverse the order, add a minus sign before the field name, e.g. `-tasks:created_at`.
    
</dd>
</dl>

<dl>
<dd>

**selected_items:** `typing.Optional[ActionsCreateRequestSelectedItems]` — Task selection by IDs. If filters are applied, the selection will be applied to the filtered tasks.If "all" is `false`, `"included"` must be used. If "all" is `true`, `"excluded"` must be used.<br>Examples: `{"all": false, "included": [1, 2, 3]}` or `{"all": true, "excluded": [4, 5]}`
    
</dd>
</dl>

<dl>
<dd>

**request_options:** `typing.Optional[RequestOptions]` — Request-specific configuration.
    
</dd>
</dl>
</dd>
</dl>


</dd>
</dl>
</details>

## Views
<details><summary><code>client.views.<a href="src/label_studio_sdk/views/client.py">list</a>(...)</code></summary>
<dl>
<dd>

#### 📝 Description

<dl>
<dd>

<dl>
<dd>

List all views for a specific project.
</dd>
</dl>
</dd>
</dl>

#### 🔌 Usage

<dl>
<dd>

<dl>
<dd>

```python
from label_studio_sdk import LabelStudio

client = LabelStudio(
    api_key="YOUR_API_KEY",
)
client.views.list()

```
</dd>
</dl>
</dd>
</dl>

#### ⚙️ Parameters

<dl>
<dd>

<dl>
<dd>

**project:** `typing.Optional[int]` — Project ID
    
</dd>
</dl>

<dl>
<dd>

**request_options:** `typing.Optional[RequestOptions]` — Request-specific configuration.
    
</dd>
</dl>
</dd>
</dl>


</dd>
</dl>
</details>

<details><summary><code>client.views.<a href="src/label_studio_sdk/views/client.py">create</a>(...)</code></summary>
<dl>
<dd>

#### 📝 Description

<dl>
<dd>

<dl>
<dd>

Create a view for a specific project.
</dd>
</dl>
</dd>
</dl>

#### 🔌 Usage

<dl>
<dd>

<dl>
<dd>

```python
from label_studio_sdk import LabelStudio

client = LabelStudio(
    api_key="YOUR_API_KEY",
)
client.views.create()

```
</dd>
</dl>
</dd>
</dl>

#### ⚙️ Parameters

<dl>
<dd>

<dl>
<dd>

**data:** `typing.Optional[ViewsCreateRequestData]` — Custom view data
    
</dd>
</dl>

<dl>
<dd>

**project:** `typing.Optional[int]` — Project ID
    
</dd>
</dl>

<dl>
<dd>

**request_options:** `typing.Optional[RequestOptions]` — Request-specific configuration.
    
</dd>
</dl>
</dd>
</dl>


</dd>
</dl>
</details>

<details><summary><code>client.views.<a href="src/label_studio_sdk/views/client.py">update_order</a>(...)</code></summary>
<dl>
<dd>

#### 📝 Description

<dl>
<dd>

<dl>
<dd>

Update the order field of views based on the provided list of view IDs
</dd>
</dl>
</dd>
</dl>

#### 🔌 Usage

<dl>
<dd>

<dl>
<dd>

```python
from label_studio_sdk import LabelStudio

client = LabelStudio(
    api_key="YOUR_API_KEY",
)
client.views.update_order(
    ids=[1],
    project=1,
)

```
</dd>
</dl>
</dd>
</dl>

#### ⚙️ Parameters

<dl>
<dd>

<dl>
<dd>

**ids:** `typing.Sequence[int]` — A list of view IDs in the desired order.
    
</dd>
</dl>

<dl>
<dd>

**project:** `int` 
    
</dd>
</dl>

<dl>
<dd>

**request_options:** `typing.Optional[RequestOptions]` — Request-specific configuration.
    
</dd>
</dl>
</dd>
</dl>


</dd>
</dl>
</details>

<details><summary><code>client.views.<a href="src/label_studio_sdk/views/client.py">delete_all</a>(...)</code></summary>
<dl>
<dd>

#### 📝 Description

<dl>
<dd>

<dl>
<dd>

Delete all views for a specific project.
</dd>
</dl>
</dd>
</dl>

#### 🔌 Usage

<dl>
<dd>

<dl>
<dd>

```python
from label_studio_sdk import LabelStudio

client = LabelStudio(
    api_key="YOUR_API_KEY",
)
client.views.delete_all(
    project=1,
)

```
</dd>
</dl>
</dd>
</dl>

#### ⚙️ Parameters

<dl>
<dd>

<dl>
<dd>

**project:** `int` — Project ID
    
</dd>
</dl>

<dl>
<dd>

**request_options:** `typing.Optional[RequestOptions]` — Request-specific configuration.
    
</dd>
</dl>
</dd>
</dl>


</dd>
</dl>
</details>

<details><summary><code>client.views.<a href="src/label_studio_sdk/views/client.py">get</a>(...)</code></summary>
<dl>
<dd>

#### 📝 Description

<dl>
<dd>

<dl>
<dd>

Get the details about a specific view in the data manager
</dd>
</dl>
</dd>
</dl>

#### 🔌 Usage

<dl>
<dd>

<dl>
<dd>

```python
from label_studio_sdk import LabelStudio

client = LabelStudio(
    api_key="YOUR_API_KEY",
)
client.views.get(
    id="id",
)

```
</dd>
</dl>
</dd>
</dl>

#### ⚙️ Parameters

<dl>
<dd>

<dl>
<dd>

**id:** `str` — View ID
    
</dd>
</dl>

<dl>
<dd>

**request_options:** `typing.Optional[RequestOptions]` — Request-specific configuration.
    
</dd>
</dl>
</dd>
</dl>


</dd>
</dl>
</details>

<details><summary><code>client.views.<a href="src/label_studio_sdk/views/client.py">delete</a>(...)</code></summary>
<dl>
<dd>

#### 📝 Description

<dl>
<dd>

<dl>
<dd>

Delete a specific view by ID.
</dd>
</dl>
</dd>
</dl>

#### 🔌 Usage

<dl>
<dd>

<dl>
<dd>

```python
from label_studio_sdk import LabelStudio

client = LabelStudio(
    api_key="YOUR_API_KEY",
)
client.views.delete(
    id="id",
)

```
</dd>
</dl>
</dd>
</dl>

#### ⚙️ Parameters

<dl>
<dd>

<dl>
<dd>

**id:** `str` — View ID
    
</dd>
</dl>

<dl>
<dd>

**request_options:** `typing.Optional[RequestOptions]` — Request-specific configuration.
    
</dd>
</dl>
</dd>
</dl>


</dd>
</dl>
</details>

<details><summary><code>client.views.<a href="src/label_studio_sdk/views/client.py">update</a>(...)</code></summary>
<dl>
<dd>

#### 📝 Description

<dl>
<dd>

<dl>
<dd>

Update view data with additional filters and other information for a specific project.
</dd>
</dl>
</dd>
</dl>

#### 🔌 Usage

<dl>
<dd>

<dl>
<dd>

```python
from label_studio_sdk import LabelStudio

client = LabelStudio(
    api_key="YOUR_API_KEY",
)
client.views.update(
    id="id",
)

```
</dd>
</dl>
</dd>
</dl>

#### ⚙️ Parameters

<dl>
<dd>

<dl>
<dd>

**id:** `str` — View ID
    
</dd>
</dl>

<dl>
<dd>

**data:** `typing.Optional[ViewsUpdateRequestData]` — Custom view data
    
</dd>
</dl>

<dl>
<dd>

**project:** `typing.Optional[int]` — Project ID
    
</dd>
</dl>

<dl>
<dd>

**request_options:** `typing.Optional[RequestOptions]` — Request-specific configuration.
    
</dd>
</dl>
</dd>
</dl>


</dd>
</dl>
</details>

## Files
<details><summary><code>client.files.<a href="src/label_studio_sdk/files/client.py">get</a>(...)</code></summary>
<dl>
<dd>

#### 📝 Description

<dl>
<dd>

<dl>
<dd>

Retrieve details about a specific uploaded file.
</dd>
</dl>
</dd>
</dl>

#### 🔌 Usage

<dl>
<dd>

<dl>
<dd>

```python
from label_studio_sdk import LabelStudio

client = LabelStudio(
    api_key="YOUR_API_KEY",
)
client.files.get(
    id=1,
)

```
</dd>
</dl>
</dd>
</dl>

#### ⚙️ Parameters

<dl>
<dd>

<dl>
<dd>

**id:** `int` 
    
</dd>
</dl>

<dl>
<dd>

**request_options:** `typing.Optional[RequestOptions]` — Request-specific configuration.
    
</dd>
</dl>
</dd>
</dl>


</dd>
</dl>
</details>

<details><summary><code>client.files.<a href="src/label_studio_sdk/files/client.py">delete</a>(...)</code></summary>
<dl>
<dd>

#### 📝 Description

<dl>
<dd>

<dl>
<dd>

Delete a specific uploaded file.
</dd>
</dl>
</dd>
</dl>

#### 🔌 Usage

<dl>
<dd>

<dl>
<dd>

```python
from label_studio_sdk import LabelStudio

client = LabelStudio(
    api_key="YOUR_API_KEY",
)
client.files.delete(
    id=1,
)

```
</dd>
</dl>
</dd>
</dl>

#### ⚙️ Parameters

<dl>
<dd>

<dl>
<dd>

**id:** `int` 
    
</dd>
</dl>

<dl>
<dd>

**request_options:** `typing.Optional[RequestOptions]` — Request-specific configuration.
    
</dd>
</dl>
</dd>
</dl>


</dd>
</dl>
</details>

<details><summary><code>client.files.<a href="src/label_studio_sdk/files/client.py">update</a>(...)</code></summary>
<dl>
<dd>

#### 📝 Description

<dl>
<dd>

<dl>
<dd>

Update a specific uploaded file.
</dd>
</dl>
</dd>
</dl>

#### 🔌 Usage

<dl>
<dd>

<dl>
<dd>

```python
from label_studio_sdk import LabelStudio

client = LabelStudio(
    api_key="YOUR_API_KEY",
)
client.files.update(
    id=1,
)

```
</dd>
</dl>
</dd>
</dl>

#### ⚙️ Parameters

<dl>
<dd>

<dl>
<dd>

**id:** `int` 
    
</dd>
</dl>

<dl>
<dd>

**file:** `from __future__ import annotations

typing.Optional[core.File]` — See core.File for more documentation
    
</dd>
</dl>

<dl>
<dd>

**request_options:** `typing.Optional[RequestOptions]` — Request-specific configuration.
    
</dd>
</dl>
</dd>
</dl>


</dd>
</dl>
</details>

<details><summary><code>client.files.<a href="src/label_studio_sdk/files/client.py">list</a>(...)</code></summary>
<dl>
<dd>

#### 📝 Description

<dl>
<dd>

<dl>
<dd>


        Retrieve the list of uploaded files used to create labeling tasks for a specific project.
        
</dd>
</dl>
</dd>
</dl>

#### 🔌 Usage

<dl>
<dd>

<dl>
<dd>

```python
from label_studio_sdk import LabelStudio

client = LabelStudio(
    api_key="YOUR_API_KEY",
)
client.files.list(
    id=1,
)

```
</dd>
</dl>
</dd>
</dl>

#### ⚙️ Parameters

<dl>
<dd>

<dl>
<dd>

**id:** `int` 
    
</dd>
</dl>

<dl>
<dd>

**all_:** `typing.Optional[bool]` — Set to "true" if you want to retrieve all file uploads
    
</dd>
</dl>

<dl>
<dd>

**ids:** `typing.Optional[typing.Union[str, typing.Sequence[str]]]` — Specify the list of file upload IDs to retrieve, e.g. ids=[1,2,3]
    
</dd>
</dl>

<dl>
<dd>

**ordering:** `typing.Optional[str]` — Which field to use when ordering the results.
    
</dd>
</dl>

<dl>
<dd>

**request_options:** `typing.Optional[RequestOptions]` — Request-specific configuration.
    
</dd>
</dl>
</dd>
</dl>


</dd>
</dl>
</details>

<details><summary><code>client.files.<a href="src/label_studio_sdk/files/client.py">delete_many</a>(...)</code></summary>
<dl>
<dd>

#### 📝 Description

<dl>
<dd>

<dl>
<dd>


        Delete uploaded files for a specific project.
        
</dd>
</dl>
</dd>
</dl>

#### 🔌 Usage

<dl>
<dd>

<dl>
<dd>

```python
from label_studio_sdk import LabelStudio

client = LabelStudio(
    api_key="YOUR_API_KEY",
)
client.files.delete_many(
    id=1,
)

```
</dd>
</dl>
</dd>
</dl>

#### ⚙️ Parameters

<dl>
<dd>

<dl>
<dd>

**id:** `int` 
    
</dd>
</dl>

<dl>
<dd>

**request_options:** `typing.Optional[RequestOptions]` — Request-specific configuration.
    
</dd>
</dl>
</dd>
</dl>


</dd>
</dl>
</details>

<details><summary><code>client.files.<a href="src/label_studio_sdk/files/client.py">download</a>(...)</code></summary>
<dl>
<dd>

#### 📝 Description

<dl>
<dd>

<dl>
<dd>

Download a specific uploaded file.
</dd>
</dl>
</dd>
</dl>

#### 🔌 Usage

<dl>
<dd>

<dl>
<dd>

```python
from label_studio_sdk import LabelStudio

client = LabelStudio(
    api_key="YOUR_API_KEY",
)
client.files.download(
    filename="filename",
)

```
</dd>
</dl>
</dd>
</dl>

#### ⚙️ Parameters

<dl>
<dd>

<dl>
<dd>

**filename:** `str` 
    
</dd>
</dl>

<dl>
<dd>

**request_options:** `typing.Optional[RequestOptions]` — Request-specific configuration.
    
</dd>
</dl>
</dd>
</dl>


</dd>
</dl>
</details>

## Organizations
<details><summary><code>client.organizations.<a href="src/label_studio_sdk/organizations/client.py">reset_token</a>()</code></summary>
<dl>
<dd>

#### 📝 Description

<dl>
<dd>

<dl>
<dd>

Reset the token used in the invitation link to invite someone to an organization.
</dd>
</dl>
</dd>
</dl>

#### 🔌 Usage

<dl>
<dd>

<dl>
<dd>

```python
from label_studio_sdk import LabelStudio

client = LabelStudio(
    api_key="YOUR_API_KEY",
)
client.organizations.reset_token()

```
</dd>
</dl>
</dd>
</dl>

#### ⚙️ Parameters

<dl>
<dd>

<dl>
<dd>

**request_options:** `typing.Optional[RequestOptions]` — Request-specific configuration.
    
</dd>
</dl>
</dd>
</dl>


</dd>
</dl>
</details>

<details><summary><code>client.organizations.<a href="src/label_studio_sdk/organizations/client.py">list</a>(...)</code></summary>
<dl>
<dd>

#### 📝 Description

<dl>
<dd>

<dl>
<dd>


        Return a list of the organizations you've created or that you have access to.
        
</dd>
</dl>
</dd>
</dl>

#### 🔌 Usage

<dl>
<dd>

<dl>
<dd>

```python
from label_studio_sdk import LabelStudio

client = LabelStudio(
    api_key="YOUR_API_KEY",
)
client.organizations.list()

```
</dd>
</dl>
</dd>
</dl>

#### ⚙️ Parameters

<dl>
<dd>

<dl>
<dd>

**ordering:** `typing.Optional[str]` — Which field to use when ordering the results.
    
</dd>
</dl>

<dl>
<dd>

**request_options:** `typing.Optional[RequestOptions]` — Request-specific configuration.
    
</dd>
</dl>
</dd>
</dl>


</dd>
</dl>
</details>

<details><summary><code>client.organizations.<a href="src/label_studio_sdk/organizations/client.py">get</a>(...)</code></summary>
<dl>
<dd>

#### 📝 Description

<dl>
<dd>

<dl>
<dd>

Retrieve the settings for a specific organization by ID.
</dd>
</dl>
</dd>
</dl>

#### 🔌 Usage

<dl>
<dd>

<dl>
<dd>

```python
from label_studio_sdk import LabelStudio

client = LabelStudio(
    api_key="YOUR_API_KEY",
)
client.organizations.get(
    id=1,
)

```
</dd>
</dl>
</dd>
</dl>

#### ⚙️ Parameters

<dl>
<dd>

<dl>
<dd>

**id:** `int` 
    
</dd>
</dl>

<dl>
<dd>

**request_options:** `typing.Optional[RequestOptions]` — Request-specific configuration.
    
</dd>
</dl>
</dd>
</dl>


</dd>
</dl>
</details>

<details><summary><code>client.organizations.<a href="src/label_studio_sdk/organizations/client.py">update</a>(...)</code></summary>
<dl>
<dd>

#### 📝 Description

<dl>
<dd>

<dl>
<dd>

Update organization details including title, embed domains, and custom scripts settings.
</dd>
</dl>
</dd>
</dl>

#### 🔌 Usage

<dl>
<dd>

<dl>
<dd>

```python
from label_studio_sdk import LabelStudio

client = LabelStudio(
    api_key="YOUR_API_KEY",
)
client.organizations.update(
    id=1,
)

```
</dd>
</dl>
</dd>
</dl>

#### ⚙️ Parameters

<dl>
<dd>

<dl>
<dd>

**id:** `int` 
    
</dd>
</dl>

<dl>
<dd>

**contact_info:** `typing.Optional[str]` 
    
</dd>
</dl>

<dl>
<dd>

**created_by:** `typing.Optional[int]` 
    
</dd>
</dl>

<dl>
<dd>

**custom_scripts_editable_by:** `typing.Optional[str]` 
    
</dd>
</dl>

<dl>
<dd>

**custom_scripts_enabled:** `typing.Optional[bool]` 
    
</dd>
</dl>

<dl>
<dd>

**email_notification_settings:** `typing.Optional[typing.Optional[typing.Any]]` 
    
</dd>
</dl>

<dl>
<dd>

**embed_domains:** `typing.Optional[typing.Sequence[typing.Dict[str, str]]]` 
    
</dd>
</dl>

<dl>
<dd>

**embed_settings:** `typing.Optional[typing.Optional[typing.Any]]` 
    
</dd>
</dl>

<dl>
<dd>

**title:** `typing.Optional[str]` 
    
</dd>
</dl>

<dl>
<dd>

**token:** `typing.Optional[str]` 
    
</dd>
</dl>

<dl>
<dd>

**request_options:** `typing.Optional[RequestOptions]` — Request-specific configuration.
    
</dd>
</dl>
</dd>
</dl>


</dd>
</dl>
</details>

<details><summary><code>client.organizations.<a href="src/label_studio_sdk/organizations/client.py">update_default_role</a>(...)</code></summary>
<dl>
<dd>

#### 📝 Description

<dl>
<dd>

<dl>
<dd>

Update the default role for members of a specific organization.
</dd>
</dl>
</dd>
</dl>

#### 🔌 Usage

<dl>
<dd>

<dl>
<dd>

```python
from label_studio_sdk import LabelStudio

client = LabelStudio(
    api_key="YOUR_API_KEY",
)
client.organizations.update_default_role(
    id=1,
)

```
</dd>
</dl>
</dd>
</dl>

#### ⚙️ Parameters

<dl>
<dd>

<dl>
<dd>

**id:** `int` 
    
</dd>
</dl>

<dl>
<dd>

**annotator_reviewer_firewall_enabled_at:** `typing.Optional[dt.datetime]` — Set to current time to restrict data sharing between annotators and reviewers in the label stream, review stream, and notifications (which will be disabled). In these settings, information about annotator and reviewer identity is suppressed in the UI.
    
</dd>
</dl>

<dl>
<dd>

**custom_scripts_editable_by:** `typing.Optional[PatchedDefaultRoleRequestCustomScriptsEditableBy]` 

Set the minimum user role that can edit custom scripts in the UI.

* `AD` - Administrator
* `MA` - Manager
    
</dd>
</dl>

<dl>
<dd>

**custom_scripts_enabled_at:** `typing.Optional[dt.datetime]` — Set to current time to enabled custom scripts for this organization. Can only be enabled if no organization members are active members of any other organizations; otherwise an error will be raised. If this occurs, contact the LEAP team for assistance with enabling custom scripts.
    
</dd>
</dl>

<dl>
<dd>

**default_role:** `typing.Optional[Role9E7Enum]` 

Default membership role for invited users

* `OW` - Owner
* `AD` - Administrator
* `MA` - Manager
* `RE` - Reviewer
* `AN` - Annotator
* `DI` - Deactivated
* `NO` - Not Activated
    
</dd>
</dl>

<dl>
<dd>

**email_notification_settings:** `typing.Optional[typing.Optional[typing.Any]]` 
    
</dd>
</dl>

<dl>
<dd>

**embed_domains:** `typing.Optional[typing.Optional[typing.Any]]` 
    
</dd>
</dl>

<dl>
<dd>

**embed_settings:** `typing.Optional[typing.Optional[typing.Any]]` 
    
</dd>
</dl>

<dl>
<dd>

**external_id:** `typing.Optional[str]` — External ID to uniquely identify this organization
    
</dd>
</dl>

<dl>
<dd>

**extra_data_on_activity_logs:** `typing.Optional[bool]` 
    
</dd>
</dl>

<dl>
<dd>

**label_stream_navigation_disabled_at:** `typing.Optional[dt.datetime]` — Set to current time to disable the label stream navigation for this organization. This will prevent users from going back in the label stream to view previous labels.
    
</dd>
</dl>

<dl>
<dd>

**organization:** `typing.Optional[int]` — A unique integer value identifying this organization.
    
</dd>
</dl>

<dl>
<dd>

**read_only_quick_view_enabled_at:** `typing.Optional[dt.datetime]` — Set to current time to prevent creating or editing annotations in quick view.
    
</dd>
</dl>

<dl>
<dd>

**request_options:** `typing.Optional[RequestOptions]` — Request-specific configuration.
    
</dd>
</dl>
</dd>
</dl>


</dd>
</dl>
</details>

## JwtSettings
<details><summary><code>client.jwt_settings.<a href="src/label_studio_sdk/jwt_settings/client.py">get</a>()</code></summary>
<dl>
<dd>

#### 📝 Description

<dl>
<dd>

<dl>
<dd>

Retrieve JWT settings for the currently active organization.
</dd>
</dl>
</dd>
</dl>

#### 🔌 Usage

<dl>
<dd>

<dl>
<dd>

```python
from label_studio_sdk import LabelStudio

client = LabelStudio(
    api_key="YOUR_API_KEY",
)
client.jwt_settings.get()

```
</dd>
</dl>
</dd>
</dl>

#### ⚙️ Parameters

<dl>
<dd>

<dl>
<dd>

**request_options:** `typing.Optional[RequestOptions]` — Request-specific configuration.
    
</dd>
</dl>
</dd>
</dl>


</dd>
</dl>
</details>

<details><summary><code>client.jwt_settings.<a href="src/label_studio_sdk/jwt_settings/client.py">update</a>(...)</code></summary>
<dl>
<dd>

#### 📝 Description

<dl>
<dd>

<dl>
<dd>

Update JWT settings for the currently active organization.
</dd>
</dl>
</dd>
</dl>

#### 🔌 Usage

<dl>
<dd>

<dl>
<dd>

```python
from label_studio_sdk import LabelStudio

client = LabelStudio(
    api_key="YOUR_API_KEY",
)
client.jwt_settings.update(
    api_token_ttl_days=1,
)

```
</dd>
</dl>
</dd>
</dl>

#### ⚙️ Parameters

<dl>
<dd>

<dl>
<dd>

**api_token_ttl_days:** `int` 
    
</dd>
</dl>

<dl>
<dd>

**api_tokens_enabled:** `typing.Optional[bool]` — Enable JWT API token authentication for this organization
    
</dd>
</dl>

<dl>
<dd>

**legacy_api_tokens_enabled:** `typing.Optional[bool]` — Enable legacy API token authentication for this organization
    
</dd>
</dl>

<dl>
<dd>

**request_options:** `typing.Optional[RequestOptions]` — Request-specific configuration.
    
</dd>
</dl>
</dd>
</dl>


</dd>
</dl>
</details>

## Ml
<details><summary><code>client.ml.<a href="src/label_studio_sdk/ml/client.py">list</a>(...)</code></summary>
<dl>
<dd>

#### 📝 Description

<dl>
<dd>

<dl>
<dd>


    List all configured ML backends for a specific project by ID.
    Use the following cURL command:
    ```bash
    curl http://localhost:8000/api/ml?project={project_id} -H 'Authorization: Token abc123'
    
</dd>
</dl>
</dd>
</dl>

#### 🔌 Usage

<dl>
<dd>

<dl>
<dd>

```python
from label_studio_sdk import LabelStudio

client = LabelStudio(
    api_key="YOUR_API_KEY",
)
client.ml.list()

```
</dd>
</dl>
</dd>
</dl>

#### ⚙️ Parameters

<dl>
<dd>

<dl>
<dd>

**project:** `typing.Optional[int]` — Project ID
    
</dd>
</dl>

<dl>
<dd>

**request_options:** `typing.Optional[RequestOptions]` — Request-specific configuration.
    
</dd>
</dl>
</dd>
</dl>


</dd>
</dl>
</details>

<details><summary><code>client.ml.<a href="src/label_studio_sdk/ml/client.py">create</a>(...)</code></summary>
<dl>
<dd>

#### 📝 Description

<dl>
<dd>

<dl>
<dd>


    Add an ML backend to a project using the Label Studio UI or by sending a POST request using the following cURL 
    command:
    ```bash
    curl -X POST -H 'Content-type: application/json' http://localhost:8000/api/ml -H 'Authorization: Token abc123'\
    --data '{"url": "http://localhost:9090", "project": {project_id}}' 
    
</dd>
</dl>
</dd>
</dl>

#### 🔌 Usage

<dl>
<dd>

<dl>
<dd>

```python
from label_studio_sdk import LabelStudio

client = LabelStudio(
    api_key="YOUR_API_KEY",
)
client.ml.create()

```
</dd>
</dl>
</dd>
</dl>

#### ⚙️ Parameters

<dl>
<dd>

<dl>
<dd>

**auth_method:** `typing.Optional[MlCreateRequestAuthMethod]` — Auth method
    
</dd>
</dl>

<dl>
<dd>

**basic_auth_pass:** `typing.Optional[str]` — Basic auth password
    
</dd>
</dl>

<dl>
<dd>

**basic_auth_user:** `typing.Optional[str]` — Basic auth user
    
</dd>
</dl>

<dl>
<dd>

**description:** `typing.Optional[str]` — Description
    
</dd>
</dl>

<dl>
<dd>

**extra_params:** `typing.Optional[typing.Dict[str, typing.Optional[typing.Any]]]` — Extra parameters
    
</dd>
</dl>

<dl>
<dd>

**is_interactive:** `typing.Optional[bool]` — Is interactive
    
</dd>
</dl>

<dl>
<dd>

**project:** `typing.Optional[int]` — Project ID
    
</dd>
</dl>

<dl>
<dd>

**timeout:** `typing.Optional[int]` — Response model timeout
    
</dd>
</dl>

<dl>
<dd>

**title:** `typing.Optional[str]` — Title
    
</dd>
</dl>

<dl>
<dd>

**url:** `typing.Optional[str]` — ML backend URL
    
</dd>
</dl>

<dl>
<dd>

**request_options:** `typing.Optional[RequestOptions]` — Request-specific configuration.
    
</dd>
</dl>
</dd>
</dl>


</dd>
</dl>
</details>

<details><summary><code>client.ml.<a href="src/label_studio_sdk/ml/client.py">get</a>(...)</code></summary>
<dl>
<dd>

#### 📝 Description

<dl>
<dd>

<dl>
<dd>


    Get details about a specific ML backend connection by ID. For example, make a GET request using the
    following cURL command:
    ```bash
    curl http://localhost:8000/api/ml/{ml_backend_ID} -H 'Authorization: Token abc123'
    
</dd>
</dl>
</dd>
</dl>

#### 🔌 Usage

<dl>
<dd>

<dl>
<dd>

```python
from label_studio_sdk import LabelStudio

client = LabelStudio(
    api_key="YOUR_API_KEY",
)
client.ml.get(
    id=1,
)

```
</dd>
</dl>
</dd>
</dl>

#### ⚙️ Parameters

<dl>
<dd>

<dl>
<dd>

**id:** `int` 
    
</dd>
</dl>

<dl>
<dd>

**request_options:** `typing.Optional[RequestOptions]` — Request-specific configuration.
    
</dd>
</dl>
</dd>
</dl>


</dd>
</dl>
</details>

<details><summary><code>client.ml.<a href="src/label_studio_sdk/ml/client.py">delete</a>(...)</code></summary>
<dl>
<dd>

#### 📝 Description

<dl>
<dd>

<dl>
<dd>


    Remove an existing ML backend connection by ID. For example, use the
    following cURL command:
    ```bash
    curl -X DELETE http://localhost:8000/api/ml/{ml_backend_ID} -H 'Authorization: Token abc123'
    
</dd>
</dl>
</dd>
</dl>

#### 🔌 Usage

<dl>
<dd>

<dl>
<dd>

```python
from label_studio_sdk import LabelStudio

client = LabelStudio(
    api_key="YOUR_API_KEY",
)
client.ml.delete(
    id=1,
)

```
</dd>
</dl>
</dd>
</dl>

#### ⚙️ Parameters

<dl>
<dd>

<dl>
<dd>

**id:** `int` 
    
</dd>
</dl>

<dl>
<dd>

**request_options:** `typing.Optional[RequestOptions]` — Request-specific configuration.
    
</dd>
</dl>
</dd>
</dl>


</dd>
</dl>
</details>

<details><summary><code>client.ml.<a href="src/label_studio_sdk/ml/client.py">update</a>(...)</code></summary>
<dl>
<dd>

#### 📝 Description

<dl>
<dd>

<dl>
<dd>


    Update ML backend parameters using the Label Studio UI or by sending a PATCH request using the following cURL command:
    ```bash
    curl -X PATCH -H 'Content-type: application/json' http://localhost:8000/api/ml/{ml_backend_ID} -H 'Authorization: Token abc123'\
    --data '{"url": "http://localhost:9091"}' 
    
</dd>
</dl>
</dd>
</dl>

#### 🔌 Usage

<dl>
<dd>

<dl>
<dd>

```python
from label_studio_sdk import LabelStudio

client = LabelStudio(
    api_key="YOUR_API_KEY",
)
client.ml.update(
    id=1,
)

```
</dd>
</dl>
</dd>
</dl>

#### ⚙️ Parameters

<dl>
<dd>

<dl>
<dd>

**id:** `int` 
    
</dd>
</dl>

<dl>
<dd>

**auth_method:** `typing.Optional[MlUpdateRequestAuthMethod]` — Auth method
    
</dd>
</dl>

<dl>
<dd>

**basic_auth_pass:** `typing.Optional[str]` — Basic auth password
    
</dd>
</dl>

<dl>
<dd>

**basic_auth_user:** `typing.Optional[str]` — Basic auth user
    
</dd>
</dl>

<dl>
<dd>

**description:** `typing.Optional[str]` — Description
    
</dd>
</dl>

<dl>
<dd>

**extra_params:** `typing.Optional[typing.Dict[str, typing.Optional[typing.Any]]]` — Extra parameters
    
</dd>
</dl>

<dl>
<dd>

**is_interactive:** `typing.Optional[bool]` — Is interactive
    
</dd>
</dl>

<dl>
<dd>

**project:** `typing.Optional[int]` — Project ID
    
</dd>
</dl>

<dl>
<dd>

**timeout:** `typing.Optional[int]` — Response model timeout
    
</dd>
</dl>

<dl>
<dd>

**title:** `typing.Optional[str]` — Title
    
</dd>
</dl>

<dl>
<dd>

**url:** `typing.Optional[str]` — ML backend URL
    
</dd>
</dl>

<dl>
<dd>

**request_options:** `typing.Optional[RequestOptions]` — Request-specific configuration.
    
</dd>
</dl>
</dd>
</dl>


</dd>
</dl>
</details>

<details><summary><code>client.ml.<a href="src/label_studio_sdk/ml/client.py">predict_interactive</a>(...)</code></summary>
<dl>
<dd>

#### 📝 Description

<dl>
<dd>

<dl>
<dd>


        Send a request to the machine learning backend set up to be used for interactive preannotations to retrieve a
        predicted region based on annotator input. 
        See [set up machine learning](https://labelstud.io/guide/ml.html#Get-interactive-preannotations) for more.
        
</dd>
</dl>
</dd>
</dl>

#### 🔌 Usage

<dl>
<dd>

<dl>
<dd>

```python
from label_studio_sdk import LabelStudio

client = LabelStudio(
    api_key="YOUR_API_KEY",
)
client.ml.predict_interactive(
    id=1,
    task=1,
)

```
</dd>
</dl>
</dd>
</dl>

#### ⚙️ Parameters

<dl>
<dd>

<dl>
<dd>

**id:** `int` — A unique integer value identifying this ML backend.
    
</dd>
</dl>

<dl>
<dd>

**task:** `int` — ID of task to annotate
    
</dd>
</dl>

<dl>
<dd>

**context:** `typing.Optional[typing.Optional[typing.Any]]` 
    
</dd>
</dl>

<dl>
<dd>

**request_options:** `typing.Optional[RequestOptions]` — Request-specific configuration.
    
</dd>
</dl>
</dd>
</dl>


</dd>
</dl>
</details>

<details><summary><code>client.ml.<a href="src/label_studio_sdk/ml/client.py">predict_all_tasks</a>(...)</code></summary>
<dl>
<dd>

#### 📝 Description

<dl>
<dd>

<dl>
<dd>

Note: not available in the community edition of Label Studio. 

Create predictions for all tasks using a specific ML backend so that you can set up an active learning strategy based on the confidence or uncertainty scores associated with the predictions. Creating predictions requires a Label Studio ML backend set up and configured for your project. 

See [Set up machine learning](https://labelstud.io/guide/ml.html) for more details about a Label Studio ML backend. 

Reference the ML backend ID in the path of this API call. Get the ML backend ID by [listing the ML backends for a project](https://labelstud.io/api/#operation/api_ml_list).
</dd>
</dl>
</dd>
</dl>

#### 🔌 Usage

<dl>
<dd>

<dl>
<dd>

```python
from label_studio_sdk import LabelStudio

client = LabelStudio(
    api_key="YOUR_API_KEY",
)
client.ml.predict_all_tasks(
    id=1,
)

```
</dd>
</dl>
</dd>
</dl>

#### ⚙️ Parameters

<dl>
<dd>

<dl>
<dd>

**id:** `int` — A unique integer value identifying this ML backend.
    
</dd>
</dl>

<dl>
<dd>

**batch_size:** `typing.Optional[int]` — Computed number of tasks without predictions that the ML backend needs to predict.
    
</dd>
</dl>

<dl>
<dd>

**request_options:** `typing.Optional[RequestOptions]` — Request-specific configuration.
    
</dd>
</dl>
</dd>
</dl>


</dd>
</dl>
</details>

<details><summary><code>client.ml.<a href="src/label_studio_sdk/ml/client.py">train</a>(...)</code></summary>
<dl>
<dd>

#### 📝 Description

<dl>
<dd>

<dl>
<dd>


        After you add an ML backend, call this API with the ML backend ID to start training with 
        already-labeled tasks. 
        
        Get the ML backend ID by [listing the ML backends for a project](https://labelstud.io/api/#operation/api_ml_list).
        
</dd>
</dl>
</dd>
</dl>

#### 🔌 Usage

<dl>
<dd>

<dl>
<dd>

```python
from label_studio_sdk import LabelStudio

client = LabelStudio(
    api_key="YOUR_API_KEY",
)
client.ml.train(
    id=1,
)

```
</dd>
</dl>
</dd>
</dl>

#### ⚙️ Parameters

<dl>
<dd>

<dl>
<dd>

**id:** `int` — A unique integer value identifying this ML backend.
    
</dd>
</dl>

<dl>
<dd>

**use_ground_truth:** `typing.Optional[bool]` — Whether to include ground truth annotations in training
    
</dd>
</dl>

<dl>
<dd>

**request_options:** `typing.Optional[RequestOptions]` — Request-specific configuration.
    
</dd>
</dl>
</dd>
</dl>


</dd>
</dl>
</details>

<details><summary><code>client.ml.<a href="src/label_studio_sdk/ml/client.py">list_model_versions</a>(...)</code></summary>
<dl>
<dd>

#### 📝 Description

<dl>
<dd>

<dl>
<dd>

Get available versions of the model.
</dd>
</dl>
</dd>
</dl>

#### 🔌 Usage

<dl>
<dd>

<dl>
<dd>

```python
from label_studio_sdk import LabelStudio

client = LabelStudio(
    api_key="YOUR_API_KEY",
)
client.ml.list_model_versions(
    id=1,
)

```
</dd>
</dl>
</dd>
</dl>

#### ⚙️ Parameters

<dl>
<dd>

<dl>
<dd>

**id:** `int` 
    
</dd>
</dl>

<dl>
<dd>

**request_options:** `typing.Optional[RequestOptions]` — Request-specific configuration.
    
</dd>
</dl>
</dd>
</dl>


</dd>
</dl>
</details>

## ModelProviders
<details><summary><code>client.model_providers.<a href="src/label_studio_sdk/model_providers/client.py">list</a>(...)</code></summary>
<dl>
<dd>

#### 📝 Description

<dl>
<dd>

<dl>
<dd>

List all model provider connections.
</dd>
</dl>
</dd>
</dl>

#### 🔌 Usage

<dl>
<dd>

<dl>
<dd>

```python
from label_studio_sdk import LabelStudio

client = LabelStudio(
    api_key="YOUR_API_KEY",
)
client.model_providers.list()

```
</dd>
</dl>
</dd>
</dl>

#### ⚙️ Parameters

<dl>
<dd>

<dl>
<dd>

**ordering:** `typing.Optional[str]` — Which field to use when ordering the results.
    
</dd>
</dl>

<dl>
<dd>

**request_options:** `typing.Optional[RequestOptions]` — Request-specific configuration.
    
</dd>
</dl>
</dd>
</dl>


</dd>
</dl>
</details>

<details><summary><code>client.model_providers.<a href="src/label_studio_sdk/model_providers/client.py">create</a>(...)</code></summary>
<dl>
<dd>

#### 📝 Description

<dl>
<dd>

<dl>
<dd>

Create a new model provider connection.
</dd>
</dl>
</dd>
</dl>

#### 🔌 Usage

<dl>
<dd>

<dl>
<dd>

```python
from label_studio_sdk import LabelStudio

client = LabelStudio(
    api_key="YOUR_API_KEY",
)
client.model_providers.create()

```
</dd>
</dl>
</dd>
</dl>

#### ⚙️ Parameters

<dl>
<dd>

<dl>
<dd>

**api_key:** `typing.Optional[str]` — Model provider API key
    
</dd>
</dl>

<dl>
<dd>

**auth_token:** `typing.Optional[str]` — Model provider Auth token
    
</dd>
</dl>

<dl>
<dd>

**budget_alert_threshold:** `typing.Optional[float]` — Budget alert threshold for the given provider connection
    
</dd>
</dl>

<dl>
<dd>

**cached_available_models:** `typing.Optional[str]` — List of available models from the provider
    
</dd>
</dl>

<dl>
<dd>

**deployment_name:** `typing.Optional[str]` — Azure OpenAI deployment name
    
</dd>
</dl>

<dl>
<dd>

**endpoint:** `typing.Optional[str]` — Azure OpenAI endpoint
    
</dd>
</dl>

<dl>
<dd>

**google_application_credentials:** `typing.Optional[str]` — The content of GOOGLE_APPLICATION_CREDENTIALS json file
    
</dd>
</dl>

<dl>
<dd>

**google_location:** `typing.Optional[str]` — Google project location
    
</dd>
</dl>

<dl>
<dd>

**google_project_id:** `typing.Optional[str]` — Google project ID
    
</dd>
</dl>

<dl>
<dd>

**is_internal:** `typing.Optional[bool]` — Whether the model provider connection is internal, not visible to the user
    
</dd>
</dl>

<dl>
<dd>

**provider:** `typing.Optional[ProviderEnum]` 
    
</dd>
</dl>

<dl>
<dd>

**scope:** `typing.Optional[ScopeEnum]` 
    
</dd>
</dl>

<dl>
<dd>

**request_options:** `typing.Optional[RequestOptions]` — Request-specific configuration.
    
</dd>
</dl>
</dd>
</dl>


</dd>
</dl>
</details>

<details><summary><code>client.model_providers.<a href="src/label_studio_sdk/model_providers/client.py">list_model_provider_choices</a>()</code></summary>
<dl>
<dd>

#### 📝 Description

<dl>
<dd>

<dl>
<dd>

List all possible model provider choices
</dd>
</dl>
</dd>
</dl>

#### 🔌 Usage

<dl>
<dd>

<dl>
<dd>

```python
from label_studio_sdk import LabelStudio

client = LabelStudio(
    api_key="YOUR_API_KEY",
)
client.model_providers.list_model_provider_choices()

```
</dd>
</dl>
</dd>
</dl>

#### ⚙️ Parameters

<dl>
<dd>

<dl>
<dd>

**request_options:** `typing.Optional[RequestOptions]` — Request-specific configuration.
    
</dd>
</dl>
</dd>
</dl>


</dd>
</dl>
</details>

<details><summary><code>client.model_providers.<a href="src/label_studio_sdk/model_providers/client.py">get</a>(...)</code></summary>
<dl>
<dd>

#### 📝 Description

<dl>
<dd>

<dl>
<dd>

Retrieve a specific model provider connection.
</dd>
</dl>
</dd>
</dl>

#### 🔌 Usage

<dl>
<dd>

<dl>
<dd>

```python
from label_studio_sdk import LabelStudio

client = LabelStudio(
    api_key="YOUR_API_KEY",
)
client.model_providers.get(
    id="id",
)

```
</dd>
</dl>
</dd>
</dl>

#### ⚙️ Parameters

<dl>
<dd>

<dl>
<dd>

**id:** `str` 
    
</dd>
</dl>

<dl>
<dd>

**request_options:** `typing.Optional[RequestOptions]` — Request-specific configuration.
    
</dd>
</dl>
</dd>
</dl>


</dd>
</dl>
</details>

<details><summary><code>client.model_providers.<a href="src/label_studio_sdk/model_providers/client.py">delete</a>(...)</code></summary>
<dl>
<dd>

#### 📝 Description

<dl>
<dd>

<dl>
<dd>

Delete a model provider connection by ID
</dd>
</dl>
</dd>
</dl>

#### 🔌 Usage

<dl>
<dd>

<dl>
<dd>

```python
from label_studio_sdk import LabelStudio

client = LabelStudio(
    api_key="YOUR_API_KEY",
)
client.model_providers.delete(
    id="id",
)

```
</dd>
</dl>
</dd>
</dl>

#### ⚙️ Parameters

<dl>
<dd>

<dl>
<dd>

**id:** `str` 
    
</dd>
</dl>

<dl>
<dd>

**request_options:** `typing.Optional[RequestOptions]` — Request-specific configuration.
    
</dd>
</dl>
</dd>
</dl>


</dd>
</dl>
</details>

<details><summary><code>client.model_providers.<a href="src/label_studio_sdk/model_providers/client.py">update</a>(...)</code></summary>
<dl>
<dd>

#### 📝 Description

<dl>
<dd>

<dl>
<dd>

Update a specific model provider connection by ID.
</dd>
</dl>
</dd>
</dl>

#### 🔌 Usage

<dl>
<dd>

<dl>
<dd>

```python
from label_studio_sdk import LabelStudio

client = LabelStudio(
    api_key="YOUR_API_KEY",
)
client.model_providers.update(
    id="id",
)

```
</dd>
</dl>
</dd>
</dl>

#### ⚙️ Parameters

<dl>
<dd>

<dl>
<dd>

**id:** `str` 
    
</dd>
</dl>

<dl>
<dd>

**api_key:** `typing.Optional[str]` — Model provider API key
    
</dd>
</dl>

<dl>
<dd>

**auth_token:** `typing.Optional[str]` — Model provider Auth token
    
</dd>
</dl>

<dl>
<dd>

**budget_alert_threshold:** `typing.Optional[float]` — Budget alert threshold for the given provider connection
    
</dd>
</dl>

<dl>
<dd>

**cached_available_models:** `typing.Optional[str]` — List of available models from the provider
    
</dd>
</dl>

<dl>
<dd>

**deployment_name:** `typing.Optional[str]` — Azure OpenAI deployment name
    
</dd>
</dl>

<dl>
<dd>

**endpoint:** `typing.Optional[str]` — Azure OpenAI endpoint
    
</dd>
</dl>

<dl>
<dd>

**google_application_credentials:** `typing.Optional[str]` — The content of GOOGLE_APPLICATION_CREDENTIALS json file
    
</dd>
</dl>

<dl>
<dd>

**google_location:** `typing.Optional[str]` — Google project location
    
</dd>
</dl>

<dl>
<dd>

**google_project_id:** `typing.Optional[str]` — Google project ID
    
</dd>
</dl>

<dl>
<dd>

**is_internal:** `typing.Optional[bool]` — Whether the model provider connection is internal, not visible to the user
    
</dd>
</dl>

<dl>
<dd>

**provider:** `typing.Optional[ProviderEnum]` 
    
</dd>
</dl>

<dl>
<dd>

**scope:** `typing.Optional[ScopeEnum]` 
    
</dd>
</dl>

<dl>
<dd>

**request_options:** `typing.Optional[RequestOptions]` — Request-specific configuration.
    
</dd>
</dl>
</dd>
</dl>


</dd>
</dl>
</details>

## Prompts
<details><summary><code>client.prompts.<a href="src/label_studio_sdk/prompts/client.py">batch_failed_predictions</a>(...)</code></summary>
<dl>
<dd>

#### 📝 Description

<dl>
<dd>

<dl>
<dd>

Create a new batch of failed predictions.
</dd>
</dl>
</dd>
</dl>

#### 🔌 Usage

<dl>
<dd>

<dl>
<dd>

```python
from label_studio_sdk import LabelStudio

client = LabelStudio(
    api_key="YOUR_API_KEY",
)
client.prompts.batch_failed_predictions(
    failed_predictions=[],
    modelrun_id=1,
)

```
</dd>
</dl>
</dd>
</dl>

#### ⚙️ Parameters

<dl>
<dd>

<dl>
<dd>

**failed_predictions:** `typing.Sequence[typing.Optional[typing.Any]]` 
    
</dd>
</dl>

<dl>
<dd>

**modelrun_id:** `int` 
    
</dd>
</dl>

<dl>
<dd>

**num_failed_predictions:** `typing.Optional[int]` — Number of failed predictions being sent (for telemetry only, has no effect)
    
</dd>
</dl>

<dl>
<dd>

**job_id:** `typing.Optional[str]` 
    
</dd>
</dl>

<dl>
<dd>

**request_options:** `typing.Optional[RequestOptions]` — Request-specific configuration.
    
</dd>
</dl>
</dd>
</dl>


</dd>
</dl>
</details>

<details><summary><code>client.prompts.<a href="src/label_studio_sdk/prompts/client.py">batch_predictions</a>(...)</code></summary>
<dl>
<dd>

#### 📝 Description

<dl>
<dd>

<dl>
<dd>

Create a new batch prediction.
</dd>
</dl>
</dd>
</dl>

#### 🔌 Usage

<dl>
<dd>

<dl>
<dd>

```python
from label_studio_sdk import LabelStudio

client = LabelStudio(
    api_key="YOUR_API_KEY",
)
client.prompts.batch_predictions(
    modelrun_id=1,
    results=[],
)

```
</dd>
</dl>
</dd>
</dl>

#### ⚙️ Parameters

<dl>
<dd>

<dl>
<dd>

**modelrun_id:** `int` 
    
</dd>
</dl>

<dl>
<dd>

**results:** `typing.Sequence[typing.Optional[typing.Any]]` 
    
</dd>
</dl>

<dl>
<dd>

**num_predictions:** `typing.Optional[int]` — Number of predictions being sent (for telemetry only, has no effect)
    
</dd>
</dl>

<dl>
<dd>

**job_id:** `typing.Optional[str]` 
    
</dd>
</dl>

<dl>
<dd>

**request_options:** `typing.Optional[RequestOptions]` — Request-specific configuration.
    
</dd>
</dl>
</dd>
</dl>


</dd>
</dl>
</details>

<details><summary><code>client.prompts.<a href="src/label_studio_sdk/prompts/client.py">subset_tasks</a>(...)</code></summary>
<dl>
<dd>

#### 📝 Description

<dl>
<dd>

<dl>
<dd>


        Provides list of tasks, based on project subset. Includes predictions for tasks. For the 'HasGT' subset, accuracy metrics will also be provided.
        
</dd>
</dl>
</dd>
</dl>

#### 🔌 Usage

<dl>
<dd>

<dl>
<dd>

```python
from label_studio_sdk import LabelStudio

client = LabelStudio(
    api_key="YOUR_API_KEY",
)
client.prompts.subset_tasks(
    project_pk=1,
)

```
</dd>
</dl>
</dd>
</dl>

#### ⚙️ Parameters

<dl>
<dd>

<dl>
<dd>

**project_pk:** `int` 
    
</dd>
</dl>

<dl>
<dd>

**include_total:** `typing.Optional[bool]` — If true (default), includes task_count in response; if false, omits it.
    
</dd>
</dl>

<dl>
<dd>

**model_run:** `typing.Optional[int]` — A unique ID of a ModelRun
    
</dd>
</dl>

<dl>
<dd>

**ordering:** `typing.Optional[str]` — Which field to use when ordering the results.
    
</dd>
</dl>

<dl>
<dd>

**page:** `typing.Optional[int]` — A page number within the paginated result set.
    
</dd>
</dl>

<dl>
<dd>

**page_size:** `typing.Optional[int]` — Number of results to return per page.
    
</dd>
</dl>

<dl>
<dd>

**parent_model:** `typing.Optional[int]` — The ID of the parent model (ModelInterface) for this Inference Run
    
</dd>
</dl>

<dl>
<dd>

**project_subset:** `typing.Optional[str]` — The project subset to retrieve tasks for
    
</dd>
</dl>

<dl>
<dd>

**request_options:** `typing.Optional[RequestOptions]` — Request-specific configuration.
    
</dd>
</dl>
</dd>
</dl>


</dd>
</dl>
</details>

<details><summary><code>client.prompts.<a href="src/label_studio_sdk/prompts/client.py">subsets</a>(...)</code></summary>
<dl>
<dd>

#### 📝 Description

<dl>
<dd>

<dl>
<dd>


        Provides list of available subsets for a project along with count of tasks in each subset
        
</dd>
</dl>
</dd>
</dl>

#### 🔌 Usage

<dl>
<dd>

<dl>
<dd>

```python
from label_studio_sdk import LabelStudio

client = LabelStudio(
    api_key="YOUR_API_KEY",
)
client.prompts.subsets(
    project_pk=1,
)

```
</dd>
</dl>
</dd>
</dl>

#### ⚙️ Parameters

<dl>
<dd>

<dl>
<dd>

**project_pk:** `int` 
    
</dd>
</dl>

<dl>
<dd>

**ordering:** `typing.Optional[str]` — Which field to use when ordering the results.
    
</dd>
</dl>

<dl>
<dd>

**request_options:** `typing.Optional[RequestOptions]` — Request-specific configuration.
    
</dd>
</dl>
</dd>
</dl>


</dd>
</dl>
</details>

<details><summary><code>client.prompts.<a href="src/label_studio_sdk/prompts/client.py">list</a>(...)</code></summary>
<dl>
<dd>

#### 📝 Description

<dl>
<dd>

<dl>
<dd>

List all prompts.
</dd>
</dl>
</dd>
</dl>

#### 🔌 Usage

<dl>
<dd>

<dl>
<dd>

```python
from label_studio_sdk import LabelStudio

client = LabelStudio(
    api_key="YOUR_API_KEY",
)
client.prompts.list()

```
</dd>
</dl>
</dd>
</dl>

#### ⚙️ Parameters

<dl>
<dd>

<dl>
<dd>

**ordering:** `typing.Optional[str]` — Which field to use when ordering the results.
    
</dd>
</dl>

<dl>
<dd>

**request_options:** `typing.Optional[RequestOptions]` — Request-specific configuration.
    
</dd>
</dl>
</dd>
</dl>


</dd>
</dl>
</details>

<details><summary><code>client.prompts.<a href="src/label_studio_sdk/prompts/client.py">create</a>(...)</code></summary>
<dl>
<dd>

#### 📝 Description

<dl>
<dd>

<dl>
<dd>

Create a new prompt.
</dd>
</dl>
</dd>
</dl>

#### 🔌 Usage

<dl>
<dd>

<dl>
<dd>

```python
from label_studio_sdk import LabelStudio

client = LabelStudio(
    api_key="YOUR_API_KEY",
)
client.prompts.create(
    title="title",
)

```
</dd>
</dl>
</dd>
</dl>

#### ⚙️ Parameters

<dl>
<dd>

<dl>
<dd>

**title:** `str` — Model name
    
</dd>
</dl>

<dl>
<dd>

**associated_projects:** `typing.Optional[typing.Sequence[int]]` 
    
</dd>
</dl>

<dl>
<dd>

**created_by:** `typing.Optional[UserSimpleRequest]` — User who created Dataset
    
</dd>
</dl>

<dl>
<dd>

**description:** `typing.Optional[str]` — Model description
    
</dd>
</dl>

<dl>
<dd>

**input_fields:** `typing.Optional[typing.Optional[typing.Any]]` 
    
</dd>
</dl>

<dl>
<dd>

**organization:** `typing.Optional[int]` 
    
</dd>
</dl>

<dl>
<dd>

**output_classes:** `typing.Optional[typing.Optional[typing.Any]]` 
    
</dd>
</dl>

<dl>
<dd>

**skill_name:** `typing.Optional[SkillNameEnum]` 
    
</dd>
</dl>

<dl>
<dd>

**request_options:** `typing.Optional[RequestOptions]` — Request-specific configuration.
    
</dd>
</dl>
</dd>
</dl>


</dd>
</dl>
</details>

<details><summary><code>client.prompts.<a href="src/label_studio_sdk/prompts/client.py">compatible_projects</a>(...)</code></summary>
<dl>
<dd>

#### 📝 Description

<dl>
<dd>

<dl>
<dd>

Retrieve a list of compatible project for prompt.
</dd>
</dl>
</dd>
</dl>

#### 🔌 Usage

<dl>
<dd>

<dl>
<dd>

```python
from label_studio_sdk import LabelStudio

client = LabelStudio(
    api_key="YOUR_API_KEY",
)
client.prompts.compatible_projects()

```
</dd>
</dl>
</dd>
</dl>

#### ⚙️ Parameters

<dl>
<dd>

<dl>
<dd>

**ordering:** `typing.Optional[str]` — Which field to use when ordering the results.
    
</dd>
</dl>

<dl>
<dd>

**page:** `typing.Optional[int]` — A page number within the paginated result set.
    
</dd>
</dl>

<dl>
<dd>

**page_size:** `typing.Optional[int]` — Number of results to return per page.
    
</dd>
</dl>

<dl>
<dd>

**project_type:** `typing.Optional[PromptsCompatibleProjectsRequestProjectType]` — Skill to filter by
    
</dd>
</dl>

<dl>
<dd>

**request_options:** `typing.Optional[RequestOptions]` — Request-specific configuration.
    
</dd>
</dl>
</dd>
</dl>


</dd>
</dl>
</details>

<details><summary><code>client.prompts.<a href="src/label_studio_sdk/prompts/client.py">get</a>(...)</code></summary>
<dl>
<dd>

#### 📝 Description

<dl>
<dd>

<dl>
<dd>

Retrieve a specific prompt.
</dd>
</dl>
</dd>
</dl>

#### 🔌 Usage

<dl>
<dd>

<dl>
<dd>

```python
from label_studio_sdk import LabelStudio

client = LabelStudio(
    api_key="YOUR_API_KEY",
)
client.prompts.get(
    id="id",
)

```
</dd>
</dl>
</dd>
</dl>

#### ⚙️ Parameters

<dl>
<dd>

<dl>
<dd>

**id:** `str` 
    
</dd>
</dl>

<dl>
<dd>

**request_options:** `typing.Optional[RequestOptions]` — Request-specific configuration.
    
</dd>
</dl>
</dd>
</dl>


</dd>
</dl>
</details>

<details><summary><code>client.prompts.<a href="src/label_studio_sdk/prompts/client.py">delete</a>(...)</code></summary>
<dl>
<dd>

#### 📝 Description

<dl>
<dd>

<dl>
<dd>

Delete a prompt by ID
</dd>
</dl>
</dd>
</dl>

#### 🔌 Usage

<dl>
<dd>

<dl>
<dd>

```python
from label_studio_sdk import LabelStudio

client = LabelStudio(
    api_key="YOUR_API_KEY",
)
client.prompts.delete(
    id="id",
)

```
</dd>
</dl>
</dd>
</dl>

#### ⚙️ Parameters

<dl>
<dd>

<dl>
<dd>

**id:** `str` 
    
</dd>
</dl>

<dl>
<dd>

**request_options:** `typing.Optional[RequestOptions]` — Request-specific configuration.
    
</dd>
</dl>
</dd>
</dl>


</dd>
</dl>
</details>

<details><summary><code>client.prompts.<a href="src/label_studio_sdk/prompts/client.py">update</a>(...)</code></summary>
<dl>
<dd>

#### 📝 Description

<dl>
<dd>

<dl>
<dd>

Update a specific prompt by ID.
</dd>
</dl>
</dd>
</dl>

#### 🔌 Usage

<dl>
<dd>

<dl>
<dd>

```python
from label_studio_sdk import LabelStudio

client = LabelStudio(
    api_key="YOUR_API_KEY",
)
client.prompts.update(
    id="id",
)

```
</dd>
</dl>
</dd>
</dl>

#### ⚙️ Parameters

<dl>
<dd>

<dl>
<dd>

**id:** `str` 
    
</dd>
</dl>

<dl>
<dd>

**associated_projects:** `typing.Optional[typing.Sequence[int]]` 
    
</dd>
</dl>

<dl>
<dd>

**created_by:** `typing.Optional[UserSimpleRequest]` — User who created Dataset
    
</dd>
</dl>

<dl>
<dd>

**description:** `typing.Optional[str]` — Model description
    
</dd>
</dl>

<dl>
<dd>

**input_fields:** `typing.Optional[typing.Optional[typing.Any]]` 
    
</dd>
</dl>

<dl>
<dd>

**organization:** `typing.Optional[int]` 
    
</dd>
</dl>

<dl>
<dd>

**output_classes:** `typing.Optional[typing.Optional[typing.Any]]` 
    
</dd>
</dl>

<dl>
<dd>

**skill_name:** `typing.Optional[SkillNameEnum]` 
    
</dd>
</dl>

<dl>
<dd>

**title:** `typing.Optional[str]` — Model name
    
</dd>
</dl>

<dl>
<dd>

**request_options:** `typing.Optional[RequestOptions]` — Request-specific configuration.
    
</dd>
</dl>
</dd>
</dl>


</dd>
</dl>
</details>

## Predictions
<details><summary><code>client.predictions.<a href="src/label_studio_sdk/predictions/client.py">list</a>(...)</code></summary>
<dl>
<dd>

#### 📝 Description

<dl>
<dd>

<dl>
<dd>

List all predictions and their IDs.
</dd>
</dl>
</dd>
</dl>

#### 🔌 Usage

<dl>
<dd>

<dl>
<dd>

```python
from label_studio_sdk import LabelStudio

client = LabelStudio(
    api_key="YOUR_API_KEY",
)
client.predictions.list()

```
</dd>
</dl>
</dd>
</dl>

#### ⚙️ Parameters

<dl>
<dd>

<dl>
<dd>

**project:** `typing.Optional[int]` — Filter predictions by project ID
    
</dd>
</dl>

<dl>
<dd>

**task:** `typing.Optional[int]` — Filter predictions by task ID
    
</dd>
</dl>

<dl>
<dd>

**request_options:** `typing.Optional[RequestOptions]` — Request-specific configuration.
    
</dd>
</dl>
</dd>
</dl>


</dd>
</dl>
</details>

<details><summary><code>client.predictions.<a href="src/label_studio_sdk/predictions/client.py">create</a>(...)</code></summary>
<dl>
<dd>

#### 📝 Description

<dl>
<dd>

<dl>
<dd>

Create a prediction for a specific task.
</dd>
</dl>
</dd>
</dl>

#### 🔌 Usage

<dl>
<dd>

<dl>
<dd>

```python
from label_studio_sdk import LabelStudio

client = LabelStudio(
    api_key="YOUR_API_KEY",
)
client.predictions.create(
    model_version="yolo-v8",
    result=[
        {
            "from_name": "bboxes",
            "image_rotation": 0,
            "original_height": 1080,
            "original_width": 1920,
            "to_name": "image",
            "type": "rectanglelabels",
            "value": {
                "height": 60,
                "rotation": 0,
                "values": {"rectanglelabels": ["Person"]},
                "width": 50,
                "x": 20,
                "y": 30,
            },
        }
    ],
    score=0.95,
)

```
</dd>
</dl>
</dd>
</dl>

#### ⚙️ Parameters

<dl>
<dd>

<dl>
<dd>

**model_version:** `typing.Optional[str]` — Model version - tag for predictions that can be used to filter tasks in Data Manager, as well as select specific model version for showing preannotations in the labeling interface
    
</dd>
</dl>

<dl>
<dd>

**result:** `typing.Optional[typing.Sequence[typing.Dict[str, typing.Optional[typing.Any]]]]` — Prediction result in JSON format. Read more about the format in [the Label Studio documentation.](https://labelstud.io/guide/predictions)
    
</dd>
</dl>

<dl>
<dd>

**score:** `typing.Optional[float]` — Prediction score. Can be used in Data Manager to sort task by model confidence. Task with the lowest score will be shown first.
    
</dd>
</dl>

<dl>
<dd>

**task:** `typing.Optional[int]` — Task ID for which the prediction is created
    
</dd>
</dl>

<dl>
<dd>

**request_options:** `typing.Optional[RequestOptions]` — Request-specific configuration.
    
</dd>
</dl>
</dd>
</dl>


</dd>
</dl>
</details>

<details><summary><code>client.predictions.<a href="src/label_studio_sdk/predictions/client.py">get</a>(...)</code></summary>
<dl>
<dd>

#### 📝 Description

<dl>
<dd>

<dl>
<dd>

Get details about a specific prediction by its ID.
</dd>
</dl>
</dd>
</dl>

#### 🔌 Usage

<dl>
<dd>

<dl>
<dd>

```python
from label_studio_sdk import LabelStudio

client = LabelStudio(
    api_key="YOUR_API_KEY",
)
client.predictions.get(
    id=1,
)

```
</dd>
</dl>
</dd>
</dl>

#### ⚙️ Parameters

<dl>
<dd>

<dl>
<dd>

**id:** `int` — Prediction ID
    
</dd>
</dl>

<dl>
<dd>

**request_options:** `typing.Optional[RequestOptions]` — Request-specific configuration.
    
</dd>
</dl>
</dd>
</dl>


</dd>
</dl>
</details>

<details><summary><code>client.predictions.<a href="src/label_studio_sdk/predictions/client.py">delete</a>(...)</code></summary>
<dl>
<dd>

#### 📝 Description

<dl>
<dd>

<dl>
<dd>

Delete a prediction by prediction ID.
</dd>
</dl>
</dd>
</dl>

#### 🔌 Usage

<dl>
<dd>

<dl>
<dd>

```python
from label_studio_sdk import LabelStudio

client = LabelStudio(
    api_key="YOUR_API_KEY",
)
client.predictions.delete(
    id=1,
)

```
</dd>
</dl>
</dd>
</dl>

#### ⚙️ Parameters

<dl>
<dd>

<dl>
<dd>

**id:** `int` — Prediction ID
    
</dd>
</dl>

<dl>
<dd>

**request_options:** `typing.Optional[RequestOptions]` — Request-specific configuration.
    
</dd>
</dl>
</dd>
</dl>


</dd>
</dl>
</details>

<details><summary><code>client.predictions.<a href="src/label_studio_sdk/predictions/client.py">update</a>(...)</code></summary>
<dl>
<dd>

#### 📝 Description

<dl>
<dd>

<dl>
<dd>

Update prediction data by prediction ID.
</dd>
</dl>
</dd>
</dl>

#### 🔌 Usage

<dl>
<dd>

<dl>
<dd>

```python
from label_studio_sdk import LabelStudio

client = LabelStudio(
    api_key="YOUR_API_KEY",
)
client.predictions.update(
    id=1,
    model_version="yolo-v8",
    result=[
        {
            "from_name": "bboxes",
            "image_rotation": 0,
            "original_height": 1080,
            "original_width": 1920,
            "to_name": "image",
            "type": "rectanglelabels",
            "value": {
                "height": 60,
                "rotation": 0,
                "values": {"rectanglelabels": ["Person"]},
                "width": 50,
                "x": 20,
                "y": 30,
            },
        }
    ],
    score=0.95,
)

```
</dd>
</dl>
</dd>
</dl>

#### ⚙️ Parameters

<dl>
<dd>

<dl>
<dd>

**id:** `int` — Prediction ID
    
</dd>
</dl>

<dl>
<dd>

**model_version:** `typing.Optional[str]` — Model version - tag for predictions that can be used to filter tasks in Data Manager, as well as select specific model version for showing preannotations in the labeling interface
    
</dd>
</dl>

<dl>
<dd>

**result:** `typing.Optional[typing.Sequence[typing.Dict[str, typing.Optional[typing.Any]]]]` — Prediction result in JSON format. Read more about the format in [the Label Studio documentation.](https://labelstud.io/guide/predictions)
    
</dd>
</dl>

<dl>
<dd>

**score:** `typing.Optional[float]` — Prediction score. Can be used in Data Manager to sort task by model confidence. Task with the lowest score will be shown first.
    
</dd>
</dl>

<dl>
<dd>

**task:** `typing.Optional[int]` — Task ID for which the prediction is created
    
</dd>
</dl>

<dl>
<dd>

**request_options:** `typing.Optional[RequestOptions]` — Request-specific configuration.
    
</dd>
</dl>
</dd>
</dl>


</dd>
</dl>
</details>

## ProjectTemplates
<details><summary><code>client.project_templates.<a href="src/label_studio_sdk/project_templates/client.py">list</a>(...)</code></summary>
<dl>
<dd>

#### 📝 Description

<dl>
<dd>

<dl>
<dd>

Get a list of all project templates for an organization.
</dd>
</dl>
</dd>
</dl>

#### 🔌 Usage

<dl>
<dd>

<dl>
<dd>

```python
from label_studio_sdk import LabelStudio

client = LabelStudio(
    api_key="YOUR_API_KEY",
)
client.project_templates.list()

```
</dd>
</dl>
</dd>
</dl>

#### ⚙️ Parameters

<dl>
<dd>

<dl>
<dd>

**ordering:** `typing.Optional[str]` — Which field to use when ordering the results.
    
</dd>
</dl>

<dl>
<dd>

**request_options:** `typing.Optional[RequestOptions]` — Request-specific configuration.
    
</dd>
</dl>
</dd>
</dl>


</dd>
</dl>
</details>

<details><summary><code>client.project_templates.<a href="src/label_studio_sdk/project_templates/client.py">create</a>(...)</code></summary>
<dl>
<dd>

#### 📝 Description

<dl>
<dd>

<dl>
<dd>

Create a project template for an organization.
</dd>
</dl>
</dd>
</dl>

#### 🔌 Usage

<dl>
<dd>

<dl>
<dd>

```python
from label_studio_sdk import LabelStudio

client = LabelStudio(
    api_key="YOUR_API_KEY",
)
client.project_templates.create(
    name="name",
    project_id=1,
)

```
</dd>
</dl>
</dd>
</dl>

#### ⚙️ Parameters

<dl>
<dd>

<dl>
<dd>

**name:** `str` 
    
</dd>
</dl>

<dl>
<dd>

**project_id:** `int` 
    
</dd>
</dl>

<dl>
<dd>

**assignment_settings:** `typing.Optional[typing.Optional[typing.Any]]` 
    
</dd>
</dl>

<dl>
<dd>

**created_by:** `typing.Optional[int]` 
    
</dd>
</dl>

<dl>
<dd>

**custom_script:** `typing.Optional[str]` — custom script for projects created from this template
    
</dd>
</dl>

<dl>
<dd>

**description:** `typing.Optional[str]` 
    
</dd>
</dl>

<dl>
<dd>

**organization:** `typing.Optional[int]` 
    
</dd>
</dl>

<dl>
<dd>

**project_settings:** `typing.Optional[typing.Optional[typing.Any]]` 
    
</dd>
</dl>

<dl>
<dd>

**require_comment_on_skip:** `typing.Optional[bool]` — flag to require comment on skip
    
</dd>
</dl>

<dl>
<dd>

**review_settings:** `typing.Optional[typing.Optional[typing.Any]]` 
    
</dd>
</dl>

<dl>
<dd>

**show_unused_data_columns_to_annotators:** `typing.Optional[bool]` 
    
</dd>
</dl>

<dl>
<dd>

**tags:** `typing.Optional[typing.Optional[typing.Any]]` 
    
</dd>
</dl>

<dl>
<dd>

**request_options:** `typing.Optional[RequestOptions]` — Request-specific configuration.
    
</dd>
</dl>
</dd>
</dl>


</dd>
</dl>
</details>

<details><summary><code>client.project_templates.<a href="src/label_studio_sdk/project_templates/client.py">get</a>(...)</code></summary>
<dl>
<dd>

#### 📝 Description

<dl>
<dd>

<dl>
<dd>

Get a specific project template by ID for an organization.
</dd>
</dl>
</dd>
</dl>

#### 🔌 Usage

<dl>
<dd>

<dl>
<dd>

```python
from label_studio_sdk import LabelStudio

client = LabelStudio(
    api_key="YOUR_API_KEY",
)
client.project_templates.get(
    id=1,
)

```
</dd>
</dl>
</dd>
</dl>

#### ⚙️ Parameters

<dl>
<dd>

<dl>
<dd>

**id:** `int` 
    
</dd>
</dl>

<dl>
<dd>

**request_options:** `typing.Optional[RequestOptions]` — Request-specific configuration.
    
</dd>
</dl>
</dd>
</dl>


</dd>
</dl>
</details>

<details><summary><code>client.project_templates.<a href="src/label_studio_sdk/project_templates/client.py">delete</a>(...)</code></summary>
<dl>
<dd>

#### 📝 Description

<dl>
<dd>

<dl>
<dd>

Delete a specific project template by ID for an organization.
</dd>
</dl>
</dd>
</dl>

#### 🔌 Usage

<dl>
<dd>

<dl>
<dd>

```python
from label_studio_sdk import LabelStudio

client = LabelStudio(
    api_key="YOUR_API_KEY",
)
client.project_templates.delete(
    id=1,
)

```
</dd>
</dl>
</dd>
</dl>

#### ⚙️ Parameters

<dl>
<dd>

<dl>
<dd>

**id:** `int` 
    
</dd>
</dl>

<dl>
<dd>

**request_options:** `typing.Optional[RequestOptions]` — Request-specific configuration.
    
</dd>
</dl>
</dd>
</dl>


</dd>
</dl>
</details>

<details><summary><code>client.project_templates.<a href="src/label_studio_sdk/project_templates/client.py">update</a>(...)</code></summary>
<dl>
<dd>

#### 📝 Description

<dl>
<dd>

<dl>
<dd>

Update the details of a specific project template by ID for an organization.
</dd>
</dl>
</dd>
</dl>

#### 🔌 Usage

<dl>
<dd>

<dl>
<dd>

```python
from label_studio_sdk import LabelStudio

client = LabelStudio(
    api_key="YOUR_API_KEY",
)
client.project_templates.update(
    id=1,
)

```
</dd>
</dl>
</dd>
</dl>

#### ⚙️ Parameters

<dl>
<dd>

<dl>
<dd>

**id:** `int` 
    
</dd>
</dl>

<dl>
<dd>

**assignment_settings:** `typing.Optional[typing.Optional[typing.Any]]` 
    
</dd>
</dl>

<dl>
<dd>

**created_by:** `typing.Optional[int]` 
    
</dd>
</dl>

<dl>
<dd>

**custom_script:** `typing.Optional[str]` — custom script for projects created from this template
    
</dd>
</dl>

<dl>
<dd>

**description:** `typing.Optional[str]` 
    
</dd>
</dl>

<dl>
<dd>

**name:** `typing.Optional[str]` 
    
</dd>
</dl>

<dl>
<dd>

**organization:** `typing.Optional[int]` 
    
</dd>
</dl>

<dl>
<dd>

**project_id:** `typing.Optional[int]` 
    
</dd>
</dl>

<dl>
<dd>

**project_settings:** `typing.Optional[typing.Optional[typing.Any]]` 
    
</dd>
</dl>

<dl>
<dd>

**require_comment_on_skip:** `typing.Optional[bool]` — flag to require comment on skip
    
</dd>
</dl>

<dl>
<dd>

**review_settings:** `typing.Optional[typing.Optional[typing.Any]]` 
    
</dd>
</dl>

<dl>
<dd>

**show_unused_data_columns_to_annotators:** `typing.Optional[bool]` 
    
</dd>
</dl>

<dl>
<dd>

**tags:** `typing.Optional[typing.Optional[typing.Any]]` 
    
</dd>
</dl>

<dl>
<dd>

**request_options:** `typing.Optional[RequestOptions]` — Request-specific configuration.
    
</dd>
</dl>
</dd>
</dl>


</dd>
</dl>
</details>

<details><summary><code>client.project_templates.<a href="src/label_studio_sdk/project_templates/client.py">create_project_from_template</a>(...)</code></summary>
<dl>
<dd>

#### 📝 Description

<dl>
<dd>

<dl>
<dd>

Create a project from a specific project template by ID for an organization.
</dd>
</dl>
</dd>
</dl>

#### 🔌 Usage

<dl>
<dd>

<dl>
<dd>

```python
from label_studio_sdk import LabelStudio

client = LabelStudio(
    api_key="YOUR_API_KEY",
)
client.project_templates.create_project_from_template(
    id=1,
    title="title",
    workspace_id=1,
)

```
</dd>
</dl>
</dd>
</dl>

#### ⚙️ Parameters

<dl>
<dd>

<dl>
<dd>

**id:** `int` 
    
</dd>
</dl>

<dl>
<dd>

**title:** `str` — The title of the project to be created from the template.
    
</dd>
</dl>

<dl>
<dd>

**workspace_id:** `int` — A unique integer value identifying the workspace in which to create the project.
    
</dd>
</dl>

<dl>
<dd>

**description:** `typing.Optional[str]` — A description for the project.
    
</dd>
</dl>

<dl>
<dd>

**request_options:** `typing.Optional[RequestOptions]` — Request-specific configuration.
    
</dd>
</dl>
</dd>
</dl>


</dd>
</dl>
</details>

## Projects
<details><summary><code>client.projects.<a href="src/label_studio_sdk/projects/client.py">list</a>(...)</code></summary>
<dl>
<dd>

#### 📝 Description

<dl>
<dd>

<dl>
<dd>

Retrieve a list of projects.
</dd>
</dl>
</dd>
</dl>

#### 🔌 Usage

<dl>
<dd>

<dl>
<dd>

```python
from label_studio_sdk import LabelStudio

client = LabelStudio(
    api_key="YOUR_API_KEY",
)
response = client.projects.list()
for item in response:
    yield item
# alternatively, you can paginate page-by-page
for page in response.iter_pages():
    yield page

```
</dd>
</dl>
</dd>
</dl>

#### ⚙️ Parameters

<dl>
<dd>

<dl>
<dd>

<<<<<<< HEAD
**filter:** `typing.Optional[str]` — Project filter setting. One of 'all', 'pinned_only', 'exclude_pinned'.
=======
**filter:** `typing.Optional[str]` — Filter projects by pinned status. Use 'pinned_only' to return only pinned projects, 'exclude_pinned' to return only non-pinned projects, or 'all' to return all projects.
>>>>>>> 6cf3ffc3
    
</dd>
</dl>

<dl>
<dd>

**ids:** `typing.Optional[str]` — Filter id by in list
    
</dd>
</dl>

<dl>
<dd>

**include:** `typing.Optional[str]` — Comma-separated list of fields to include
    
</dd>
</dl>

<dl>
<dd>

**members_limit:** `typing.Optional[int]` — Maximum number of members to return
    
</dd>
</dl>

<dl>
<dd>

**ordering:** `typing.Optional[str]` — Which field to use when ordering the results.
    
</dd>
</dl>

<dl>
<dd>

**page:** `typing.Optional[int]` — A page number within the paginated result set.
    
</dd>
</dl>

<dl>
<dd>

**page_size:** `typing.Optional[int]` — Number of results to return per page.
    
</dd>
</dl>

<dl>
<dd>

**search:** `typing.Optional[str]` — Search term for project title and description
    
</dd>
</dl>

<dl>
<dd>

**title:** `typing.Optional[str]` — Filter title by contains (case-insensitive)
    
</dd>
</dl>

<dl>
<dd>

**workspaces:** `typing.Optional[float]` — Filter workspaces by exact match
    
</dd>
</dl>

<dl>
<dd>

**request_options:** `typing.Optional[RequestOptions]` — Request-specific configuration.
    
</dd>
</dl>
</dd>
</dl>


</dd>
</dl>
</details>

<details><summary><code>client.projects.<a href="src/label_studio_sdk/projects/client.py">create</a>(...)</code></summary>
<dl>
<dd>

#### 📝 Description

<dl>
<dd>

<dl>
<dd>

Create a project for a specific organization.
</dd>
</dl>
</dd>
</dl>

#### 🔌 Usage

<dl>
<dd>

<dl>
<dd>

```python
from label_studio_sdk import LabelStudio

client = LabelStudio(
    api_key="YOUR_API_KEY",
)
client.projects.create()

```
</dd>
</dl>
</dd>
</dl>

#### ⚙️ Parameters

<dl>
<dd>

<dl>
<dd>

**color:** `typing.Optional[str]` 
    
</dd>
</dl>

<dl>
<dd>

**control_weights:** `typing.Optional[typing.Optional[typing.Any]]` 
    
</dd>
</dl>

<dl>
<dd>

**created_by:** `typing.Optional[UserSimpleRequest]` — Project owner
    
</dd>
</dl>

<dl>
<dd>

**description:** `typing.Optional[str]` — Project description
    
</dd>
</dl>

<dl>
<dd>

**enable_empty_annotation:** `typing.Optional[bool]` — Allow annotators to submit empty annotations
    
</dd>
</dl>

<dl>
<dd>

**evaluate_predictions_automatically:** `typing.Optional[bool]` — Retrieve and display predictions when loading a task
    
</dd>
</dl>

<dl>
<dd>

**expert_instruction:** `typing.Optional[str]` — Labeling instructions in HTML format
    
</dd>
</dl>

<dl>
<dd>

**is_draft:** `typing.Optional[bool]` — Whether or not the project is in the middle of being created
    
</dd>
</dl>

<dl>
<dd>

**is_published:** `typing.Optional[bool]` — Whether or not the project is published to annotators
    
</dd>
</dl>

<dl>
<dd>

**label_config:** `typing.Optional[str]` — Label config in XML format. See more about it in documentation
    
</dd>
</dl>

<dl>
<dd>

**maximum_annotations:** `typing.Optional[int]` — Maximum number of annotations for one task. If the number of annotations per task is equal or greater to this value, the task is completed (is_labeled=True)
    
</dd>
</dl>

<dl>
<dd>

**min_annotations_to_start_training:** `typing.Optional[int]` — Minimum number of completed tasks after which model training is started
    
</dd>
</dl>

<dl>
<dd>

**model_version:** `typing.Optional[str]` — Machine learning model version
    
</dd>
</dl>

<dl>
<dd>

**organization:** `typing.Optional[int]` 
    
</dd>
</dl>

<dl>
<dd>

**overlap_cohort_percentage:** `typing.Optional[int]` 
    
</dd>
</dl>

<dl>
<dd>

**pinned_at:** `typing.Optional[dt.datetime]` — Pinned date and time
    
</dd>
</dl>

<dl>
<dd>

**reveal_preannotations_interactively:** `typing.Optional[bool]` — Reveal pre-annotations interactively
    
</dd>
</dl>

<dl>
<dd>

**sampling:** `typing.Optional[LseProjectCreateRequestSampling]` 
    
</dd>
</dl>

<dl>
<dd>

**show_annotation_history:** `typing.Optional[bool]` — Show annotation history to annotator
    
</dd>
</dl>

<dl>
<dd>

**show_collab_predictions:** `typing.Optional[bool]` — If set, the annotator can view model predictions
    
</dd>
</dl>

<dl>
<dd>

**show_ground_truth_first:** `typing.Optional[bool]` 
    
</dd>
</dl>

<dl>
<dd>

**show_instruction:** `typing.Optional[bool]` — Show instructions to the annotator before they start
    
</dd>
</dl>

<dl>
<dd>

**show_overlap_first:** `typing.Optional[bool]` 
    
</dd>
</dl>

<dl>
<dd>

**show_skip_button:** `typing.Optional[bool]` — Show a skip button in interface and allow annotators to skip the task
    
</dd>
</dl>

<dl>
<dd>

**skip_queue:** `typing.Optional[LseProjectCreateRequestSkipQueue]` 
    
</dd>
</dl>

<dl>
<dd>

**task_data_login:** `typing.Optional[str]` — Task data credentials: login
    
</dd>
</dl>

<dl>
<dd>

**task_data_password:** `typing.Optional[str]` — Task data credentials: password
    
</dd>
</dl>

<dl>
<dd>

**title:** `typing.Optional[str]` — Project name. Must be between 3 and 50 characters long.
    
</dd>
</dl>

<dl>
<dd>

**workspace:** `typing.Optional[int]` 
    
</dd>
</dl>

<dl>
<dd>

**request_options:** `typing.Optional[RequestOptions]` — Request-specific configuration.
    
</dd>
</dl>
</dd>
</dl>


</dd>
</dl>
</details>

<details><summary><code>client.projects.<a href="src/label_studio_sdk/projects/client.py">list_counts</a>(...)</code></summary>
<dl>
<dd>

#### 📝 Description

<dl>
<dd>

<dl>
<dd>

Returns a list of projects with their counts. For example, task_number which is the total task number in project
</dd>
</dl>
</dd>
</dl>

#### 🔌 Usage

<dl>
<dd>

<dl>
<dd>

```python
from label_studio_sdk import LabelStudio

client = LabelStudio(
    api_key="YOUR_API_KEY",
)
client.projects.list_counts()

```
</dd>
</dl>
</dd>
</dl>

#### ⚙️ Parameters

<dl>
<dd>

<dl>
<dd>

**filter:** `typing.Optional[str]` — Filter projects by pinned status. Use 'pinned_only' to return only pinned projects, 'exclude_pinned' to return only non-pinned projects, or 'all' to return all projects.
    
</dd>
</dl>

<dl>
<dd>

**ids:** `typing.Optional[str]` — Filter id by in list
    
</dd>
</dl>

<dl>
<dd>

**include:** `typing.Optional[str]` — Comma-separated list of count fields to include in the response to optimize performance. Available fields: task_number, finished_task_number, total_predictions_number, total_annotations_number, num_tasks_with_annotations, useful_annotation_number, ground_truth_number, skipped_annotations_number. If not specified, all count fields are included.
    
</dd>
</dl>

<dl>
<dd>

**ordering:** `typing.Optional[str]` — Which field to use when ordering the results.
    
</dd>
</dl>

<dl>
<dd>

**page:** `typing.Optional[int]` — A page number within the paginated result set.
    
</dd>
</dl>

<dl>
<dd>

**page_size:** `typing.Optional[int]` — Number of results to return per page.
    
</dd>
</dl>

<dl>
<dd>

**search:** `typing.Optional[str]` — Search term for project title and description
    
</dd>
</dl>

<dl>
<dd>

**title:** `typing.Optional[str]` — Filter title by contains (case-insensitive)
    
</dd>
</dl>

<dl>
<dd>

**workspaces:** `typing.Optional[float]` — Filter workspaces by exact match
    
</dd>
</dl>

<dl>
<dd>

**request_options:** `typing.Optional[RequestOptions]` — Request-specific configuration.
    
</dd>
</dl>
</dd>
</dl>


</dd>
</dl>
</details>

<details><summary><code>client.projects.<a href="src/label_studio_sdk/projects/client.py">get</a>(...)</code></summary>
<dl>
<dd>

#### 📝 Description

<dl>
<dd>

<dl>
<dd>

Retrieve information about a project by project ID.
</dd>
</dl>
</dd>
</dl>

#### 🔌 Usage

<dl>
<dd>

<dl>
<dd>

```python
from label_studio_sdk import LabelStudio

client = LabelStudio(
    api_key="YOUR_API_KEY",
)
client.projects.get(
    id=1,
)

```
</dd>
</dl>
</dd>
</dl>

#### ⚙️ Parameters

<dl>
<dd>

<dl>
<dd>

**id:** `int` 
    
</dd>
</dl>

<dl>
<dd>

**members_limit:** `typing.Optional[int]` — Maximum number of members to return
    
</dd>
</dl>

<dl>
<dd>

**request_options:** `typing.Optional[RequestOptions]` — Request-specific configuration.
    
</dd>
</dl>
</dd>
</dl>


</dd>
</dl>
</details>

<details><summary><code>client.projects.<a href="src/label_studio_sdk/projects/client.py">delete</a>(...)</code></summary>
<dl>
<dd>

#### 📝 Description

<dl>
<dd>

<dl>
<dd>

Delete a project by specified project ID.
</dd>
</dl>
</dd>
</dl>

#### 🔌 Usage

<dl>
<dd>

<dl>
<dd>

```python
from label_studio_sdk import LabelStudio

client = LabelStudio(
    api_key="YOUR_API_KEY",
)
client.projects.delete(
    id=1,
)

```
</dd>
</dl>
</dd>
</dl>

#### ⚙️ Parameters

<dl>
<dd>

<dl>
<dd>

**id:** `int` 
    
</dd>
</dl>

<dl>
<dd>

**request_options:** `typing.Optional[RequestOptions]` — Request-specific configuration.
    
</dd>
</dl>
</dd>
</dl>


</dd>
</dl>
</details>

<details><summary><code>client.projects.<a href="src/label_studio_sdk/projects/client.py">update</a>(...)</code></summary>
<dl>
<dd>

#### 📝 Description

<dl>
<dd>

<dl>
<dd>

Update the details of a specific project.
</dd>
</dl>
</dd>
</dl>

#### 🔌 Usage

<dl>
<dd>

<dl>
<dd>

```python
from label_studio_sdk import LabelStudio

client = LabelStudio(
    api_key="YOUR_API_KEY",
)
client.projects.update(
    id=1,
)

```
</dd>
</dl>
</dd>
</dl>

#### ⚙️ Parameters

<dl>
<dd>

<dl>
<dd>

**id:** `int` 
    
</dd>
</dl>

<dl>
<dd>

**members_limit:** `typing.Optional[int]` — Maximum number of members to return
    
</dd>
</dl>

<dl>
<dd>

**annotation_limit_count:** `typing.Optional[int]` 
    
</dd>
</dl>

<dl>
<dd>

**annotation_limit_percent:** `typing.Optional[str]` 
    
</dd>
</dl>

<dl>
<dd>

**annotator_evaluation_minimum_score:** `typing.Optional[str]` 
    
</dd>
</dl>

<dl>
<dd>

**annotator_evaluation_minimum_tasks:** `typing.Optional[int]` 
    
</dd>
</dl>

<dl>
<dd>

**assignment_settings:** `typing.Optional[AssignmentSettingsRequest]` 
    
</dd>
</dl>

<dl>
<dd>

**color:** `typing.Optional[str]` 
    
</dd>
</dl>

<dl>
<dd>

**comment_classification_config:** `typing.Optional[str]` 
    
</dd>
</dl>

<dl>
<dd>

**control_weights:** `typing.Optional[typing.Optional[typing.Any]]` 
    
</dd>
</dl>

<dl>
<dd>

**created_by:** `typing.Optional[UserSimpleRequest]` — Project owner
    
</dd>
</dl>

<dl>
<dd>

**custom_script:** `typing.Optional[str]` 
    
</dd>
</dl>

<dl>
<dd>

**custom_task_lock_ttl:** `typing.Optional[int]` — TTL in seconds for task reservations, on new and existing tasks
    
</dd>
</dl>

<dl>
<dd>

**description:** `typing.Optional[str]` — Project description
    
</dd>
</dl>

<dl>
<dd>

**enable_empty_annotation:** `typing.Optional[bool]` — Allow annotators to submit empty annotations
    
</dd>
</dl>

<dl>
<dd>

**evaluate_predictions_automatically:** `typing.Optional[bool]` — Retrieve and display predictions when loading a task
    
</dd>
</dl>

<dl>
<dd>

**expert_instruction:** `typing.Optional[str]` — Labeling instructions in HTML format
    
</dd>
</dl>

<dl>
<dd>

**is_draft:** `typing.Optional[bool]` — Whether or not the project is in the middle of being created
    
</dd>
</dl>

<dl>
<dd>

**is_published:** `typing.Optional[bool]` — Whether or not the project is published to annotators
    
</dd>
</dl>

<dl>
<dd>

**label_config:** `typing.Optional[str]` — Label config in XML format. See more about it in documentation
    
</dd>
</dl>

<dl>
<dd>

**maximum_annotations:** `typing.Optional[int]` — Maximum number of annotations for one task. If the number of annotations per task is equal or greater to this value, the task is completed (is_labeled=True)
    
</dd>
</dl>

<dl>
<dd>

**min_annotations_to_start_training:** `typing.Optional[int]` — Minimum number of completed tasks after which model training is started
    
</dd>
</dl>

<dl>
<dd>

**model_version:** `typing.Optional[str]` — Machine learning model version
    
</dd>
</dl>

<dl>
<dd>

**organization:** `typing.Optional[int]` 
    
</dd>
</dl>

<dl>
<dd>

**overlap_cohort_percentage:** `typing.Optional[int]` 
    
</dd>
</dl>

<dl>
<dd>

**pause_on_failed_annotator_evaluation:** `typing.Optional[bool]` 
    
</dd>
</dl>

<dl>
<dd>

**pinned_at:** `typing.Optional[dt.datetime]` — Pinned date and time
    
</dd>
</dl>

<dl>
<dd>

**require_comment_on_skip:** `typing.Optional[bool]` 
    
</dd>
</dl>

<dl>
<dd>

**reveal_preannotations_interactively:** `typing.Optional[bool]` — Reveal pre-annotations interactively
    
</dd>
</dl>

<dl>
<dd>

**review_settings:** `typing.Optional[ReviewSettingsRequest]` 
    
</dd>
</dl>

<dl>
<dd>

**sampling:** `typing.Optional[PatchedLseProjectUpdateRequestSampling]` 
    
</dd>
</dl>

<dl>
<dd>

**show_annotation_history:** `typing.Optional[bool]` — Show annotation history to annotator
    
</dd>
</dl>

<dl>
<dd>

**show_collab_predictions:** `typing.Optional[bool]` — If set, the annotator can view model predictions
    
</dd>
</dl>

<dl>
<dd>

**show_ground_truth_first:** `typing.Optional[bool]` 
    
</dd>
</dl>

<dl>
<dd>

**show_instruction:** `typing.Optional[bool]` — Show instructions to the annotator before they start
    
</dd>
</dl>

<dl>
<dd>

**show_overlap_first:** `typing.Optional[bool]` 
    
</dd>
</dl>

<dl>
<dd>

**show_skip_button:** `typing.Optional[bool]` — Show a skip button in interface and allow annotators to skip the task
    
</dd>
</dl>

<dl>
<dd>

**show_unused_data_columns_to_annotators:** `typing.Optional[bool]` 
    
</dd>
</dl>

<dl>
<dd>

**skip_queue:** `typing.Optional[PatchedLseProjectUpdateRequestSkipQueue]` 
    
</dd>
</dl>

<dl>
<dd>

**task_data_login:** `typing.Optional[str]` — Task data credentials: login
    
</dd>
</dl>

<dl>
<dd>

**task_data_password:** `typing.Optional[str]` — Task data credentials: password
    
</dd>
</dl>

<dl>
<dd>

**title:** `typing.Optional[str]` — Project name. Must be between 3 and 50 characters long.
    
</dd>
</dl>

<dl>
<dd>

**workspace:** `typing.Optional[int]` 
    
</dd>
</dl>

<dl>
<dd>

**request_options:** `typing.Optional[RequestOptions]` — Request-specific configuration.
    
</dd>
</dl>
</dd>
</dl>


</dd>
</dl>
</details>

<details><summary><code>client.projects.<a href="src/label_studio_sdk/projects/client.py">list_unique_annotators</a>(...)</code></summary>
<dl>
<dd>

#### 📝 Description

<dl>
<dd>

<dl>
<dd>

Return unique users who have submitted annotations in the specified project.
</dd>
</dl>
</dd>
</dl>

#### 🔌 Usage

<dl>
<dd>

<dl>
<dd>

```python
from label_studio_sdk import LabelStudio

client = LabelStudio(
    api_key="YOUR_API_KEY",
)
client.projects.list_unique_annotators(
    id=1,
)

```
</dd>
</dl>
</dd>
</dl>

#### ⚙️ Parameters

<dl>
<dd>

<dl>
<dd>

**id:** `int` 
    
</dd>
</dl>

<dl>
<dd>

**request_options:** `typing.Optional[RequestOptions]` — Request-specific configuration.
    
</dd>
</dl>
</dd>
</dl>


</dd>
</dl>
</details>

<details><summary><code>client.projects.<a href="src/label_studio_sdk/projects/client.py">duplicate</a>(...)</code></summary>
<dl>
<dd>

#### 📝 Description

<dl>
<dd>

<dl>
<dd>

Make a copy of project.
</dd>
</dl>
</dd>
</dl>

#### 🔌 Usage

<dl>
<dd>

<dl>
<dd>

```python
from label_studio_sdk import LabelStudio

client = LabelStudio(
    api_key="YOUR_API_KEY",
)
client.projects.duplicate(
    id=1,
    mode="settings",
    title="title",
    workspace=1,
)

```
</dd>
</dl>
</dd>
</dl>

#### ⚙️ Parameters

<dl>
<dd>

<dl>
<dd>

**id:** `int` 
    
</dd>
</dl>

<dl>
<dd>

**mode:** `ModeEnum` 

Data that you want to duplicate: settings only, with tasks, with annotations

* `settings` - Only settings
* `settings,data` - Settings and tasks
    
</dd>
</dl>

<dl>
<dd>

**title:** `str` — Title of duplicated project
    
</dd>
</dl>

<dl>
<dd>

**workspace:** `int` — Workspace, where to place duplicated project
    
</dd>
</dl>

<dl>
<dd>

**description:** `typing.Optional[str]` — Description of duplicated project
    
</dd>
</dl>

<dl>
<dd>

**request_options:** `typing.Optional[RequestOptions]` — Request-specific configuration.
    
</dd>
</dl>
</dd>
</dl>


</dd>
</dl>
</details>

<details><summary><code>client.projects.<a href="src/label_studio_sdk/projects/client.py">import_tasks</a>(...)</code></summary>
<dl>
<dd>

#### 📝 Description

<dl>
<dd>

<dl>
<dd>


            Import data as labeling tasks in bulk using this API endpoint. You can use this API endpoint to import multiple tasks.
            One POST request is limited at 250K tasks and 200 MB.

            **Note:** Imported data is verified against a project *label_config* and must
            include all variables that were used in the *label_config*. For example,
            if the label configuration has a *$text* variable, then each item in a data object
            must include a "text" field.
            <br>

            ## POST requests
            <hr style="opacity:0.3">

            There are three possible ways to import tasks with this endpoint:

            ### 1. **POST with data**
            Send JSON tasks as POST data. Only JSON is supported for POSTing files directly.
            Update this example to specify your authorization token and Label Studio instance host, then run the following from
            the command line.

            ```bash
            curl -H 'Content-Type: application/json' -H 'Authorization: Token abc123' \
            -X POST 'http://localhost:8000/api/projects/1/import' --data '[{"text": "Some text 1"}, {"text": "Some text 2"}]'
            ```

            ### 2. **POST with files**
            Send tasks as files. You can attach multiple files with different names.

            - **JSON**: text files in JavaScript object notation format
            - **CSV**: text files with tables in Comma Separated Values format
            - **TSV**: text files with tables in Tab Separated Value format
            - **TXT**: simple text files are similar to CSV with one column and no header, supported for projects with one source only

            Update this example to specify your authorization token, Label Studio instance host, and file name and path,
            then run the following from the command line:

            ```bash
            curl -H 'Authorization: Token abc123' \
            -X POST 'http://localhost:8000/api/projects/1/import' -F 'file=@path/to/my_file.csv'
            ```

            ### 3. **POST with URL**
            You can also provide a URL to a file with labeling tasks. Supported file formats are the same as in option 2.

            ```bash
            curl -H 'Content-Type: application/json' -H 'Authorization: Token abc123' \
            -X POST 'http://localhost:8000/api/projects/1/import' \
            --data '[{"url": "http://example.com/test1.csv"}, {"url": "http://example.com/test2.csv"}]'
            ```

            <br>
        
</dd>
</dl>
</dd>
</dl>

#### 🔌 Usage

<dl>
<dd>

<dl>
<dd>

```python
from label_studio_sdk import LabelStudio

client = LabelStudio(
    api_key="YOUR_API_KEY",
)
client.projects.import_tasks(
    id=1,
    request=[],
)

```
</dd>
</dl>
</dd>
</dl>

#### ⚙️ Parameters

<dl>
<dd>

<dl>
<dd>

**id:** `int` — A unique integer value identifying this project.
    
</dd>
</dl>

<dl>
<dd>

**request:** `typing.Sequence[ImportApiRequest]` 
    
</dd>
</dl>

<dl>
<dd>

**commit_to_project:** `typing.Optional[bool]` — Set to "true" to immediately commit tasks to the project.
    
</dd>
</dl>

<dl>
<dd>

**preannotated_from_fields:** `typing.Optional[typing.Union[str, typing.Sequence[str]]]` — List of fields to preannotate from the task data. For example, if you provide a list of `{"text": "text", "prediction": "label"}` items in the request, the system will create a task with the `text` field and a prediction with the `label` field when `preannoted_from_fields=["prediction"]`.
    
</dd>
</dl>

<dl>
<dd>

**return_task_ids:** `typing.Optional[bool]` — Set to "true" to return task IDs in the response.
    
</dd>
</dl>

<dl>
<dd>

**request_options:** `typing.Optional[RequestOptions]` — Request-specific configuration.
    
</dd>
</dl>
</dd>
</dl>


</dd>
</dl>
</details>

<details><summary><code>client.projects.<a href="src/label_studio_sdk/projects/client.py">import_predictions</a>(...)</code></summary>
<dl>
<dd>

#### 📝 Description

<dl>
<dd>

<dl>
<dd>

Import model predictions for tasks in the specified project.
</dd>
</dl>
</dd>
</dl>

#### 🔌 Usage

<dl>
<dd>

<dl>
<dd>

```python
from label_studio_sdk import LabelStudio, PredictionRequest

client = LabelStudio(
    api_key="YOUR_API_KEY",
)
client.projects.import_predictions(
    id=1,
    request=[
        PredictionRequest(
            result=[{"key": "value"}],
            task=1,
        )
    ],
)

```
</dd>
</dl>
</dd>
</dl>

#### ⚙️ Parameters

<dl>
<dd>

<dl>
<dd>

**id:** `int` — A unique integer value identifying this project.
    
</dd>
</dl>

<dl>
<dd>

**request:** `typing.Sequence[PredictionRequest]` 
    
</dd>
</dl>

<dl>
<dd>

**request_options:** `typing.Optional[RequestOptions]` — Request-specific configuration.
    
</dd>
</dl>
</dd>
</dl>


</dd>
</dl>
</details>

<details><summary><code>client.projects.<a href="src/label_studio_sdk/projects/client.py">validate_label_config</a>(...)</code></summary>
<dl>
<dd>

#### 📝 Description

<dl>
<dd>

<dl>
<dd>

Determine whether the label configuration for a specific project is valid.
</dd>
</dl>
</dd>
</dl>

#### 🔌 Usage

<dl>
<dd>

<dl>
<dd>

```python
from label_studio_sdk import LabelStudio

client = LabelStudio(
    api_key="YOUR_API_KEY",
)
client.projects.validate_label_config(
    id=1,
    label_config="label_config",
)

```
</dd>
</dl>
</dd>
</dl>

#### ⚙️ Parameters

<dl>
<dd>

<dl>
<dd>

**id:** `int` — A unique integer value identifying this project.
    
</dd>
</dl>

<dl>
<dd>

**label_config:** `str` — Label config in XML format. See more about it in documentation
    
</dd>
</dl>

<dl>
<dd>

**request_options:** `typing.Optional[RequestOptions]` — Request-specific configuration.
    
</dd>
</dl>
</dd>
</dl>


</dd>
</dl>
</details>

## Tasks
<details><summary><code>client.tasks.<a href="src/label_studio_sdk/tasks/client.py">create_many_status</a>(...)</code></summary>
<dl>
<dd>

#### 📝 Description

<dl>
<dd>

<dl>
<dd>

Return data related to async project import operation
</dd>
</dl>
</dd>
</dl>

#### 🔌 Usage

<dl>
<dd>

<dl>
<dd>

```python
from label_studio_sdk import LabelStudio

client = LabelStudio(
    api_key="YOUR_API_KEY",
)
client.tasks.create_many_status(
    id=1,
    import_pk=1,
)

```
</dd>
</dl>
</dd>
</dl>

#### ⚙️ Parameters

<dl>
<dd>

<dl>
<dd>

**id:** `int` — A unique integer value identifying this project import.
    
</dd>
</dl>

<dl>
<dd>

**import_pk:** `int` 
    
</dd>
</dl>

<dl>
<dd>

**request_options:** `typing.Optional[RequestOptions]` — Request-specific configuration.
    
</dd>
</dl>
</dd>
</dl>


</dd>
</dl>
</details>

<details><summary><code>client.tasks.<a href="src/label_studio_sdk/tasks/client.py">delete_all_tasks</a>(...)</code></summary>
<dl>
<dd>

#### 📝 Description

<dl>
<dd>

<dl>
<dd>

Delete all tasks from a specific project.
</dd>
</dl>
</dd>
</dl>

#### 🔌 Usage

<dl>
<dd>

<dl>
<dd>

```python
from label_studio_sdk import LabelStudio

client = LabelStudio(
    api_key="YOUR_API_KEY",
)
client.tasks.delete_all_tasks(
    id=1,
)

```
</dd>
</dl>
</dd>
</dl>

#### ⚙️ Parameters

<dl>
<dd>

<dl>
<dd>

**id:** `int` — A unique integer value identifying this project.
    
</dd>
</dl>

<dl>
<dd>

**request_options:** `typing.Optional[RequestOptions]` — Request-specific configuration.
    
</dd>
</dl>
</dd>
</dl>


</dd>
</dl>
</details>

<details><summary><code>client.tasks.<a href="src/label_studio_sdk/tasks/client.py">list</a>(...)</code></summary>
<dl>
<dd>

#### 📝 Description

<dl>
<dd>

<dl>
<dd>

Retrieve a paginated list of tasks. The response format varies based on the user's role in the organization:
- **Admin/Owner**: Full task details with all annotations, reviews, and metadata
- **Reviewer**: Task details optimized for review workflow
- **Annotator**: Task details filtered to show only user's own annotations and assignments
</dd>
</dl>
</dd>
</dl>

#### 🔌 Usage

<dl>
<dd>

<dl>
<dd>

```python
from label_studio_sdk import LabelStudio

client = LabelStudio(
    api_key="YOUR_API_KEY",
)
response = client.tasks.list()
for item in response:
    yield item
# alternatively, you can paginate page-by-page
for page in response.iter_pages():
    yield page

```
</dd>
</dl>
</dd>
</dl>

#### ⚙️ Parameters

<dl>
<dd>

<dl>
<dd>

**fields:** `typing.Optional[TasksListRequestFields]` — Set to "all" if you want to include annotations and predictions in the response. Defaults to task_only
    
</dd>
</dl>

<dl>
<dd>

**include:** `typing.Optional[str]` — Specify which fields to include in the response
    
</dd>
</dl>

<dl>
<dd>

**only_annotated:** `typing.Optional[bool]` — Filter to show only tasks that have annotations
    
</dd>
</dl>

<dl>
<dd>

**page:** `typing.Optional[int]` — A page number within the paginated result set.
    
</dd>
</dl>

<dl>
<dd>

**page_size:** `typing.Optional[int]` — Number of results to return per page.
    
</dd>
</dl>

<dl>
<dd>

**project:** `typing.Optional[int]` — Project ID
    
</dd>
</dl>

<dl>
<dd>

**query:** `typing.Optional[str]` 

Additional query to filter tasks. It must be JSON encoded string of dict containing one of the following parameters: {"filters": ..., "selectedItems": ..., "ordering": ...}. Check Data Manager > Create View > see data field for more details about filters, selectedItems and ordering.

filters: dict with "conjunction" string ("or" or "and") and list of filters in "items" array. Each filter is a dictionary with keys: "filter", "operator", "type", "value". Read more about available filters
Example: {"conjunction": "or", "items": [{"filter": "filter:tasks:completed_at", "operator": "greater", "type": "Datetime", "value": "2021-01-01T00:00:00.000Z"}]}
selectedItems: dictionary with keys: "all", "included", "excluded". If "all" is false, "included" must be used. If "all" is true, "excluded" must be used.
Examples: {"all": false, "included": [1, 2, 3]} or {"all": true, "excluded": [4, 5]}
ordering: list of fields to order by. Currently, ordering is supported by only one parameter.
Example: ["completed_at"]
    
</dd>
</dl>

<dl>
<dd>

**resolve_uri:** `typing.Optional[bool]` — Resolve task data URIs using Cloud Storage
    
</dd>
</dl>

<dl>
<dd>

**review:** `typing.Optional[bool]` — Get tasks for review
    
</dd>
</dl>

<dl>
<dd>

**selected_items:** `typing.Optional[str]` — JSON string of selected task IDs for review workflow
    
</dd>
</dl>

<dl>
<dd>

**view:** `typing.Optional[int]` — View ID
    
</dd>
</dl>

<dl>
<dd>

**request_options:** `typing.Optional[RequestOptions]` — Request-specific configuration.
    
</dd>
</dl>
</dd>
</dl>


</dd>
</dl>
</details>

<details><summary><code>client.tasks.<a href="src/label_studio_sdk/tasks/client.py">create</a>(...)</code></summary>
<dl>
<dd>

#### 📝 Description

<dl>
<dd>

<dl>
<dd>

Create a new task
</dd>
</dl>
</dd>
</dl>

#### 🔌 Usage

<dl>
<dd>

<dl>
<dd>

```python
from label_studio_sdk import LabelStudio

client = LabelStudio(
    api_key="YOUR_API_KEY",
)
client.tasks.create(
    data={"image": "https://example.com/image.jpg", "text": "Hello, world!"},
    project=1,
)

```
</dd>
</dl>
</dd>
</dl>

#### ⚙️ Parameters

<dl>
<dd>

<dl>
<dd>

**cancelled_annotations:** `typing.Optional[int]` — Number of total cancelled annotations for the current task
    
</dd>
</dl>

<dl>
<dd>

**comment_authors:** `typing.Optional[typing.Sequence[int]]` — Users who wrote comments
    
</dd>
</dl>

<dl>
<dd>

**comment_count:** `typing.Optional[int]` — Number of comments in the task including all annotations
    
</dd>
</dl>

<dl>
<dd>

**data:** `typing.Optional[typing.Any]` 
    
</dd>
</dl>

<dl>
<dd>

**file_upload:** `typing.Optional[int]` — Uploaded file used as data source for this task
    
</dd>
</dl>

<dl>
<dd>

**inner_id:** `typing.Optional[int]` — Internal task ID in the project, starts with 1
    
</dd>
</dl>

<dl>
<dd>

**is_labeled:** `typing.Optional[bool]` — True if the number of annotations for this task is greater than or equal to the number of maximum_completions for the project
    
</dd>
</dl>

<dl>
<dd>

**last_comment_updated_at:** `typing.Optional[dt.datetime]` — When the last comment was updated
    
</dd>
</dl>

<dl>
<dd>

**meta:** `typing.Optional[typing.Optional[typing.Any]]` 
    
</dd>
</dl>

<dl>
<dd>

**overlap:** `typing.Optional[int]` — Number of distinct annotators that processed the current task
    
</dd>
</dl>

<dl>
<dd>

**project:** `typing.Optional[int]` — Project ID for this task
    
</dd>
</dl>

<dl>
<dd>

**total_annotations:** `typing.Optional[int]` — Number of total annotations for the current task except cancelled annotations
    
</dd>
</dl>

<dl>
<dd>

**total_predictions:** `typing.Optional[int]` — Number of total predictions for the current task
    
</dd>
</dl>

<dl>
<dd>

**unresolved_comment_count:** `typing.Optional[int]` — Number of unresolved comments in the task including all annotations
    
</dd>
</dl>

<dl>
<dd>

**updated_by:** `typing.Optional[int]` — Last annotator or reviewer who updated this task
    
</dd>
</dl>

<dl>
<dd>

**request_options:** `typing.Optional[RequestOptions]` — Request-specific configuration.
    
</dd>
</dl>
</dd>
</dl>


</dd>
</dl>
</details>

<details><summary><code>client.tasks.<a href="src/label_studio_sdk/tasks/client.py">get</a>(...)</code></summary>
<dl>
<dd>

#### 📝 Description

<dl>
<dd>

<dl>
<dd>

Get task data, metadata, annotations and other attributes for a specific labeling task by task ID.
</dd>
</dl>
</dd>
</dl>

#### 🔌 Usage

<dl>
<dd>

<dl>
<dd>

```python
from label_studio_sdk import LabelStudio

client = LabelStudio(
    api_key="YOUR_API_KEY",
)
client.tasks.get(
    id="id",
)

```
</dd>
</dl>
</dd>
</dl>

#### ⚙️ Parameters

<dl>
<dd>

<dl>
<dd>

**id:** `str` — Task ID
    
</dd>
</dl>

<dl>
<dd>

**request_options:** `typing.Optional[RequestOptions]` — Request-specific configuration.
    
</dd>
</dl>
</dd>
</dl>


</dd>
</dl>
</details>

<details><summary><code>client.tasks.<a href="src/label_studio_sdk/tasks/client.py">delete</a>(...)</code></summary>
<dl>
<dd>

#### 📝 Description

<dl>
<dd>

<dl>
<dd>

Delete a task in Label Studio. This action cannot be undone!
</dd>
</dl>
</dd>
</dl>

#### 🔌 Usage

<dl>
<dd>

<dl>
<dd>

```python
from label_studio_sdk import LabelStudio

client = LabelStudio(
    api_key="YOUR_API_KEY",
)
client.tasks.delete(
    id="id",
)

```
</dd>
</dl>
</dd>
</dl>

#### ⚙️ Parameters

<dl>
<dd>

<dl>
<dd>

**id:** `str` — Task ID
    
</dd>
</dl>

<dl>
<dd>

**request_options:** `typing.Optional[RequestOptions]` — Request-specific configuration.
    
</dd>
</dl>
</dd>
</dl>


</dd>
</dl>
</details>

<details><summary><code>client.tasks.<a href="src/label_studio_sdk/tasks/client.py">update</a>(...)</code></summary>
<dl>
<dd>

#### 📝 Description

<dl>
<dd>

<dl>
<dd>

Update the attributes of an existing labeling task.
</dd>
</dl>
</dd>
</dl>

#### 🔌 Usage

<dl>
<dd>

<dl>
<dd>

```python
from label_studio_sdk import LabelStudio

client = LabelStudio(
    api_key="YOUR_API_KEY",
)
client.tasks.update(
    id="id",
)

```
</dd>
</dl>
</dd>
</dl>

#### ⚙️ Parameters

<dl>
<dd>

<dl>
<dd>

**id:** `str` — Task ID
    
</dd>
</dl>

<dl>
<dd>

**avg_lead_time:** `typing.Optional[float]` 
    
</dd>
</dl>

<dl>
<dd>

**cancelled_annotations:** `typing.Optional[int]` 
    
</dd>
</dl>

<dl>
<dd>

**comment_count:** `typing.Optional[int]` — Number of comments in the task including all annotations
    
</dd>
</dl>

<dl>
<dd>

**completed_at:** `typing.Optional[dt.datetime]` 
    
</dd>
</dl>

<dl>
<dd>

**data:** `typing.Optional[typing.Optional[typing.Any]]` 
    
</dd>
</dl>

<dl>
<dd>

**draft_exists:** `typing.Optional[bool]` 
    
</dd>
</dl>

<dl>
<dd>

**ground_truth:** `typing.Optional[bool]` 
    
</dd>
</dl>

<dl>
<dd>

**inner_id:** `typing.Optional[int]` 
    
</dd>
</dl>

<dl>
<dd>

**is_labeled:** `typing.Optional[bool]` — True if the number of annotations for this task is greater than or equal to the number of maximum_completions for the project
    
</dd>
</dl>

<dl>
<dd>

**last_comment_updated_at:** `typing.Optional[dt.datetime]` — When the last comment was updated
    
</dd>
</dl>

<dl>
<dd>

**meta:** `typing.Optional[typing.Optional[typing.Any]]` 
    
</dd>
</dl>

<dl>
<dd>

**overlap:** `typing.Optional[int]` — Number of distinct annotators that processed the current task
    
</dd>
</dl>

<dl>
<dd>

**predictions_score:** `typing.Optional[float]` 
    
</dd>
</dl>

<dl>
<dd>

**project:** `typing.Optional[int]` — Project ID for this task
    
</dd>
</dl>

<dl>
<dd>

**reviewed:** `typing.Optional[bool]` 
    
</dd>
</dl>

<dl>
<dd>

**reviews_accepted:** `typing.Optional[int]` 
    
</dd>
</dl>

<dl>
<dd>

**reviews_rejected:** `typing.Optional[int]` 
    
</dd>
</dl>

<dl>
<dd>

**total_annotations:** `typing.Optional[int]` 
    
</dd>
</dl>

<dl>
<dd>

**total_predictions:** `typing.Optional[int]` 
    
</dd>
</dl>

<dl>
<dd>

**unresolved_comment_count:** `typing.Optional[int]` — Number of unresolved comments in the task including all annotations
    
</dd>
</dl>

<dl>
<dd>

**request_options:** `typing.Optional[RequestOptions]` — Request-specific configuration.
    
</dd>
</dl>
</dd>
</dl>


</dd>
</dl>
</details>

<details><summary><code>client.tasks.<a href="src/label_studio_sdk/tasks/client.py">create_event</a>(...)</code></summary>
<dl>
<dd>

#### 📝 Description

<dl>
<dd>

<dl>
<dd>


    Create a new task event to track user interactions and system events during annotation.

    This endpoint is designed to receive events from the frontend labeling interface to enable
    accurate lead time calculation and detailed annotation analytics.

    ## Event Types

    **Core Annotation Events:**
    - `annotation_loaded` - When annotation interface is loaded
    - `annotation_submitted` - When annotation is submitted
    - `annotation_updated` - When annotation is modified
    - `annotation_reviewed` - When annotation is reviewed

    **User Activity Events:**
    - `visibility_change` - When page visibility changes (tab switch, minimize)
    - `idle_detected` - When user goes idle
    - `idle_resumed` - When user returns from idle

    **Interaction Events:**
    - `region_finished_drawing` - When annotation region is completed
    - `region_deleted` - When annotation regions are removed
    - `hotkey_pressed` - When keyboard shortcuts are used

    **Media Events:**
    - `video_playback_start/end` - Video playback control
    - `audio_playback_start/end` - Audio playback control
    - `video_scrub` - Video timeline scrubbing

    ## Usage

    Events are automatically associated with the task specified in the URL path.
    The current user is automatically set as the actor. Project and organization
    are derived from the task context.

    ## Example Request

    ```json
    {
        "event_key": "annotation_loaded",
        "event_time": "2024-01-15T10:30:00Z",
        "annotation": 123,
        "meta": {
            "annotation_count": 5,
            "estimated_time": 300
        }
    }
    ```
    
</dd>
</dl>
</dd>
</dl>

#### 🔌 Usage

<dl>
<dd>

<dl>
<dd>

```python
import datetime

from label_studio_sdk import LabelStudio

client = LabelStudio(
    api_key="YOUR_API_KEY",
)
client.tasks.create_event(
    id=1,
    event_key="event_key",
    event_time=datetime.datetime.fromisoformat(
        "2024-01-15 09:30:00+00:00",
    ),
)

```
</dd>
</dl>
</dd>
</dl>

#### ⚙️ Parameters

<dl>
<dd>

<dl>
<dd>

**id:** `int` — Task ID to associate the event with
    
</dd>
</dl>

<dl>
<dd>

**event_key:** `str` — Event type identifier (e.g., "annotation_loaded", "region_finished_drawing")
    
</dd>
</dl>

<dl>
<dd>

**event_time:** `dt.datetime` — Timestamp when the event occurred (frontend time)
    
</dd>
</dl>

<dl>
<dd>

**annotation:** `typing.Optional[int]` — Annotation ID associated with this event
    
</dd>
</dl>

<dl>
<dd>

**annotation_draft:** `typing.Optional[int]` — Draft annotation ID associated with this event
    
</dd>
</dl>

<dl>
<dd>

**meta:** `typing.Optional[typing.Optional[typing.Any]]` 
    
</dd>
</dl>

<dl>
<dd>

**review:** `typing.Optional[int]` — Review ID associated with this event
    
</dd>
</dl>

<dl>
<dd>

**request_options:** `typing.Optional[RequestOptions]` — Request-specific configuration.
    
</dd>
</dl>
</dd>
</dl>


</dd>
</dl>
</details>

## SessionPolicy
<details><summary><code>client.session_policy.<a href="src/label_studio_sdk/session_policy/client.py">get</a>()</code></summary>
<dl>
<dd>

#### 📝 Description

<dl>
<dd>

<dl>
<dd>

Retrieve session timeout policy for the currently active organization.
</dd>
</dl>
</dd>
</dl>

#### 🔌 Usage

<dl>
<dd>

<dl>
<dd>

```python
from label_studio_sdk import LabelStudio

client = LabelStudio(
    api_key="YOUR_API_KEY",
)
client.session_policy.get()

```
</dd>
</dl>
</dd>
</dl>

#### ⚙️ Parameters

<dl>
<dd>

<dl>
<dd>

**request_options:** `typing.Optional[RequestOptions]` — Request-specific configuration.
    
</dd>
</dl>
</dd>
</dl>


</dd>
</dl>
</details>

<details><summary><code>client.session_policy.<a href="src/label_studio_sdk/session_policy/client.py">update</a>(...)</code></summary>
<dl>
<dd>

#### 📝 Description

<dl>
<dd>

<dl>
<dd>

Update session timeout policy for the currently active organization.
</dd>
</dl>
</dd>
</dl>

#### 🔌 Usage

<dl>
<dd>

<dl>
<dd>

```python
from label_studio_sdk import LabelStudio

client = LabelStudio(
    api_key="YOUR_API_KEY",
)
client.session_policy.update()

```
</dd>
</dl>
</dd>
</dl>

#### ⚙️ Parameters

<dl>
<dd>

<dl>
<dd>

**max_session_age:** `typing.Optional[int]` — Number of minutes that a session can be active before needing to re-login
    
</dd>
</dl>

<dl>
<dd>

**max_time_between_activity:** `typing.Optional[int]` — Number of minutes that a session stays active without any activity
    
</dd>
</dl>

<dl>
<dd>

**request_options:** `typing.Optional[RequestOptions]` — Request-specific configuration.
    
</dd>
</dl>
</dd>
</dl>


</dd>
</dl>
</details>

## ImportStorage
<details><summary><code>client.import_storage.<a href="src/label_studio_sdk/import_storage/client.py">list_types</a>()</code></summary>
<dl>
<dd>

#### 📝 Description

<dl>
<dd>

<dl>
<dd>

Retrieve a list of the import storages types.
</dd>
</dl>
</dd>
</dl>

#### 🔌 Usage

<dl>
<dd>

<dl>
<dd>

```python
from label_studio_sdk import LabelStudio

client = LabelStudio(
    api_key="YOUR_API_KEY",
)
client.import_storage.list_types()

```
</dd>
</dl>
</dd>
</dl>

#### ⚙️ Parameters

<dl>
<dd>

<dl>
<dd>

**request_options:** `typing.Optional[RequestOptions]` — Request-specific configuration.
    
</dd>
</dl>
</dd>
</dl>


</dd>
</dl>
</details>

## ExportStorage
<details><summary><code>client.export_storage.<a href="src/label_studio_sdk/export_storage/client.py">list_types</a>()</code></summary>
<dl>
<dd>

#### 📝 Description

<dl>
<dd>

<dl>
<dd>

Retrieve a list of the export storages types.
</dd>
</dl>
</dd>
</dl>

#### 🔌 Usage

<dl>
<dd>

<dl>
<dd>

```python
from label_studio_sdk import LabelStudio

client = LabelStudio(
    api_key="YOUR_API_KEY",
)
client.export_storage.list_types()

```
</dd>
</dl>
</dd>
</dl>

#### ⚙️ Parameters

<dl>
<dd>

<dl>
<dd>

**request_options:** `typing.Optional[RequestOptions]` — Request-specific configuration.
    
</dd>
</dl>
</dd>
</dl>


</dd>
</dl>
</details>

## Tokens
<details><summary><code>client.tokens.<a href="src/label_studio_sdk/tokens/client.py">list</a>(...)</code></summary>
<dl>
<dd>

#### 📝 Description

<dl>
<dd>

<dl>
<dd>

List all API tokens for the current user.
</dd>
</dl>
</dd>
</dl>

#### 🔌 Usage

<dl>
<dd>

<dl>
<dd>

```python
from label_studio_sdk import LabelStudio

client = LabelStudio(
    api_key="YOUR_API_KEY",
)
client.tokens.list()

```
</dd>
</dl>
</dd>
</dl>

#### ⚙️ Parameters

<dl>
<dd>

<dl>
<dd>

**ordering:** `typing.Optional[str]` — Which field to use when ordering the results.
    
</dd>
</dl>

<dl>
<dd>

**request_options:** `typing.Optional[RequestOptions]` — Request-specific configuration.
    
</dd>
</dl>
</dd>
</dl>


</dd>
</dl>
</details>

<details><summary><code>client.tokens.<a href="src/label_studio_sdk/tokens/client.py">create</a>()</code></summary>
<dl>
<dd>

#### 📝 Description

<dl>
<dd>

<dl>
<dd>

Create a new API token for the current user.
</dd>
</dl>
</dd>
</dl>

#### 🔌 Usage

<dl>
<dd>

<dl>
<dd>

```python
from label_studio_sdk import LabelStudio

client = LabelStudio(
    api_key="YOUR_API_KEY",
)
client.tokens.create()

```
</dd>
</dl>
</dd>
</dl>

#### ⚙️ Parameters

<dl>
<dd>

<dl>
<dd>

**request_options:** `typing.Optional[RequestOptions]` — Request-specific configuration.
    
</dd>
</dl>
</dd>
</dl>


</dd>
</dl>
</details>

<details><summary><code>client.tokens.<a href="src/label_studio_sdk/tokens/client.py">blacklist</a>(...)</code></summary>
<dl>
<dd>

#### 📝 Description

<dl>
<dd>

<dl>
<dd>

Adds a JWT refresh token to the blacklist, preventing it from being used to obtain new access tokens.
</dd>
</dl>
</dd>
</dl>

#### 🔌 Usage

<dl>
<dd>

<dl>
<dd>

```python
from label_studio_sdk import LabelStudio

client = LabelStudio(
    api_key="YOUR_API_KEY",
)
client.tokens.blacklist(
    refresh="refresh",
)

```
</dd>
</dl>
</dd>
</dl>

#### ⚙️ Parameters

<dl>
<dd>

<dl>
<dd>

**refresh:** `str` 
    
</dd>
</dl>

<dl>
<dd>

**request_options:** `typing.Optional[RequestOptions]` — Request-specific configuration.
    
</dd>
</dl>
</dd>
</dl>


</dd>
</dl>
</details>

<details><summary><code>client.tokens.<a href="src/label_studio_sdk/tokens/client.py">refresh</a>(...)</code></summary>
<dl>
<dd>

#### 📝 Description

<dl>
<dd>

<dl>
<dd>

Get a new access token, using a refresh token.
</dd>
</dl>
</dd>
</dl>

#### 🔌 Usage

<dl>
<dd>

<dl>
<dd>

```python
from label_studio_sdk import LabelStudio

client = LabelStudio(
    api_key="YOUR_API_KEY",
)
client.tokens.refresh(
    refresh="refresh",
)

```
</dd>
</dl>
</dd>
</dl>

#### ⚙️ Parameters

<dl>
<dd>

<dl>
<dd>

**refresh:** `str` 
    
</dd>
</dl>

<dl>
<dd>

**request_options:** `typing.Optional[RequestOptions]` — Request-specific configuration.
    
</dd>
</dl>
</dd>
</dl>


</dd>
</dl>
</details>

<details><summary><code>client.tokens.<a href="src/label_studio_sdk/tokens/client.py">rotate</a>(...)</code></summary>
<dl>
<dd>

#### 📝 Description

<dl>
<dd>

<dl>
<dd>

Creates a new JWT refresh token and blacklists the current one.
</dd>
</dl>
</dd>
</dl>

#### 🔌 Usage

<dl>
<dd>

<dl>
<dd>

```python
from label_studio_sdk import LabelStudio

client = LabelStudio(
    api_key="YOUR_API_KEY",
)
client.tokens.rotate(
    refresh="refresh",
)

```
</dd>
</dl>
</dd>
</dl>

#### ⚙️ Parameters

<dl>
<dd>

<dl>
<dd>

**refresh:** `str` 
    
</dd>
</dl>

<dl>
<dd>

**request_options:** `typing.Optional[RequestOptions]` — Request-specific configuration.
    
</dd>
</dl>
</dd>
</dl>


</dd>
</dl>
</details>

## Versions
<details><summary><code>client.versions.<a href="src/label_studio_sdk/versions/client.py">get</a>()</code></summary>
<dl>
<dd>

#### 📝 Description

<dl>
<dd>

<dl>
<dd>

Get version information about the Label Studio instance.
</dd>
</dl>
</dd>
</dl>

#### 🔌 Usage

<dl>
<dd>

<dl>
<dd>

```python
from label_studio_sdk import LabelStudio

client = LabelStudio(
    api_key="YOUR_API_KEY",
)
client.versions.get()

```
</dd>
</dl>
</dd>
</dl>

#### ⚙️ Parameters

<dl>
<dd>

<dl>
<dd>

**request_options:** `typing.Optional[RequestOptions]` — Request-specific configuration.
    
</dd>
</dl>
</dd>
</dl>


</dd>
</dl>
</details>

## Webhooks
<details><summary><code>client.webhooks.<a href="src/label_studio_sdk/webhooks/client.py">list</a>(...)</code></summary>
<dl>
<dd>

#### 📝 Description

<dl>
<dd>

<dl>
<dd>

List all webhooks set up for your organization.
</dd>
</dl>
</dd>
</dl>

#### 🔌 Usage

<dl>
<dd>

<dl>
<dd>

```python
from label_studio_sdk import LabelStudio

client = LabelStudio(
    api_key="YOUR_API_KEY",
)
client.webhooks.list()

```
</dd>
</dl>
</dd>
</dl>

#### ⚙️ Parameters

<dl>
<dd>

<dl>
<dd>

**project:** `typing.Optional[str]` — Project ID
    
</dd>
</dl>

<dl>
<dd>

**request_options:** `typing.Optional[RequestOptions]` — Request-specific configuration.
    
</dd>
</dl>
</dd>
</dl>


</dd>
</dl>
</details>

<details><summary><code>client.webhooks.<a href="src/label_studio_sdk/webhooks/client.py">create</a>(...)</code></summary>
<dl>
<dd>

#### 📝 Description

<dl>
<dd>

<dl>
<dd>

Create a webhook for your organization.
</dd>
</dl>
</dd>
</dl>

#### 🔌 Usage

<dl>
<dd>

<dl>
<dd>

```python
from label_studio_sdk import LabelStudio

client = LabelStudio(
    api_key="YOUR_API_KEY",
)
client.webhooks.create(
    url="url",
)

```
</dd>
</dl>
</dd>
</dl>

#### ⚙️ Parameters

<dl>
<dd>

<dl>
<dd>

**url:** `str` — URL of webhook
    
</dd>
</dl>

<dl>
<dd>

**actions:** `typing.Optional[typing.Sequence[ActionsEnum]]` 
    
</dd>
</dl>

<dl>
<dd>

**headers:** `typing.Optional[typing.Optional[typing.Any]]` 
    
</dd>
</dl>

<dl>
<dd>

**is_active:** `typing.Optional[bool]` — If value is False the webhook is disabled
    
</dd>
</dl>

<dl>
<dd>

**project:** `typing.Optional[int]` 
    
</dd>
</dl>

<dl>
<dd>

**send_for_all_actions:** `typing.Optional[bool]` — If value is False - used only for actions from WebhookAction
    
</dd>
</dl>

<dl>
<dd>

**send_payload:** `typing.Optional[bool]` — If value is False send only action
    
</dd>
</dl>

<dl>
<dd>

**request_options:** `typing.Optional[RequestOptions]` — Request-specific configuration.
    
</dd>
</dl>
</dd>
</dl>


</dd>
</dl>
</details>

<details><summary><code>client.webhooks.<a href="src/label_studio_sdk/webhooks/client.py">info</a>(...)</code></summary>
<dl>
<dd>

#### 📝 Description

<dl>
<dd>

<dl>
<dd>

Get descriptions of all available webhook actions to set up webhooks.
</dd>
</dl>
</dd>
</dl>

#### 🔌 Usage

<dl>
<dd>

<dl>
<dd>

```python
from label_studio_sdk import LabelStudio

client = LabelStudio(
    api_key="YOUR_API_KEY",
)
client.webhooks.info()

```
</dd>
</dl>
</dd>
</dl>

#### ⚙️ Parameters

<dl>
<dd>

<dl>
<dd>

**organization_only:** `typing.Optional[bool]` — organization-only or not
    
</dd>
</dl>

<dl>
<dd>

**request_options:** `typing.Optional[RequestOptions]` — Request-specific configuration.
    
</dd>
</dl>
</dd>
</dl>


</dd>
</dl>
</details>

<details><summary><code>client.webhooks.<a href="src/label_studio_sdk/webhooks/client.py">get</a>(...)</code></summary>
<dl>
<dd>

#### 🔌 Usage

<dl>
<dd>

<dl>
<dd>

```python
from label_studio_sdk import LabelStudio

client = LabelStudio(
    api_key="YOUR_API_KEY",
)
client.webhooks.get(
    id=1,
)

```
</dd>
</dl>
</dd>
</dl>

#### ⚙️ Parameters

<dl>
<dd>

<dl>
<dd>

**id:** `int` 
    
</dd>
</dl>

<dl>
<dd>

**request_options:** `typing.Optional[RequestOptions]` — Request-specific configuration.
    
</dd>
</dl>
</dd>
</dl>


</dd>
</dl>
</details>

<details><summary><code>client.webhooks.<a href="src/label_studio_sdk/webhooks/client.py">delete</a>(...)</code></summary>
<dl>
<dd>

#### 🔌 Usage

<dl>
<dd>

<dl>
<dd>

```python
from label_studio_sdk import LabelStudio

client = LabelStudio(
    api_key="YOUR_API_KEY",
)
client.webhooks.delete(
    id=1,
)

```
</dd>
</dl>
</dd>
</dl>

#### ⚙️ Parameters

<dl>
<dd>

<dl>
<dd>

**id:** `int` 
    
</dd>
</dl>

<dl>
<dd>

**request_options:** `typing.Optional[RequestOptions]` — Request-specific configuration.
    
</dd>
</dl>
</dd>
</dl>


</dd>
</dl>
</details>

<details><summary><code>client.webhooks.<a href="src/label_studio_sdk/webhooks/client.py">update</a>(...)</code></summary>
<dl>
<dd>

#### 🔌 Usage

<dl>
<dd>

<dl>
<dd>

```python
from label_studio_sdk import LabelStudio

client = LabelStudio(
    api_key="YOUR_API_KEY",
)
client.webhooks.update(
    id=1,
)

```
</dd>
</dl>
</dd>
</dl>

#### ⚙️ Parameters

<dl>
<dd>

<dl>
<dd>

**id:** `int` 
    
</dd>
</dl>

<dl>
<dd>

**actions:** `typing.Optional[typing.Sequence[ActionsEnum]]` 
    
</dd>
</dl>

<dl>
<dd>

**headers:** `typing.Optional[typing.Optional[typing.Any]]` 
    
</dd>
</dl>

<dl>
<dd>

**is_active:** `typing.Optional[bool]` — If value is False the webhook is disabled
    
</dd>
</dl>

<dl>
<dd>

**send_for_all_actions:** `typing.Optional[bool]` — If value is False - used only for actions from WebhookAction
    
</dd>
</dl>

<dl>
<dd>

**send_payload:** `typing.Optional[bool]` — If value is False send only action
    
</dd>
</dl>

<dl>
<dd>

**url:** `typing.Optional[str]` — URL of webhook
    
</dd>
</dl>

<dl>
<dd>

**request_options:** `typing.Optional[RequestOptions]` — Request-specific configuration.
    
</dd>
</dl>
</dd>
</dl>


</dd>
</dl>
</details>

## Workspaces
<details><summary><code>client.workspaces.<a href="src/label_studio_sdk/workspaces/client.py">list</a>(...)</code></summary>
<dl>
<dd>

#### 📝 Description

<dl>
<dd>

<dl>
<dd>

List all workspaces for your organization. Workspaces in Label Studio let you organize your projects and users into separate spaces. This is useful for managing different teams, departments, or projects within your organization. For more information, see the [Workspaces documentation](https://docs.humansignal.com/workspaces).
</dd>
</dl>
</dd>
</dl>

#### 🔌 Usage

<dl>
<dd>

<dl>
<dd>

```python
from label_studio_sdk import LabelStudio

client = LabelStudio(
    api_key="YOUR_API_KEY",
)
client.workspaces.list()

```
</dd>
</dl>
</dd>
</dl>

#### ⚙️ Parameters

<dl>
<dd>

<dl>
<dd>

**is_personal:** `typing.Optional[bool]` — Workspace is a personal user workspace.
    
</dd>
</dl>

<dl>
<dd>

**ordering:** `typing.Optional[str]` — Which field to use when ordering the results.
    
</dd>
</dl>

<dl>
<dd>

**request_options:** `typing.Optional[RequestOptions]` — Request-specific configuration.
    
</dd>
</dl>
</dd>
</dl>


</dd>
</dl>
</details>

<details><summary><code>client.workspaces.<a href="src/label_studio_sdk/workspaces/client.py">create</a>(...)</code></summary>
<dl>
<dd>

#### 📝 Description

<dl>
<dd>

<dl>
<dd>

Create a new workspace. Workspaces in Label Studio let you organize your projects and users into separate spaces. This is useful for managing different teams, departments, or projects within your organization. For more information, see the [Workspaces documentation](https://docs.humansignal.com/workspaces).
</dd>
</dl>
</dd>
</dl>

#### 🔌 Usage

<dl>
<dd>

<dl>
<dd>

```python
from label_studio_sdk import LabelStudio

client = LabelStudio(
    api_key="YOUR_API_KEY",
)
client.workspaces.create(
    title="title",
)

```
</dd>
</dl>
</dd>
</dl>

#### ⚙️ Parameters

<dl>
<dd>

<dl>
<dd>

**title:** `str` — Workspace name
    
</dd>
</dl>

<dl>
<dd>

**color:** `typing.Optional[str]` 
    
</dd>
</dl>

<dl>
<dd>

**description:** `typing.Optional[str]` — Workspace description
    
</dd>
</dl>

<dl>
<dd>

**is_archived:** `typing.Optional[bool]` — Workspace is archived
    
</dd>
</dl>

<dl>
<dd>

**is_personal:** `typing.Optional[bool]` — Workspace is a personal user workspace
    
</dd>
</dl>

<dl>
<dd>

**request_options:** `typing.Optional[RequestOptions]` — Request-specific configuration.
    
</dd>
</dl>
</dd>
</dl>


</dd>
</dl>
</details>

<details><summary><code>client.workspaces.<a href="src/label_studio_sdk/workspaces/client.py">get</a>(...)</code></summary>
<dl>
<dd>

#### 📝 Description

<dl>
<dd>

<dl>
<dd>

Retrieve details for a specific workspace by ID.
</dd>
</dl>
</dd>
</dl>

#### 🔌 Usage

<dl>
<dd>

<dl>
<dd>

```python
from label_studio_sdk import LabelStudio

client = LabelStudio(
    api_key="YOUR_API_KEY",
)
client.workspaces.get(
    id=1,
)

```
</dd>
</dl>
</dd>
</dl>

#### ⚙️ Parameters

<dl>
<dd>

<dl>
<dd>

**id:** `int` 
    
</dd>
</dl>

<dl>
<dd>

**request_options:** `typing.Optional[RequestOptions]` — Request-specific configuration.
    
</dd>
</dl>
</dd>
</dl>


</dd>
</dl>
</details>

<details><summary><code>client.workspaces.<a href="src/label_studio_sdk/workspaces/client.py">delete</a>(...)</code></summary>
<dl>
<dd>

#### 📝 Description

<dl>
<dd>

<dl>
<dd>

Delete a specific workspace by ID.
</dd>
</dl>
</dd>
</dl>

#### 🔌 Usage

<dl>
<dd>

<dl>
<dd>

```python
from label_studio_sdk import LabelStudio

client = LabelStudio(
    api_key="YOUR_API_KEY",
)
client.workspaces.delete(
    id=1,
)

```
</dd>
</dl>
</dd>
</dl>

#### ⚙️ Parameters

<dl>
<dd>

<dl>
<dd>

**id:** `int` 
    
</dd>
</dl>

<dl>
<dd>

**request_options:** `typing.Optional[RequestOptions]` — Request-specific configuration.
    
</dd>
</dl>
</dd>
</dl>


</dd>
</dl>
</details>

<details><summary><code>client.workspaces.<a href="src/label_studio_sdk/workspaces/client.py">update</a>(...)</code></summary>
<dl>
<dd>

#### 📝 Description

<dl>
<dd>

<dl>
<dd>

Update settings for a specific workspace by ID.
</dd>
</dl>
</dd>
</dl>

#### 🔌 Usage

<dl>
<dd>

<dl>
<dd>

```python
from label_studio_sdk import LabelStudio

client = LabelStudio(
    api_key="YOUR_API_KEY",
)
client.workspaces.update(
    id=1,
)

```
</dd>
</dl>
</dd>
</dl>

#### ⚙️ Parameters

<dl>
<dd>

<dl>
<dd>

**id:** `int` 
    
</dd>
</dl>

<dl>
<dd>

**color:** `typing.Optional[str]` 
    
</dd>
</dl>

<dl>
<dd>

**description:** `typing.Optional[str]` — Workspace description
    
</dd>
</dl>

<dl>
<dd>

**is_archived:** `typing.Optional[bool]` — Workspace is archived
    
</dd>
</dl>

<dl>
<dd>

**is_personal:** `typing.Optional[bool]` — Workspace is a personal user workspace
    
</dd>
</dl>

<dl>
<dd>

**title:** `typing.Optional[str]` — Workspace name
    
</dd>
</dl>

<dl>
<dd>

**request_options:** `typing.Optional[RequestOptions]` — Request-specific configuration.
    
</dd>
</dl>
</dd>
</dl>


</dd>
</dl>
</details>

## ExportStorage Azure
<details><summary><code>client.export_storage.azure.<a href="src/label_studio_sdk/export_storage/azure/client.py">list</a>(...)</code></summary>
<dl>
<dd>

#### 📝 Description

<dl>
<dd>

<dl>
<dd>

Get a list of all Azure export storage connections.
</dd>
</dl>
</dd>
</dl>

#### 🔌 Usage

<dl>
<dd>

<dl>
<dd>

```python
from label_studio_sdk import LabelStudio

client = LabelStudio(
    api_key="YOUR_API_KEY",
)
client.export_storage.azure.list()

```
</dd>
</dl>
</dd>
</dl>

#### ⚙️ Parameters

<dl>
<dd>

<dl>
<dd>

**ordering:** `typing.Optional[str]` — Which field to use when ordering the results.
    
</dd>
</dl>

<dl>
<dd>

**project:** `typing.Optional[int]` — Project ID
    
</dd>
</dl>

<dl>
<dd>

**request_options:** `typing.Optional[RequestOptions]` — Request-specific configuration.
    
</dd>
</dl>
</dd>
</dl>


</dd>
</dl>
</details>

<details><summary><code>client.export_storage.azure.<a href="src/label_studio_sdk/export_storage/azure/client.py">create</a>(...)</code></summary>
<dl>
<dd>

#### 📝 Description

<dl>
<dd>

<dl>
<dd>

Create a new Azure export storage connection to store annotations.
</dd>
</dl>
</dd>
</dl>

#### 🔌 Usage

<dl>
<dd>

<dl>
<dd>

```python
from label_studio_sdk import LabelStudio

client = LabelStudio(
    api_key="YOUR_API_KEY",
)
client.export_storage.azure.create()

```
</dd>
</dl>
</dd>
</dl>

#### ⚙️ Parameters

<dl>
<dd>

<dl>
<dd>

**account_key:** `typing.Optional[str]` — Azure Blob account key
    
</dd>
</dl>

<dl>
<dd>

**account_name:** `typing.Optional[str]` — Azure Blob account name
    
</dd>
</dl>

<dl>
<dd>

**can_delete_objects:** `typing.Optional[bool]` — Deletion from storage enabled
    
</dd>
</dl>

<dl>
<dd>

**container:** `typing.Optional[str]` — Azure blob container
    
</dd>
</dl>

<dl>
<dd>

**description:** `typing.Optional[str]` — Storage description
    
</dd>
</dl>

<dl>
<dd>

**prefix:** `typing.Optional[str]` — Azure blob prefix name
    
</dd>
</dl>

<dl>
<dd>

**project:** `typing.Optional[int]` — Project ID
    
</dd>
</dl>

<dl>
<dd>

**title:** `typing.Optional[str]` — Storage title
    
</dd>
</dl>

<dl>
<dd>

**request_options:** `typing.Optional[RequestOptions]` — Request-specific configuration.
    
</dd>
</dl>
</dd>
</dl>


</dd>
</dl>
</details>

<details><summary><code>client.export_storage.azure.<a href="src/label_studio_sdk/export_storage/azure/client.py">validate</a>(...)</code></summary>
<dl>
<dd>

#### 📝 Description

<dl>
<dd>

<dl>
<dd>

Validate a specific Azure export storage connection.
</dd>
</dl>
</dd>
</dl>

#### 🔌 Usage

<dl>
<dd>

<dl>
<dd>

```python
from label_studio_sdk import LabelStudio

client = LabelStudio(
    api_key="YOUR_API_KEY",
)
client.export_storage.azure.validate()

```
</dd>
</dl>
</dd>
</dl>

#### ⚙️ Parameters

<dl>
<dd>

<dl>
<dd>

**account_key:** `typing.Optional[str]` — Azure Blob account key
    
</dd>
</dl>

<dl>
<dd>

**account_name:** `typing.Optional[str]` — Azure Blob account name
    
</dd>
</dl>

<dl>
<dd>

**can_delete_objects:** `typing.Optional[bool]` — Deletion from storage enabled
    
</dd>
</dl>

<dl>
<dd>

**container:** `typing.Optional[str]` — Azure blob container
    
</dd>
</dl>

<dl>
<dd>

**description:** `typing.Optional[str]` — Storage description
    
</dd>
</dl>

<dl>
<dd>

**id:** `typing.Optional[int]` — Storage ID. If set, storage with specified ID will be updated
    
</dd>
</dl>

<dl>
<dd>

**prefix:** `typing.Optional[str]` — Azure blob prefix name
    
</dd>
</dl>

<dl>
<dd>

**project:** `typing.Optional[int]` — Project ID
    
</dd>
</dl>

<dl>
<dd>

**title:** `typing.Optional[str]` — Storage title
    
</dd>
</dl>

<dl>
<dd>

**request_options:** `typing.Optional[RequestOptions]` — Request-specific configuration.
    
</dd>
</dl>
</dd>
</dl>


</dd>
</dl>
</details>

<details><summary><code>client.export_storage.azure.<a href="src/label_studio_sdk/export_storage/azure/client.py">get</a>(...)</code></summary>
<dl>
<dd>

#### 📝 Description

<dl>
<dd>

<dl>
<dd>

Get a specific Azure export storage connection.
</dd>
</dl>
</dd>
</dl>

#### 🔌 Usage

<dl>
<dd>

<dl>
<dd>

```python
from label_studio_sdk import LabelStudio

client = LabelStudio(
    api_key="YOUR_API_KEY",
)
client.export_storage.azure.get(
    id=1,
)

```
</dd>
</dl>
</dd>
</dl>

#### ⚙️ Parameters

<dl>
<dd>

<dl>
<dd>

**id:** `int` 
    
</dd>
</dl>

<dl>
<dd>

**request_options:** `typing.Optional[RequestOptions]` — Request-specific configuration.
    
</dd>
</dl>
</dd>
</dl>


</dd>
</dl>
</details>

<details><summary><code>client.export_storage.azure.<a href="src/label_studio_sdk/export_storage/azure/client.py">delete</a>(...)</code></summary>
<dl>
<dd>

#### 📝 Description

<dl>
<dd>

<dl>
<dd>

Delete a specific Azure export storage connection.
</dd>
</dl>
</dd>
</dl>

#### 🔌 Usage

<dl>
<dd>

<dl>
<dd>

```python
from label_studio_sdk import LabelStudio

client = LabelStudio(
    api_key="YOUR_API_KEY",
)
client.export_storage.azure.delete(
    id=1,
)

```
</dd>
</dl>
</dd>
</dl>

#### ⚙️ Parameters

<dl>
<dd>

<dl>
<dd>

**id:** `int` 
    
</dd>
</dl>

<dl>
<dd>

**request_options:** `typing.Optional[RequestOptions]` — Request-specific configuration.
    
</dd>
</dl>
</dd>
</dl>


</dd>
</dl>
</details>

<details><summary><code>client.export_storage.azure.<a href="src/label_studio_sdk/export_storage/azure/client.py">update</a>(...)</code></summary>
<dl>
<dd>

#### 📝 Description

<dl>
<dd>

<dl>
<dd>

Update a specific Azure export storage connection.
</dd>
</dl>
</dd>
</dl>

#### 🔌 Usage

<dl>
<dd>

<dl>
<dd>

```python
from label_studio_sdk import LabelStudio

client = LabelStudio(
    api_key="YOUR_API_KEY",
)
client.export_storage.azure.update(
    id=1,
)

```
</dd>
</dl>
</dd>
</dl>

#### ⚙️ Parameters

<dl>
<dd>

<dl>
<dd>

**id:** `int` 
    
</dd>
</dl>

<dl>
<dd>

**account_key:** `typing.Optional[str]` — Azure Blob account key
    
</dd>
</dl>

<dl>
<dd>

**account_name:** `typing.Optional[str]` — Azure Blob account name
    
</dd>
</dl>

<dl>
<dd>

**can_delete_objects:** `typing.Optional[bool]` — Deletion from storage enabled
    
</dd>
</dl>

<dl>
<dd>

**container:** `typing.Optional[str]` — Azure blob container
    
</dd>
</dl>

<dl>
<dd>

**description:** `typing.Optional[str]` — Storage description
    
</dd>
</dl>

<dl>
<dd>

**prefix:** `typing.Optional[str]` — Azure blob prefix name
    
</dd>
</dl>

<dl>
<dd>

**project:** `typing.Optional[int]` — Project ID
    
</dd>
</dl>

<dl>
<dd>

**title:** `typing.Optional[str]` — Storage title
    
</dd>
</dl>

<dl>
<dd>

**request_options:** `typing.Optional[RequestOptions]` — Request-specific configuration.
    
</dd>
</dl>
</dd>
</dl>


</dd>
</dl>
</details>

<details><summary><code>client.export_storage.azure.<a href="src/label_studio_sdk/export_storage/azure/client.py">sync</a>(...)</code></summary>
<dl>
<dd>

#### 📝 Description

<dl>
<dd>

<dl>
<dd>

Sync tasks from an Azure export storage connection.
</dd>
</dl>
</dd>
</dl>

#### 🔌 Usage

<dl>
<dd>

<dl>
<dd>

```python
from label_studio_sdk import LabelStudio

client = LabelStudio(
    api_key="YOUR_API_KEY",
)
client.export_storage.azure.sync(
    id=1,
)

```
</dd>
</dl>
</dd>
</dl>

#### ⚙️ Parameters

<dl>
<dd>

<dl>
<dd>

**id:** `int` 
    
</dd>
</dl>

<dl>
<dd>

**request_options:** `typing.Optional[RequestOptions]` — Request-specific configuration.
    
</dd>
</dl>
</dd>
</dl>


</dd>
</dl>
</details>

## ExportStorage AzureSpi
<details><summary><code>client.export_storage.azure_spi.<a href="src/label_studio_sdk/export_storage/azure_spi/client.py">list</a>(...)</code></summary>
<dl>
<dd>

#### 📝 Description

<dl>
<dd>

<dl>
<dd>

Get a list of all Azure export storage connections that were set up with Service Principal authentication.
</dd>
</dl>
</dd>
</dl>

#### 🔌 Usage

<dl>
<dd>

<dl>
<dd>

```python
from label_studio_sdk import LabelStudio

client = LabelStudio(
    api_key="YOUR_API_KEY",
)
client.export_storage.azure_spi.list()

```
</dd>
</dl>
</dd>
</dl>

#### ⚙️ Parameters

<dl>
<dd>

<dl>
<dd>

**ordering:** `typing.Optional[str]` — Which field to use when ordering the results.
    
</dd>
</dl>

<dl>
<dd>

**project:** `typing.Optional[int]` — Project ID
    
</dd>
</dl>

<dl>
<dd>

**request_options:** `typing.Optional[RequestOptions]` — Request-specific configuration.
    
</dd>
</dl>
</dd>
</dl>


</dd>
</dl>
</details>

<details><summary><code>client.export_storage.azure_spi.<a href="src/label_studio_sdk/export_storage/azure_spi/client.py">create</a>(...)</code></summary>
<dl>
<dd>

#### 📝 Description

<dl>
<dd>

<dl>
<dd>

Create an Azure export storage connection with Service Principal authentication to store annotations.
</dd>
</dl>
</dd>
</dl>

#### 🔌 Usage

<dl>
<dd>

<dl>
<dd>

```python
from label_studio_sdk import LabelStudio

client = LabelStudio(
    api_key="YOUR_API_KEY",
)
client.export_storage.azure_spi.create(
    project=1,
)

```
</dd>
</dl>
</dd>
</dl>

#### ⚙️ Parameters

<dl>
<dd>

<dl>
<dd>

**project:** `int` — A unique integer value identifying this project.
    
</dd>
</dl>

<dl>
<dd>

**account_name:** `typing.Optional[str]` — Azure Blob account name
    
</dd>
</dl>

<dl>
<dd>

**can_delete_objects:** `typing.Optional[bool]` — Deletion from storage enabled
    
</dd>
</dl>

<dl>
<dd>

**client_id:** `typing.Optional[str]` — Azure Blob Service Principal Client ID
    
</dd>
</dl>

<dl>
<dd>

**client_secret:** `typing.Optional[str]` — Azure Blob Service Principal Client Secret
    
</dd>
</dl>

<dl>
<dd>

**container:** `typing.Optional[str]` — Azure blob container
    
</dd>
</dl>

<dl>
<dd>

**description:** `typing.Optional[str]` — Cloud storage description
    
</dd>
</dl>

<dl>
<dd>

**last_sync:** `typing.Optional[dt.datetime]` — Last sync finished time
    
</dd>
</dl>

<dl>
<dd>

**last_sync_count:** `typing.Optional[int]` — Count of tasks synced last time
    
</dd>
</dl>

<dl>
<dd>

**last_sync_job:** `typing.Optional[str]` — Last sync job ID
    
</dd>
</dl>

<dl>
<dd>

**meta:** `typing.Optional[typing.Optional[typing.Any]]` 
    
</dd>
</dl>

<dl>
<dd>

**prefix:** `typing.Optional[str]` — Azure blob prefix name
    
</dd>
</dl>

<dl>
<dd>

**regex_filter:** `typing.Optional[str]` — Cloud storage regex for filtering objects
    
</dd>
</dl>

<dl>
<dd>

**status:** `typing.Optional[StatusC5AEnum]` 
    
</dd>
</dl>

<dl>
<dd>

**synchronizable:** `typing.Optional[bool]` 
    
</dd>
</dl>

<dl>
<dd>

**tenant_id:** `typing.Optional[str]` — Azure Tenant ID
    
</dd>
</dl>

<dl>
<dd>

**title:** `typing.Optional[str]` — Cloud storage title
    
</dd>
</dl>

<dl>
<dd>

**traceback:** `typing.Optional[str]` — Traceback report for the last failed sync
    
</dd>
</dl>

<dl>
<dd>

**use_blob_urls:** `typing.Optional[bool]` — Interpret objects as BLOBs and generate URLs
    
</dd>
</dl>

<dl>
<dd>

**user_delegation_key:** `typing.Optional[str]` — User Delegation Key (Backend)
    
</dd>
</dl>

<dl>
<dd>

**request_options:** `typing.Optional[RequestOptions]` — Request-specific configuration.
    
</dd>
</dl>
</dd>
</dl>


</dd>
</dl>
</details>

<details><summary><code>client.export_storage.azure_spi.<a href="src/label_studio_sdk/export_storage/azure_spi/client.py">validate</a>(...)</code></summary>
<dl>
<dd>

#### 📝 Description

<dl>
<dd>

<dl>
<dd>

Validate a specific Azure export storage connection that was set up with Service Principal authentication.
</dd>
</dl>
</dd>
</dl>

#### 🔌 Usage

<dl>
<dd>

<dl>
<dd>

```python
from label_studio_sdk import LabelStudio

client = LabelStudio(
    api_key="YOUR_API_KEY",
)
client.export_storage.azure_spi.validate(
    project=1,
)

```
</dd>
</dl>
</dd>
</dl>

#### ⚙️ Parameters

<dl>
<dd>

<dl>
<dd>

**project:** `int` — A unique integer value identifying this project.
    
</dd>
</dl>

<dl>
<dd>

**account_name:** `typing.Optional[str]` — Azure Blob account name
    
</dd>
</dl>

<dl>
<dd>

**can_delete_objects:** `typing.Optional[bool]` — Deletion from storage enabled
    
</dd>
</dl>

<dl>
<dd>

**client_id:** `typing.Optional[str]` — Azure Blob Service Principal Client ID
    
</dd>
</dl>

<dl>
<dd>

**client_secret:** `typing.Optional[str]` — Azure Blob Service Principal Client Secret
    
</dd>
</dl>

<dl>
<dd>

**container:** `typing.Optional[str]` — Azure blob container
    
</dd>
</dl>

<dl>
<dd>

**description:** `typing.Optional[str]` — Cloud storage description
    
</dd>
</dl>

<dl>
<dd>

**last_sync:** `typing.Optional[dt.datetime]` — Last sync finished time
    
</dd>
</dl>

<dl>
<dd>

**last_sync_count:** `typing.Optional[int]` — Count of tasks synced last time
    
</dd>
</dl>

<dl>
<dd>

**last_sync_job:** `typing.Optional[str]` — Last sync job ID
    
</dd>
</dl>

<dl>
<dd>

**meta:** `typing.Optional[typing.Optional[typing.Any]]` 
    
</dd>
</dl>

<dl>
<dd>

**prefix:** `typing.Optional[str]` — Azure blob prefix name
    
</dd>
</dl>

<dl>
<dd>

**regex_filter:** `typing.Optional[str]` — Cloud storage regex for filtering objects
    
</dd>
</dl>

<dl>
<dd>

**status:** `typing.Optional[StatusC5AEnum]` 
    
</dd>
</dl>

<dl>
<dd>

**synchronizable:** `typing.Optional[bool]` 
    
</dd>
</dl>

<dl>
<dd>

**tenant_id:** `typing.Optional[str]` — Azure Tenant ID
    
</dd>
</dl>

<dl>
<dd>

**title:** `typing.Optional[str]` — Cloud storage title
    
</dd>
</dl>

<dl>
<dd>

**traceback:** `typing.Optional[str]` — Traceback report for the last failed sync
    
</dd>
</dl>

<dl>
<dd>

**use_blob_urls:** `typing.Optional[bool]` — Interpret objects as BLOBs and generate URLs
    
</dd>
</dl>

<dl>
<dd>

**user_delegation_key:** `typing.Optional[str]` — User Delegation Key (Backend)
    
</dd>
</dl>

<dl>
<dd>

**request_options:** `typing.Optional[RequestOptions]` — Request-specific configuration.
    
</dd>
</dl>
</dd>
</dl>


</dd>
</dl>
</details>

<details><summary><code>client.export_storage.azure_spi.<a href="src/label_studio_sdk/export_storage/azure_spi/client.py">get</a>(...)</code></summary>
<dl>
<dd>

#### 📝 Description

<dl>
<dd>

<dl>
<dd>

Get a specific Azure export storage connection that was set up with Service Principal authentication.
</dd>
</dl>
</dd>
</dl>

#### 🔌 Usage

<dl>
<dd>

<dl>
<dd>

```python
from label_studio_sdk import LabelStudio

client = LabelStudio(
    api_key="YOUR_API_KEY",
)
client.export_storage.azure_spi.get(
    id=1,
)

```
</dd>
</dl>
</dd>
</dl>

#### ⚙️ Parameters

<dl>
<dd>

<dl>
<dd>

**id:** `int` 
    
</dd>
</dl>

<dl>
<dd>

**request_options:** `typing.Optional[RequestOptions]` — Request-specific configuration.
    
</dd>
</dl>
</dd>
</dl>


</dd>
</dl>
</details>

<details><summary><code>client.export_storage.azure_spi.<a href="src/label_studio_sdk/export_storage/azure_spi/client.py">delete</a>(...)</code></summary>
<dl>
<dd>

#### 📝 Description

<dl>
<dd>

<dl>
<dd>

Delete a specific Azure export storage connection that was set up with Service Principal authentication.
</dd>
</dl>
</dd>
</dl>

#### 🔌 Usage

<dl>
<dd>

<dl>
<dd>

```python
from label_studio_sdk import LabelStudio

client = LabelStudio(
    api_key="YOUR_API_KEY",
)
client.export_storage.azure_spi.delete(
    id=1,
)

```
</dd>
</dl>
</dd>
</dl>

#### ⚙️ Parameters

<dl>
<dd>

<dl>
<dd>

**id:** `int` 
    
</dd>
</dl>

<dl>
<dd>

**request_options:** `typing.Optional[RequestOptions]` — Request-specific configuration.
    
</dd>
</dl>
</dd>
</dl>


</dd>
</dl>
</details>

<details><summary><code>client.export_storage.azure_spi.<a href="src/label_studio_sdk/export_storage/azure_spi/client.py">update</a>(...)</code></summary>
<dl>
<dd>

#### 📝 Description

<dl>
<dd>

<dl>
<dd>

Update a specific Azure export storage connection that was set up with Service Principal authentication.
</dd>
</dl>
</dd>
</dl>

#### 🔌 Usage

<dl>
<dd>

<dl>
<dd>

```python
from label_studio_sdk import LabelStudio

client = LabelStudio(
    api_key="YOUR_API_KEY",
)
client.export_storage.azure_spi.update(
    id=1,
)

```
</dd>
</dl>
</dd>
</dl>

#### ⚙️ Parameters

<dl>
<dd>

<dl>
<dd>

**id:** `int` 
    
</dd>
</dl>

<dl>
<dd>

**account_name:** `typing.Optional[str]` — Azure Blob account name
    
</dd>
</dl>

<dl>
<dd>

**can_delete_objects:** `typing.Optional[bool]` — Deletion from storage enabled
    
</dd>
</dl>

<dl>
<dd>

**client_id:** `typing.Optional[str]` — Azure Blob Service Principal Client ID
    
</dd>
</dl>

<dl>
<dd>

**client_secret:** `typing.Optional[str]` — Azure Blob Service Principal Client Secret
    
</dd>
</dl>

<dl>
<dd>

**container:** `typing.Optional[str]` — Azure blob container
    
</dd>
</dl>

<dl>
<dd>

**description:** `typing.Optional[str]` — Cloud storage description
    
</dd>
</dl>

<dl>
<dd>

**last_sync:** `typing.Optional[dt.datetime]` — Last sync finished time
    
</dd>
</dl>

<dl>
<dd>

**last_sync_count:** `typing.Optional[int]` — Count of tasks synced last time
    
</dd>
</dl>

<dl>
<dd>

**last_sync_job:** `typing.Optional[str]` — Last sync job ID
    
</dd>
</dl>

<dl>
<dd>

**meta:** `typing.Optional[typing.Optional[typing.Any]]` 
    
</dd>
</dl>

<dl>
<dd>

**prefix:** `typing.Optional[str]` — Azure blob prefix name
    
</dd>
</dl>

<dl>
<dd>

**project:** `typing.Optional[int]` — A unique integer value identifying this project.
    
</dd>
</dl>

<dl>
<dd>

**regex_filter:** `typing.Optional[str]` — Cloud storage regex for filtering objects
    
</dd>
</dl>

<dl>
<dd>

**status:** `typing.Optional[StatusC5AEnum]` 
    
</dd>
</dl>

<dl>
<dd>

**synchronizable:** `typing.Optional[bool]` 
    
</dd>
</dl>

<dl>
<dd>

**tenant_id:** `typing.Optional[str]` — Azure Tenant ID
    
</dd>
</dl>

<dl>
<dd>

**title:** `typing.Optional[str]` — Cloud storage title
    
</dd>
</dl>

<dl>
<dd>

**traceback:** `typing.Optional[str]` — Traceback report for the last failed sync
    
</dd>
</dl>

<dl>
<dd>

**use_blob_urls:** `typing.Optional[bool]` — Interpret objects as BLOBs and generate URLs
    
</dd>
</dl>

<dl>
<dd>

**user_delegation_key:** `typing.Optional[str]` — User Delegation Key (Backend)
    
</dd>
</dl>

<dl>
<dd>

**request_options:** `typing.Optional[RequestOptions]` — Request-specific configuration.
    
</dd>
</dl>
</dd>
</dl>


</dd>
</dl>
</details>

<details><summary><code>client.export_storage.azure_spi.<a href="src/label_studio_sdk/export_storage/azure_spi/client.py">sync</a>(...)</code></summary>
<dl>
<dd>

#### 📝 Description

<dl>
<dd>

<dl>
<dd>

Sync tasks from an Azure SPI export storage.
</dd>
</dl>
</dd>
</dl>

#### 🔌 Usage

<dl>
<dd>

<dl>
<dd>

```python
from label_studio_sdk import LabelStudio

client = LabelStudio(
    api_key="YOUR_API_KEY",
)
client.export_storage.azure_spi.sync(
    id=1,
)

```
</dd>
</dl>
</dd>
</dl>

#### ⚙️ Parameters

<dl>
<dd>

<dl>
<dd>

**id:** `int` 
    
</dd>
</dl>

<dl>
<dd>

**request_options:** `typing.Optional[RequestOptions]` — Request-specific configuration.
    
</dd>
</dl>
</dd>
</dl>


</dd>
</dl>
</details>

## ExportStorage Databricks
<details><summary><code>client.export_storage.databricks.<a href="src/label_studio_sdk/export_storage/databricks/client.py">list</a>(...)</code></summary>
<dl>
<dd>

#### 📝 Description

<dl>
<dd>

<dl>
<dd>

Get a list of all Databricks Files export storage connections.
</dd>
</dl>
</dd>
</dl>

#### 🔌 Usage

<dl>
<dd>

<dl>
<dd>

```python
from label_studio_sdk import LabelStudio

client = LabelStudio(
    api_key="YOUR_API_KEY",
)
client.export_storage.databricks.list()

```
</dd>
</dl>
</dd>
</dl>

#### ⚙️ Parameters

<dl>
<dd>

<dl>
<dd>

**ordering:** `typing.Optional[str]` — Which field to use when ordering the results.
    
</dd>
</dl>

<dl>
<dd>

**project:** `typing.Optional[int]` — Project ID
    
</dd>
</dl>

<dl>
<dd>

**request_options:** `typing.Optional[RequestOptions]` — Request-specific configuration.
    
</dd>
</dl>
</dd>
</dl>


</dd>
</dl>
</details>

<details><summary><code>client.export_storage.databricks.<a href="src/label_studio_sdk/export_storage/databricks/client.py">create</a>(...)</code></summary>
<dl>
<dd>

#### 📝 Description

<dl>
<dd>

<dl>
<dd>

Create a Databricks Files export storage connection.
</dd>
</dl>
</dd>
</dl>

#### 🔌 Usage

<dl>
<dd>

<dl>
<dd>

```python
from label_studio_sdk import LabelStudio

client = LabelStudio(
    api_key="YOUR_API_KEY",
)
client.export_storage.databricks.create(
    catalog="catalog",
    host="host",
    project=1,
    schema="schema",
    volume="volume",
)

```
</dd>
</dl>
</dd>
</dl>

#### ⚙️ Parameters

<dl>
<dd>

<dl>
<dd>

**catalog:** `str` — UC catalog name
    
</dd>
</dl>

<dl>
<dd>

**host:** `str` — Databricks workspace base URL (https://...)
    
</dd>
</dl>

<dl>
<dd>

**project:** `int` — A unique integer value identifying this project.
    
</dd>
</dl>

<dl>
<dd>

**schema:** `str` — UC schema name
    
</dd>
</dl>

<dl>
<dd>

**volume:** `str` — UC volume name
    
</dd>
</dl>

<dl>
<dd>

**can_delete_objects:** `typing.Optional[bool]` — Deletion from storage enabled
    
</dd>
</dl>

<dl>
<dd>

**description:** `typing.Optional[str]` — Cloud storage description
    
</dd>
</dl>

<dl>
<dd>

**last_sync:** `typing.Optional[dt.datetime]` — Last sync finished time
    
</dd>
</dl>

<dl>
<dd>

**last_sync_count:** `typing.Optional[int]` — Count of tasks synced last time
    
</dd>
</dl>

<dl>
<dd>

**last_sync_job:** `typing.Optional[str]` — Last sync job ID
    
</dd>
</dl>

<dl>
<dd>

**meta:** `typing.Optional[typing.Optional[typing.Any]]` 
    
</dd>
</dl>

<dl>
<dd>

**prefix:** `typing.Optional[str]` — Export path prefix under the volume
    
</dd>
</dl>

<dl>
<dd>

**regex_filter:** `typing.Optional[str]` — Regex for filtering objects
    
</dd>
</dl>

<dl>
<dd>

**request_timeout_s:** `typing.Optional[int]` 
    
</dd>
</dl>

<dl>
<dd>

**status:** `typing.Optional[StatusC5AEnum]` 
    
</dd>
</dl>

<dl>
<dd>

**stream_chunk_bytes:** `typing.Optional[int]` 
    
</dd>
</dl>

<dl>
<dd>

**synchronizable:** `typing.Optional[bool]` 
    
</dd>
</dl>

<dl>
<dd>

**title:** `typing.Optional[str]` — Cloud storage title
    
</dd>
</dl>

<dl>
<dd>

**token:** `typing.Optional[str]` 
    
</dd>
</dl>

<dl>
<dd>

**traceback:** `typing.Optional[str]` — Traceback report for the last failed sync
    
</dd>
</dl>

<dl>
<dd>

**use_blob_urls:** `typing.Optional[bool]` — Generate blob URLs in tasks
    
</dd>
</dl>

<dl>
<dd>

**verify_tls:** `typing.Optional[bool]` — Verify TLS certificates
    
</dd>
</dl>

<dl>
<dd>

**request_options:** `typing.Optional[RequestOptions]` — Request-specific configuration.
    
</dd>
</dl>
</dd>
</dl>


</dd>
</dl>
</details>

<details><summary><code>client.export_storage.databricks.<a href="src/label_studio_sdk/export_storage/databricks/client.py">validate</a>(...)</code></summary>
<dl>
<dd>

#### 📝 Description

<dl>
<dd>

<dl>
<dd>

Validate a specific Databricks Files export storage connection.
</dd>
</dl>
</dd>
</dl>

#### 🔌 Usage

<dl>
<dd>

<dl>
<dd>

```python
from label_studio_sdk import LabelStudio

client = LabelStudio(
    api_key="YOUR_API_KEY",
)
client.export_storage.databricks.validate(
    catalog="catalog",
    host="host",
    project=1,
    schema="schema",
    volume="volume",
)

```
</dd>
</dl>
</dd>
</dl>

#### ⚙️ Parameters

<dl>
<dd>

<dl>
<dd>

**catalog:** `str` — UC catalog name
    
</dd>
</dl>

<dl>
<dd>

**host:** `str` — Databricks workspace base URL (https://...)
    
</dd>
</dl>

<dl>
<dd>

**project:** `int` — A unique integer value identifying this project.
    
</dd>
</dl>

<dl>
<dd>

**schema:** `str` — UC schema name
    
</dd>
</dl>

<dl>
<dd>

**volume:** `str` — UC volume name
    
</dd>
</dl>

<dl>
<dd>

**can_delete_objects:** `typing.Optional[bool]` — Deletion from storage enabled
    
</dd>
</dl>

<dl>
<dd>

**description:** `typing.Optional[str]` — Cloud storage description
    
</dd>
</dl>

<dl>
<dd>

**last_sync:** `typing.Optional[dt.datetime]` — Last sync finished time
    
</dd>
</dl>

<dl>
<dd>

**last_sync_count:** `typing.Optional[int]` — Count of tasks synced last time
    
</dd>
</dl>

<dl>
<dd>

**last_sync_job:** `typing.Optional[str]` — Last sync job ID
    
</dd>
</dl>

<dl>
<dd>

**meta:** `typing.Optional[typing.Optional[typing.Any]]` 
    
</dd>
</dl>

<dl>
<dd>

**prefix:** `typing.Optional[str]` — Export path prefix under the volume
    
</dd>
</dl>

<dl>
<dd>

**regex_filter:** `typing.Optional[str]` — Regex for filtering objects
    
</dd>
</dl>

<dl>
<dd>

**request_timeout_s:** `typing.Optional[int]` 
    
</dd>
</dl>

<dl>
<dd>

**status:** `typing.Optional[StatusC5AEnum]` 
    
</dd>
</dl>

<dl>
<dd>

**stream_chunk_bytes:** `typing.Optional[int]` 
    
</dd>
</dl>

<dl>
<dd>

**synchronizable:** `typing.Optional[bool]` 
    
</dd>
</dl>

<dl>
<dd>

**title:** `typing.Optional[str]` — Cloud storage title
    
</dd>
</dl>

<dl>
<dd>

**token:** `typing.Optional[str]` 
    
</dd>
</dl>

<dl>
<dd>

**traceback:** `typing.Optional[str]` — Traceback report for the last failed sync
    
</dd>
</dl>

<dl>
<dd>

**use_blob_urls:** `typing.Optional[bool]` — Generate blob URLs in tasks
    
</dd>
</dl>

<dl>
<dd>

**verify_tls:** `typing.Optional[bool]` — Verify TLS certificates
    
</dd>
</dl>

<dl>
<dd>

**request_options:** `typing.Optional[RequestOptions]` — Request-specific configuration.
    
</dd>
</dl>
</dd>
</dl>


</dd>
</dl>
</details>

<details><summary><code>client.export_storage.databricks.<a href="src/label_studio_sdk/export_storage/databricks/client.py">get</a>(...)</code></summary>
<dl>
<dd>

#### 📝 Description

<dl>
<dd>

<dl>
<dd>

Get a specific Databricks Files export storage connection.
</dd>
</dl>
</dd>
</dl>

#### 🔌 Usage

<dl>
<dd>

<dl>
<dd>

```python
from label_studio_sdk import LabelStudio

client = LabelStudio(
    api_key="YOUR_API_KEY",
)
client.export_storage.databricks.get(
    id=1,
)

```
</dd>
</dl>
</dd>
</dl>

#### ⚙️ Parameters

<dl>
<dd>

<dl>
<dd>

**id:** `int` 
    
</dd>
</dl>

<dl>
<dd>

**request_options:** `typing.Optional[RequestOptions]` — Request-specific configuration.
    
</dd>
</dl>
</dd>
</dl>


</dd>
</dl>
</details>

<details><summary><code>client.export_storage.databricks.<a href="src/label_studio_sdk/export_storage/databricks/client.py">delete</a>(...)</code></summary>
<dl>
<dd>

#### 📝 Description

<dl>
<dd>

<dl>
<dd>

Delete a specific Databricks Files export storage connection.
</dd>
</dl>
</dd>
</dl>

#### 🔌 Usage

<dl>
<dd>

<dl>
<dd>

```python
from label_studio_sdk import LabelStudio

client = LabelStudio(
    api_key="YOUR_API_KEY",
)
client.export_storage.databricks.delete(
    id=1,
)

```
</dd>
</dl>
</dd>
</dl>

#### ⚙️ Parameters

<dl>
<dd>

<dl>
<dd>

**id:** `int` 
    
</dd>
</dl>

<dl>
<dd>

**request_options:** `typing.Optional[RequestOptions]` — Request-specific configuration.
    
</dd>
</dl>
</dd>
</dl>


</dd>
</dl>
</details>

<details><summary><code>client.export_storage.databricks.<a href="src/label_studio_sdk/export_storage/databricks/client.py">update</a>(...)</code></summary>
<dl>
<dd>

#### 📝 Description

<dl>
<dd>

<dl>
<dd>

Update a specific Databricks Files export storage connection.
</dd>
</dl>
</dd>
</dl>

#### 🔌 Usage

<dl>
<dd>

<dl>
<dd>

```python
from label_studio_sdk import LabelStudio

client = LabelStudio(
    api_key="YOUR_API_KEY",
)
client.export_storage.databricks.update(
    id=1,
)

```
</dd>
</dl>
</dd>
</dl>

#### ⚙️ Parameters

<dl>
<dd>

<dl>
<dd>

**id:** `int` 
    
</dd>
</dl>

<dl>
<dd>

**can_delete_objects:** `typing.Optional[bool]` — Deletion from storage enabled
    
</dd>
</dl>

<dl>
<dd>

**catalog:** `typing.Optional[str]` — UC catalog name
    
</dd>
</dl>

<dl>
<dd>

**description:** `typing.Optional[str]` — Cloud storage description
    
</dd>
</dl>

<dl>
<dd>

**host:** `typing.Optional[str]` — Databricks workspace base URL (https://...)
    
</dd>
</dl>

<dl>
<dd>

**last_sync:** `typing.Optional[dt.datetime]` — Last sync finished time
    
</dd>
</dl>

<dl>
<dd>

**last_sync_count:** `typing.Optional[int]` — Count of tasks synced last time
    
</dd>
</dl>

<dl>
<dd>

**last_sync_job:** `typing.Optional[str]` — Last sync job ID
    
</dd>
</dl>

<dl>
<dd>

**meta:** `typing.Optional[typing.Optional[typing.Any]]` 
    
</dd>
</dl>

<dl>
<dd>

**prefix:** `typing.Optional[str]` — Export path prefix under the volume
    
</dd>
</dl>

<dl>
<dd>

**project:** `typing.Optional[int]` — A unique integer value identifying this project.
    
</dd>
</dl>

<dl>
<dd>

**regex_filter:** `typing.Optional[str]` — Regex for filtering objects
    
</dd>
</dl>

<dl>
<dd>

**request_timeout_s:** `typing.Optional[int]` 
    
</dd>
</dl>

<dl>
<dd>

**schema:** `typing.Optional[str]` — UC schema name
    
</dd>
</dl>

<dl>
<dd>

**status:** `typing.Optional[StatusC5AEnum]` 
    
</dd>
</dl>

<dl>
<dd>

**stream_chunk_bytes:** `typing.Optional[int]` 
    
</dd>
</dl>

<dl>
<dd>

**synchronizable:** `typing.Optional[bool]` 
    
</dd>
</dl>

<dl>
<dd>

**title:** `typing.Optional[str]` — Cloud storage title
    
</dd>
</dl>

<dl>
<dd>

**token:** `typing.Optional[str]` 
    
</dd>
</dl>

<dl>
<dd>

**traceback:** `typing.Optional[str]` — Traceback report for the last failed sync
    
</dd>
</dl>

<dl>
<dd>

**use_blob_urls:** `typing.Optional[bool]` — Generate blob URLs in tasks
    
</dd>
</dl>

<dl>
<dd>

**verify_tls:** `typing.Optional[bool]` — Verify TLS certificates
    
</dd>
</dl>

<dl>
<dd>

**volume:** `typing.Optional[str]` — UC volume name
    
</dd>
</dl>

<dl>
<dd>

**request_options:** `typing.Optional[RequestOptions]` — Request-specific configuration.
    
</dd>
</dl>
</dd>
</dl>


</dd>
</dl>
</details>

<details><summary><code>client.export_storage.databricks.<a href="src/label_studio_sdk/export_storage/databricks/client.py">sync</a>(...)</code></summary>
<dl>
<dd>

#### 📝 Description

<dl>
<dd>

<dl>
<dd>

Export annotations to a Databricks Files storage.
</dd>
</dl>
</dd>
</dl>

#### 🔌 Usage

<dl>
<dd>

<dl>
<dd>

```python
from label_studio_sdk import LabelStudio

client = LabelStudio(
    api_key="YOUR_API_KEY",
)
client.export_storage.databricks.sync(
    id=1,
)

```
</dd>
</dl>
</dd>
</dl>

#### ⚙️ Parameters

<dl>
<dd>

<dl>
<dd>

**id:** `int` 
    
</dd>
</dl>

<dl>
<dd>

**request_options:** `typing.Optional[RequestOptions]` — Request-specific configuration.
    
</dd>
</dl>
</dd>
</dl>


</dd>
</dl>
</details>

## ExportStorage Gcs
<details><summary><code>client.export_storage.gcs.<a href="src/label_studio_sdk/export_storage/gcs/client.py">list</a>(...)</code></summary>
<dl>
<dd>

#### 📝 Description

<dl>
<dd>

<dl>
<dd>

Get a list of all GCS export storage connections.
</dd>
</dl>
</dd>
</dl>

#### 🔌 Usage

<dl>
<dd>

<dl>
<dd>

```python
from label_studio_sdk import LabelStudio

client = LabelStudio(
    api_key="YOUR_API_KEY",
)
client.export_storage.gcs.list()

```
</dd>
</dl>
</dd>
</dl>

#### ⚙️ Parameters

<dl>
<dd>

<dl>
<dd>

**ordering:** `typing.Optional[str]` — Which field to use when ordering the results.
    
</dd>
</dl>

<dl>
<dd>

**project:** `typing.Optional[int]` — Project ID
    
</dd>
</dl>

<dl>
<dd>

**request_options:** `typing.Optional[RequestOptions]` — Request-specific configuration.
    
</dd>
</dl>
</dd>
</dl>


</dd>
</dl>
</details>

<details><summary><code>client.export_storage.gcs.<a href="src/label_studio_sdk/export_storage/gcs/client.py">create</a>(...)</code></summary>
<dl>
<dd>

#### 📝 Description

<dl>
<dd>

<dl>
<dd>

Create a new GCS export storage connection to store annotations.
</dd>
</dl>
</dd>
</dl>

#### 🔌 Usage

<dl>
<dd>

<dl>
<dd>

```python
from label_studio_sdk import LabelStudio

client = LabelStudio(
    api_key="YOUR_API_KEY",
)
client.export_storage.gcs.create()

```
</dd>
</dl>
</dd>
</dl>

#### ⚙️ Parameters

<dl>
<dd>

<dl>
<dd>

**bucket:** `typing.Optional[str]` — GCS bucket name
    
</dd>
</dl>

<dl>
<dd>

**can_delete_objects:** `typing.Optional[bool]` — Deletion from storage enabled.
    
</dd>
</dl>

<dl>
<dd>

**description:** `typing.Optional[str]` — Storage description
    
</dd>
</dl>

<dl>
<dd>

**google_application_credentials:** `typing.Optional[str]` — The content of GOOGLE_APPLICATION_CREDENTIALS json file. Check official Google Cloud Authentication documentation for more details.
    
</dd>
</dl>

<dl>
<dd>

**google_project_id:** `typing.Optional[str]` — Google project ID
    
</dd>
</dl>

<dl>
<dd>

**prefix:** `typing.Optional[str]` — GCS bucket prefix
    
</dd>
</dl>

<dl>
<dd>

**project:** `typing.Optional[int]` — Project ID
    
</dd>
</dl>

<dl>
<dd>

**title:** `typing.Optional[str]` — Storage title
    
</dd>
</dl>

<dl>
<dd>

**request_options:** `typing.Optional[RequestOptions]` — Request-specific configuration.
    
</dd>
</dl>
</dd>
</dl>


</dd>
</dl>
</details>

<details><summary><code>client.export_storage.gcs.<a href="src/label_studio_sdk/export_storage/gcs/client.py">validate</a>(...)</code></summary>
<dl>
<dd>

#### 📝 Description

<dl>
<dd>

<dl>
<dd>

Validate a specific GCS export storage connection.
</dd>
</dl>
</dd>
</dl>

#### 🔌 Usage

<dl>
<dd>

<dl>
<dd>

```python
from label_studio_sdk import LabelStudio

client = LabelStudio(
    api_key="YOUR_API_KEY",
)
client.export_storage.gcs.validate()

```
</dd>
</dl>
</dd>
</dl>

#### ⚙️ Parameters

<dl>
<dd>

<dl>
<dd>

**bucket:** `typing.Optional[str]` — GCS bucket name
    
</dd>
</dl>

<dl>
<dd>

**can_delete_objects:** `typing.Optional[bool]` — Deletion from storage enabled.
    
</dd>
</dl>

<dl>
<dd>

**description:** `typing.Optional[str]` — Storage description
    
</dd>
</dl>

<dl>
<dd>

**google_application_credentials:** `typing.Optional[str]` — The content of GOOGLE_APPLICATION_CREDENTIALS json file. Check official Google Cloud Authentication documentation for more details.
    
</dd>
</dl>

<dl>
<dd>

**google_project_id:** `typing.Optional[str]` — Google project ID
    
</dd>
</dl>

<dl>
<dd>

**id:** `typing.Optional[int]` — Storage ID. If set, storage with specified ID will be updated
    
</dd>
</dl>

<dl>
<dd>

**prefix:** `typing.Optional[str]` — GCS bucket prefix
    
</dd>
</dl>

<dl>
<dd>

**project:** `typing.Optional[int]` — Project ID
    
</dd>
</dl>

<dl>
<dd>

**title:** `typing.Optional[str]` — Storage title
    
</dd>
</dl>

<dl>
<dd>

**request_options:** `typing.Optional[RequestOptions]` — Request-specific configuration.
    
</dd>
</dl>
</dd>
</dl>


</dd>
</dl>
</details>

<details><summary><code>client.export_storage.gcs.<a href="src/label_studio_sdk/export_storage/gcs/client.py">get</a>(...)</code></summary>
<dl>
<dd>

#### 📝 Description

<dl>
<dd>

<dl>
<dd>

Get a specific GCS export storage connection.
</dd>
</dl>
</dd>
</dl>

#### 🔌 Usage

<dl>
<dd>

<dl>
<dd>

```python
from label_studio_sdk import LabelStudio

client = LabelStudio(
    api_key="YOUR_API_KEY",
)
client.export_storage.gcs.get(
    id=1,
)

```
</dd>
</dl>
</dd>
</dl>

#### ⚙️ Parameters

<dl>
<dd>

<dl>
<dd>

**id:** `int` 
    
</dd>
</dl>

<dl>
<dd>

**request_options:** `typing.Optional[RequestOptions]` — Request-specific configuration.
    
</dd>
</dl>
</dd>
</dl>


</dd>
</dl>
</details>

<details><summary><code>client.export_storage.gcs.<a href="src/label_studio_sdk/export_storage/gcs/client.py">delete</a>(...)</code></summary>
<dl>
<dd>

#### 📝 Description

<dl>
<dd>

<dl>
<dd>

Delete a specific GCS export storage connection.
</dd>
</dl>
</dd>
</dl>

#### 🔌 Usage

<dl>
<dd>

<dl>
<dd>

```python
from label_studio_sdk import LabelStudio

client = LabelStudio(
    api_key="YOUR_API_KEY",
)
client.export_storage.gcs.delete(
    id=1,
)

```
</dd>
</dl>
</dd>
</dl>

#### ⚙️ Parameters

<dl>
<dd>

<dl>
<dd>

**id:** `int` 
    
</dd>
</dl>

<dl>
<dd>

**request_options:** `typing.Optional[RequestOptions]` — Request-specific configuration.
    
</dd>
</dl>
</dd>
</dl>


</dd>
</dl>
</details>

<details><summary><code>client.export_storage.gcs.<a href="src/label_studio_sdk/export_storage/gcs/client.py">update</a>(...)</code></summary>
<dl>
<dd>

#### 📝 Description

<dl>
<dd>

<dl>
<dd>

Update a specific GCS export storage connection.
</dd>
</dl>
</dd>
</dl>

#### 🔌 Usage

<dl>
<dd>

<dl>
<dd>

```python
from label_studio_sdk import LabelStudio

client = LabelStudio(
    api_key="YOUR_API_KEY",
)
client.export_storage.gcs.update(
    id=1,
)

```
</dd>
</dl>
</dd>
</dl>

#### ⚙️ Parameters

<dl>
<dd>

<dl>
<dd>

**id:** `int` 
    
</dd>
</dl>

<dl>
<dd>

**bucket:** `typing.Optional[str]` — GCS bucket name
    
</dd>
</dl>

<dl>
<dd>

**can_delete_objects:** `typing.Optional[bool]` — Deletion from storage enabled.
    
</dd>
</dl>

<dl>
<dd>

**description:** `typing.Optional[str]` — Storage description
    
</dd>
</dl>

<dl>
<dd>

**google_application_credentials:** `typing.Optional[str]` — The content of GOOGLE_APPLICATION_CREDENTIALS json file. Check official Google Cloud Authentication documentation for more details.
    
</dd>
</dl>

<dl>
<dd>

**google_project_id:** `typing.Optional[str]` — Google project ID
    
</dd>
</dl>

<dl>
<dd>

**prefix:** `typing.Optional[str]` — GCS bucket prefix
    
</dd>
</dl>

<dl>
<dd>

**project:** `typing.Optional[int]` — Project ID
    
</dd>
</dl>

<dl>
<dd>

**title:** `typing.Optional[str]` — Storage title
    
</dd>
</dl>

<dl>
<dd>

**request_options:** `typing.Optional[RequestOptions]` — Request-specific configuration.
    
</dd>
</dl>
</dd>
</dl>


</dd>
</dl>
</details>

<details><summary><code>client.export_storage.gcs.<a href="src/label_studio_sdk/export_storage/gcs/client.py">sync</a>(...)</code></summary>
<dl>
<dd>

#### 📝 Description

<dl>
<dd>

<dl>
<dd>

Sync tasks from an GCS export storage connection.
</dd>
</dl>
</dd>
</dl>

#### 🔌 Usage

<dl>
<dd>

<dl>
<dd>

```python
from label_studio_sdk import LabelStudio

client = LabelStudio(
    api_key="YOUR_API_KEY",
)
client.export_storage.gcs.sync(
    id=1,
)

```
</dd>
</dl>
</dd>
</dl>

#### ⚙️ Parameters

<dl>
<dd>

<dl>
<dd>

**id:** `int` 
    
</dd>
</dl>

<dl>
<dd>

**request_options:** `typing.Optional[RequestOptions]` — Request-specific configuration.
    
</dd>
</dl>
</dd>
</dl>


</dd>
</dl>
</details>

## ExportStorage Gcswif
<details><summary><code>client.export_storage.gcswif.<a href="src/label_studio_sdk/export_storage/gcswif/client.py">list</a>(...)</code></summary>
<dl>
<dd>

#### 📝 Description

<dl>
<dd>

<dl>
<dd>

Get a list of all GCS export storage connections that were set up with WIF authentication.
</dd>
</dl>
</dd>
</dl>

#### 🔌 Usage

<dl>
<dd>

<dl>
<dd>

```python
from label_studio_sdk import LabelStudio

client = LabelStudio(
    api_key="YOUR_API_KEY",
)
client.export_storage.gcswif.list()

```
</dd>
</dl>
</dd>
</dl>

#### ⚙️ Parameters

<dl>
<dd>

<dl>
<dd>

**ordering:** `typing.Optional[str]` — Which field to use when ordering the results.
    
</dd>
</dl>

<dl>
<dd>

**project:** `typing.Optional[int]` — Project ID
    
</dd>
</dl>

<dl>
<dd>

**request_options:** `typing.Optional[RequestOptions]` — Request-specific configuration.
    
</dd>
</dl>
</dd>
</dl>


</dd>
</dl>
</details>

<details><summary><code>client.export_storage.gcswif.<a href="src/label_studio_sdk/export_storage/gcswif/client.py">create</a>(...)</code></summary>
<dl>
<dd>

#### 📝 Description

<dl>
<dd>

<dl>
<dd>

Create an GCS export storage connection with WIF authentication to store annotations.
</dd>
</dl>
</dd>
</dl>

#### 🔌 Usage

<dl>
<dd>

<dl>
<dd>

```python
from label_studio_sdk import LabelStudio

client = LabelStudio(
    api_key="YOUR_API_KEY",
)
client.export_storage.gcswif.create(
    project=1,
)

```
</dd>
</dl>
</dd>
</dl>

#### ⚙️ Parameters

<dl>
<dd>

<dl>
<dd>

**project:** `int` — A unique integer value identifying this project.
    
</dd>
</dl>

<dl>
<dd>

**bucket:** `typing.Optional[str]` — GCS bucket name
    
</dd>
</dl>

<dl>
<dd>

**can_delete_objects:** `typing.Optional[bool]` — Deletion from storage enabled
    
</dd>
</dl>

<dl>
<dd>

**description:** `typing.Optional[str]` — Cloud storage description
    
</dd>
</dl>

<dl>
<dd>

**google_application_credentials:** `typing.Optional[str]` — The content of GOOGLE_APPLICATION_CREDENTIALS json file
    
</dd>
</dl>

<dl>
<dd>

**google_project_id:** `typing.Optional[str]` — Google project ID
    
</dd>
</dl>

<dl>
<dd>

**google_project_number:** `typing.Optional[str]` — Google project number
    
</dd>
</dl>

<dl>
<dd>

**google_service_account_email:** `typing.Optional[str]` — Google service account email
    
</dd>
</dl>

<dl>
<dd>

**google_wif_pool_id:** `typing.Optional[str]` — Google WIF pool ID
    
</dd>
</dl>

<dl>
<dd>

**google_wif_provider_id:** `typing.Optional[str]` — Google WIF provider ID
    
</dd>
</dl>

<dl>
<dd>

**last_sync:** `typing.Optional[dt.datetime]` — Last sync finished time
    
</dd>
</dl>

<dl>
<dd>

**last_sync_count:** `typing.Optional[int]` — Count of tasks synced last time
    
</dd>
</dl>

<dl>
<dd>

**last_sync_job:** `typing.Optional[str]` — Last sync job ID
    
</dd>
</dl>

<dl>
<dd>

**meta:** `typing.Optional[typing.Optional[typing.Any]]` 
    
</dd>
</dl>

<dl>
<dd>

**prefix:** `typing.Optional[str]` — GCS bucket prefix
    
</dd>
</dl>

<dl>
<dd>

**regex_filter:** `typing.Optional[str]` — Cloud storage regex for filtering objects
    
</dd>
</dl>

<dl>
<dd>

**status:** `typing.Optional[StatusC5AEnum]` 
    
</dd>
</dl>

<dl>
<dd>

**synchronizable:** `typing.Optional[bool]` 
    
</dd>
</dl>

<dl>
<dd>

**title:** `typing.Optional[str]` — Cloud storage title
    
</dd>
</dl>

<dl>
<dd>

**traceback:** `typing.Optional[str]` — Traceback report for the last failed sync
    
</dd>
</dl>

<dl>
<dd>

**use_blob_urls:** `typing.Optional[bool]` — Interpret objects as BLOBs and generate URLs
    
</dd>
</dl>

<dl>
<dd>

**request_options:** `typing.Optional[RequestOptions]` — Request-specific configuration.
    
</dd>
</dl>
</dd>
</dl>


</dd>
</dl>
</details>

<details><summary><code>client.export_storage.gcswif.<a href="src/label_studio_sdk/export_storage/gcswif/client.py">validate</a>(...)</code></summary>
<dl>
<dd>

#### 📝 Description

<dl>
<dd>

<dl>
<dd>

Validate a specific GCS export storage connection that was set up with WIF authentication.
</dd>
</dl>
</dd>
</dl>

#### 🔌 Usage

<dl>
<dd>

<dl>
<dd>

```python
from label_studio_sdk import LabelStudio

client = LabelStudio(
    api_key="YOUR_API_KEY",
)
client.export_storage.gcswif.validate(
    project=1,
)

```
</dd>
</dl>
</dd>
</dl>

#### ⚙️ Parameters

<dl>
<dd>

<dl>
<dd>

**project:** `int` — A unique integer value identifying this project.
    
</dd>
</dl>

<dl>
<dd>

**bucket:** `typing.Optional[str]` — GCS bucket name
    
</dd>
</dl>

<dl>
<dd>

**can_delete_objects:** `typing.Optional[bool]` — Deletion from storage enabled
    
</dd>
</dl>

<dl>
<dd>

**description:** `typing.Optional[str]` — Cloud storage description
    
</dd>
</dl>

<dl>
<dd>

**google_application_credentials:** `typing.Optional[str]` — The content of GOOGLE_APPLICATION_CREDENTIALS json file
    
</dd>
</dl>

<dl>
<dd>

**google_project_id:** `typing.Optional[str]` — Google project ID
    
</dd>
</dl>

<dl>
<dd>

**google_project_number:** `typing.Optional[str]` — Google project number
    
</dd>
</dl>

<dl>
<dd>

**google_service_account_email:** `typing.Optional[str]` — Google service account email
    
</dd>
</dl>

<dl>
<dd>

**google_wif_pool_id:** `typing.Optional[str]` — Google WIF pool ID
    
</dd>
</dl>

<dl>
<dd>

**google_wif_provider_id:** `typing.Optional[str]` — Google WIF provider ID
    
</dd>
</dl>

<dl>
<dd>

**last_sync:** `typing.Optional[dt.datetime]` — Last sync finished time
    
</dd>
</dl>

<dl>
<dd>

**last_sync_count:** `typing.Optional[int]` — Count of tasks synced last time
    
</dd>
</dl>

<dl>
<dd>

**last_sync_job:** `typing.Optional[str]` — Last sync job ID
    
</dd>
</dl>

<dl>
<dd>

**meta:** `typing.Optional[typing.Optional[typing.Any]]` 
    
</dd>
</dl>

<dl>
<dd>

**prefix:** `typing.Optional[str]` — GCS bucket prefix
    
</dd>
</dl>

<dl>
<dd>

**regex_filter:** `typing.Optional[str]` — Cloud storage regex for filtering objects
    
</dd>
</dl>

<dl>
<dd>

**status:** `typing.Optional[StatusC5AEnum]` 
    
</dd>
</dl>

<dl>
<dd>

**synchronizable:** `typing.Optional[bool]` 
    
</dd>
</dl>

<dl>
<dd>

**title:** `typing.Optional[str]` — Cloud storage title
    
</dd>
</dl>

<dl>
<dd>

**traceback:** `typing.Optional[str]` — Traceback report for the last failed sync
    
</dd>
</dl>

<dl>
<dd>

**use_blob_urls:** `typing.Optional[bool]` — Interpret objects as BLOBs and generate URLs
    
</dd>
</dl>

<dl>
<dd>

**request_options:** `typing.Optional[RequestOptions]` — Request-specific configuration.
    
</dd>
</dl>
</dd>
</dl>


</dd>
</dl>
</details>

<details><summary><code>client.export_storage.gcswif.<a href="src/label_studio_sdk/export_storage/gcswif/client.py">get</a>(...)</code></summary>
<dl>
<dd>

#### 📝 Description

<dl>
<dd>

<dl>
<dd>

Get a specific GCS export storage connection that was set up with WIF authentication.
</dd>
</dl>
</dd>
</dl>

#### 🔌 Usage

<dl>
<dd>

<dl>
<dd>

```python
from label_studio_sdk import LabelStudio

client = LabelStudio(
    api_key="YOUR_API_KEY",
)
client.export_storage.gcswif.get(
    id=1,
)

```
</dd>
</dl>
</dd>
</dl>

#### ⚙️ Parameters

<dl>
<dd>

<dl>
<dd>

**id:** `int` 
    
</dd>
</dl>

<dl>
<dd>

**request_options:** `typing.Optional[RequestOptions]` — Request-specific configuration.
    
</dd>
</dl>
</dd>
</dl>


</dd>
</dl>
</details>

<details><summary><code>client.export_storage.gcswif.<a href="src/label_studio_sdk/export_storage/gcswif/client.py">delete</a>(...)</code></summary>
<dl>
<dd>

#### 📝 Description

<dl>
<dd>

<dl>
<dd>

Delete a specific GCS export storage connection that was set up with WIF authentication.
</dd>
</dl>
</dd>
</dl>

#### 🔌 Usage

<dl>
<dd>

<dl>
<dd>

```python
from label_studio_sdk import LabelStudio

client = LabelStudio(
    api_key="YOUR_API_KEY",
)
client.export_storage.gcswif.delete(
    id=1,
)

```
</dd>
</dl>
</dd>
</dl>

#### ⚙️ Parameters

<dl>
<dd>

<dl>
<dd>

**id:** `int` 
    
</dd>
</dl>

<dl>
<dd>

**request_options:** `typing.Optional[RequestOptions]` — Request-specific configuration.
    
</dd>
</dl>
</dd>
</dl>


</dd>
</dl>
</details>

<details><summary><code>client.export_storage.gcswif.<a href="src/label_studio_sdk/export_storage/gcswif/client.py">update</a>(...)</code></summary>
<dl>
<dd>

#### 📝 Description

<dl>
<dd>

<dl>
<dd>

Update a specific GCS export storage connection that was set up with WIF authentication.
</dd>
</dl>
</dd>
</dl>

#### 🔌 Usage

<dl>
<dd>

<dl>
<dd>

```python
from label_studio_sdk import LabelStudio

client = LabelStudio(
    api_key="YOUR_API_KEY",
)
client.export_storage.gcswif.update(
    id=1,
)

```
</dd>
</dl>
</dd>
</dl>

#### ⚙️ Parameters

<dl>
<dd>

<dl>
<dd>

**id:** `int` 
    
</dd>
</dl>

<dl>
<dd>

**bucket:** `typing.Optional[str]` — GCS bucket name
    
</dd>
</dl>

<dl>
<dd>

**can_delete_objects:** `typing.Optional[bool]` — Deletion from storage enabled
    
</dd>
</dl>

<dl>
<dd>

**description:** `typing.Optional[str]` — Cloud storage description
    
</dd>
</dl>

<dl>
<dd>

**google_application_credentials:** `typing.Optional[str]` — The content of GOOGLE_APPLICATION_CREDENTIALS json file
    
</dd>
</dl>

<dl>
<dd>

**google_project_id:** `typing.Optional[str]` — Google project ID
    
</dd>
</dl>

<dl>
<dd>

**google_project_number:** `typing.Optional[str]` — Google project number
    
</dd>
</dl>

<dl>
<dd>

**google_service_account_email:** `typing.Optional[str]` — Google service account email
    
</dd>
</dl>

<dl>
<dd>

**google_wif_pool_id:** `typing.Optional[str]` — Google WIF pool ID
    
</dd>
</dl>

<dl>
<dd>

**google_wif_provider_id:** `typing.Optional[str]` — Google WIF provider ID
    
</dd>
</dl>

<dl>
<dd>

**last_sync:** `typing.Optional[dt.datetime]` — Last sync finished time
    
</dd>
</dl>

<dl>
<dd>

**last_sync_count:** `typing.Optional[int]` — Count of tasks synced last time
    
</dd>
</dl>

<dl>
<dd>

**last_sync_job:** `typing.Optional[str]` — Last sync job ID
    
</dd>
</dl>

<dl>
<dd>

**meta:** `typing.Optional[typing.Optional[typing.Any]]` 
    
</dd>
</dl>

<dl>
<dd>

**prefix:** `typing.Optional[str]` — GCS bucket prefix
    
</dd>
</dl>

<dl>
<dd>

**project:** `typing.Optional[int]` — A unique integer value identifying this project.
    
</dd>
</dl>

<dl>
<dd>

**regex_filter:** `typing.Optional[str]` — Cloud storage regex for filtering objects
    
</dd>
</dl>

<dl>
<dd>

**status:** `typing.Optional[StatusC5AEnum]` 
    
</dd>
</dl>

<dl>
<dd>

**synchronizable:** `typing.Optional[bool]` 
    
</dd>
</dl>

<dl>
<dd>

**title:** `typing.Optional[str]` — Cloud storage title
    
</dd>
</dl>

<dl>
<dd>

**traceback:** `typing.Optional[str]` — Traceback report for the last failed sync
    
</dd>
</dl>

<dl>
<dd>

**use_blob_urls:** `typing.Optional[bool]` — Interpret objects as BLOBs and generate URLs
    
</dd>
</dl>

<dl>
<dd>

**request_options:** `typing.Optional[RequestOptions]` — Request-specific configuration.
    
</dd>
</dl>
</dd>
</dl>


</dd>
</dl>
</details>

<details><summary><code>client.export_storage.gcswif.<a href="src/label_studio_sdk/export_storage/gcswif/client.py">sync</a>(...)</code></summary>
<dl>
<dd>

#### 📝 Description

<dl>
<dd>

<dl>
<dd>

Sync tasks from an GCS WIF export storage.
</dd>
</dl>
</dd>
</dl>

#### 🔌 Usage

<dl>
<dd>

<dl>
<dd>

```python
from label_studio_sdk import LabelStudio

client = LabelStudio(
    api_key="YOUR_API_KEY",
)
client.export_storage.gcswif.sync(
    id=1,
)

```
</dd>
</dl>
</dd>
</dl>

#### ⚙️ Parameters

<dl>
<dd>

<dl>
<dd>

**id:** `int` 
    
</dd>
</dl>

<dl>
<dd>

**request_options:** `typing.Optional[RequestOptions]` — Request-specific configuration.
    
</dd>
</dl>
</dd>
</dl>


</dd>
</dl>
</details>

## ExportStorage Local
<details><summary><code>client.export_storage.local.<a href="src/label_studio_sdk/export_storage/local/client.py">list</a>(...)</code></summary>
<dl>
<dd>

#### 📝 Description

<dl>
<dd>

<dl>
<dd>

Get a list of all local file export storage connections.
</dd>
</dl>
</dd>
</dl>

#### 🔌 Usage

<dl>
<dd>

<dl>
<dd>

```python
from label_studio_sdk import LabelStudio

client = LabelStudio(
    api_key="YOUR_API_KEY",
)
client.export_storage.local.list()

```
</dd>
</dl>
</dd>
</dl>

#### ⚙️ Parameters

<dl>
<dd>

<dl>
<dd>

**ordering:** `typing.Optional[str]` — Which field to use when ordering the results.
    
</dd>
</dl>

<dl>
<dd>

**project:** `typing.Optional[int]` — Project ID
    
</dd>
</dl>

<dl>
<dd>

**request_options:** `typing.Optional[RequestOptions]` — Request-specific configuration.
    
</dd>
</dl>
</dd>
</dl>


</dd>
</dl>
</details>

<details><summary><code>client.export_storage.local.<a href="src/label_studio_sdk/export_storage/local/client.py">create</a>(...)</code></summary>
<dl>
<dd>

#### 📝 Description

<dl>
<dd>

<dl>
<dd>

Create a new local file export storage connection to store annotations.
</dd>
</dl>
</dd>
</dl>

#### 🔌 Usage

<dl>
<dd>

<dl>
<dd>

```python
from label_studio_sdk import LabelStudio

client = LabelStudio(
    api_key="YOUR_API_KEY",
)
client.export_storage.local.create()

```
</dd>
</dl>
</dd>
</dl>

#### ⚙️ Parameters

<dl>
<dd>

<dl>
<dd>

**description:** `typing.Optional[str]` — Storage description
    
</dd>
</dl>

<dl>
<dd>

**path:** `typing.Optional[str]` — Path to local directory
    
</dd>
</dl>

<dl>
<dd>

**project:** `typing.Optional[int]` — Project ID
    
</dd>
</dl>

<dl>
<dd>

**regex_filter:** `typing.Optional[str]` — Regex for filtering objects
    
</dd>
</dl>

<dl>
<dd>

**title:** `typing.Optional[str]` — Storage title
    
</dd>
</dl>

<dl>
<dd>

**use_blob_urls:** `typing.Optional[bool]` — Interpret objects as BLOBs and generate URLs. For example, if your directory contains images, you can use this option to generate URLs for these images. If set to False, it will read the content of the file and load it into Label Studio.
    
</dd>
</dl>

<dl>
<dd>

**request_options:** `typing.Optional[RequestOptions]` — Request-specific configuration.
    
</dd>
</dl>
</dd>
</dl>


</dd>
</dl>
</details>

<details><summary><code>client.export_storage.local.<a href="src/label_studio_sdk/export_storage/local/client.py">validate</a>(...)</code></summary>
<dl>
<dd>

#### 📝 Description

<dl>
<dd>

<dl>
<dd>

Validate a specific local file export storage connection.
</dd>
</dl>
</dd>
</dl>

#### 🔌 Usage

<dl>
<dd>

<dl>
<dd>

```python
from label_studio_sdk import LabelStudio

client = LabelStudio(
    api_key="YOUR_API_KEY",
)
client.export_storage.local.validate()

```
</dd>
</dl>
</dd>
</dl>

#### ⚙️ Parameters

<dl>
<dd>

<dl>
<dd>

**description:** `typing.Optional[str]` — Storage description
    
</dd>
</dl>

<dl>
<dd>

**id:** `typing.Optional[int]` — Storage ID. If set, storage with specified ID will be updated
    
</dd>
</dl>

<dl>
<dd>

**path:** `typing.Optional[str]` — Path to local directory
    
</dd>
</dl>

<dl>
<dd>

**project:** `typing.Optional[int]` — Project ID
    
</dd>
</dl>

<dl>
<dd>

**regex_filter:** `typing.Optional[str]` — Regex for filtering objects
    
</dd>
</dl>

<dl>
<dd>

**title:** `typing.Optional[str]` — Storage title
    
</dd>
</dl>

<dl>
<dd>

**use_blob_urls:** `typing.Optional[bool]` — Interpret objects as BLOBs and generate URLs. For example, if your directory contains images, you can use this option to generate URLs for these images. If set to False, it will read the content of the file and load it into Label Studio.
    
</dd>
</dl>

<dl>
<dd>

**request_options:** `typing.Optional[RequestOptions]` — Request-specific configuration.
    
</dd>
</dl>
</dd>
</dl>


</dd>
</dl>
</details>

<details><summary><code>client.export_storage.local.<a href="src/label_studio_sdk/export_storage/local/client.py">get</a>(...)</code></summary>
<dl>
<dd>

#### 📝 Description

<dl>
<dd>

<dl>
<dd>

Get a specific local file export storage connection.
</dd>
</dl>
</dd>
</dl>

#### 🔌 Usage

<dl>
<dd>

<dl>
<dd>

```python
from label_studio_sdk import LabelStudio

client = LabelStudio(
    api_key="YOUR_API_KEY",
)
client.export_storage.local.get(
    id=1,
)

```
</dd>
</dl>
</dd>
</dl>

#### ⚙️ Parameters

<dl>
<dd>

<dl>
<dd>

**id:** `int` 
    
</dd>
</dl>

<dl>
<dd>

**request_options:** `typing.Optional[RequestOptions]` — Request-specific configuration.
    
</dd>
</dl>
</dd>
</dl>


</dd>
</dl>
</details>

<details><summary><code>client.export_storage.local.<a href="src/label_studio_sdk/export_storage/local/client.py">delete</a>(...)</code></summary>
<dl>
<dd>

#### 📝 Description

<dl>
<dd>

<dl>
<dd>

Delete a specific local file export storage connection.
</dd>
</dl>
</dd>
</dl>

#### 🔌 Usage

<dl>
<dd>

<dl>
<dd>

```python
from label_studio_sdk import LabelStudio

client = LabelStudio(
    api_key="YOUR_API_KEY",
)
client.export_storage.local.delete(
    id=1,
)

```
</dd>
</dl>
</dd>
</dl>

#### ⚙️ Parameters

<dl>
<dd>

<dl>
<dd>

**id:** `int` 
    
</dd>
</dl>

<dl>
<dd>

**request_options:** `typing.Optional[RequestOptions]` — Request-specific configuration.
    
</dd>
</dl>
</dd>
</dl>


</dd>
</dl>
</details>

<details><summary><code>client.export_storage.local.<a href="src/label_studio_sdk/export_storage/local/client.py">update</a>(...)</code></summary>
<dl>
<dd>

#### 📝 Description

<dl>
<dd>

<dl>
<dd>

Update a specific local file export storage connection.
</dd>
</dl>
</dd>
</dl>

#### 🔌 Usage

<dl>
<dd>

<dl>
<dd>

```python
from label_studio_sdk import LabelStudio

client = LabelStudio(
    api_key="YOUR_API_KEY",
)
client.export_storage.local.update(
    id=1,
)

```
</dd>
</dl>
</dd>
</dl>

#### ⚙️ Parameters

<dl>
<dd>

<dl>
<dd>

**id:** `int` 
    
</dd>
</dl>

<dl>
<dd>

**description:** `typing.Optional[str]` — Storage description
    
</dd>
</dl>

<dl>
<dd>

**path:** `typing.Optional[str]` — Path to local directory
    
</dd>
</dl>

<dl>
<dd>

**project:** `typing.Optional[int]` — Project ID
    
</dd>
</dl>

<dl>
<dd>

**regex_filter:** `typing.Optional[str]` — Regex for filtering objects
    
</dd>
</dl>

<dl>
<dd>

**title:** `typing.Optional[str]` — Storage title
    
</dd>
</dl>

<dl>
<dd>

**use_blob_urls:** `typing.Optional[bool]` — Interpret objects as BLOBs and generate URLs. For example, if your directory contains images, you can use this option to generate URLs for these images. If set to False, it will read the content of the file and load it into Label Studio.
    
</dd>
</dl>

<dl>
<dd>

**request_options:** `typing.Optional[RequestOptions]` — Request-specific configuration.
    
</dd>
</dl>
</dd>
</dl>


</dd>
</dl>
</details>

<details><summary><code>client.export_storage.local.<a href="src/label_studio_sdk/export_storage/local/client.py">sync</a>(...)</code></summary>
<dl>
<dd>

#### 📝 Description

<dl>
<dd>

<dl>
<dd>

Sync tasks from a local file export storage connection.
</dd>
</dl>
</dd>
</dl>

#### 🔌 Usage

<dl>
<dd>

<dl>
<dd>

```python
from label_studio_sdk import LabelStudio

client = LabelStudio(
    api_key="YOUR_API_KEY",
)
client.export_storage.local.sync(
    id=1,
)

```
</dd>
</dl>
</dd>
</dl>

#### ⚙️ Parameters

<dl>
<dd>

<dl>
<dd>

**id:** `int` 
    
</dd>
</dl>

<dl>
<dd>

**request_options:** `typing.Optional[RequestOptions]` — Request-specific configuration.
    
</dd>
</dl>
</dd>
</dl>


</dd>
</dl>
</details>

## ExportStorage Redis
<details><summary><code>client.export_storage.redis.<a href="src/label_studio_sdk/export_storage/redis/client.py">list</a>(...)</code></summary>
<dl>
<dd>

#### 📝 Description

<dl>
<dd>

<dl>
<dd>

Get a list of all Redis export storage connections.
</dd>
</dl>
</dd>
</dl>

#### 🔌 Usage

<dl>
<dd>

<dl>
<dd>

```python
from label_studio_sdk import LabelStudio

client = LabelStudio(
    api_key="YOUR_API_KEY",
)
client.export_storage.redis.list()

```
</dd>
</dl>
</dd>
</dl>

#### ⚙️ Parameters

<dl>
<dd>

<dl>
<dd>

**ordering:** `typing.Optional[str]` — Which field to use when ordering the results.
    
</dd>
</dl>

<dl>
<dd>

**project:** `typing.Optional[int]` — Project ID
    
</dd>
</dl>

<dl>
<dd>

**request_options:** `typing.Optional[RequestOptions]` — Request-specific configuration.
    
</dd>
</dl>
</dd>
</dl>


</dd>
</dl>
</details>

<details><summary><code>client.export_storage.redis.<a href="src/label_studio_sdk/export_storage/redis/client.py">create</a>(...)</code></summary>
<dl>
<dd>

#### 📝 Description

<dl>
<dd>

<dl>
<dd>

Create a new Redis export storage connection to store annotations.
</dd>
</dl>
</dd>
</dl>

#### 🔌 Usage

<dl>
<dd>

<dl>
<dd>

```python
from label_studio_sdk import LabelStudio

client = LabelStudio(
    api_key="YOUR_API_KEY",
)
client.export_storage.redis.create()

```
</dd>
</dl>
</dd>
</dl>

#### ⚙️ Parameters

<dl>
<dd>

<dl>
<dd>

**can_delete_objects:** `typing.Optional[bool]` — Deletion from storage enabled.
    
</dd>
</dl>

<dl>
<dd>

**db:** `typing.Optional[int]` — Database ID of database to use
    
</dd>
</dl>

<dl>
<dd>

**description:** `typing.Optional[str]` — Storage description
    
</dd>
</dl>

<dl>
<dd>

**host:** `typing.Optional[str]` — Server Host IP (optional)
    
</dd>
</dl>

<dl>
<dd>

**password:** `typing.Optional[str]` — Server Password (optional)
    
</dd>
</dl>

<dl>
<dd>

**path:** `typing.Optional[str]` — Storage prefix (optional)
    
</dd>
</dl>

<dl>
<dd>

**port:** `typing.Optional[str]` — Server Port (optional)
    
</dd>
</dl>

<dl>
<dd>

**project:** `typing.Optional[int]` — Project ID
    
</dd>
</dl>

<dl>
<dd>

**title:** `typing.Optional[str]` — Storage title
    
</dd>
</dl>

<dl>
<dd>

**request_options:** `typing.Optional[RequestOptions]` — Request-specific configuration.
    
</dd>
</dl>
</dd>
</dl>


</dd>
</dl>
</details>

<details><summary><code>client.export_storage.redis.<a href="src/label_studio_sdk/export_storage/redis/client.py">validate</a>(...)</code></summary>
<dl>
<dd>

#### 📝 Description

<dl>
<dd>

<dl>
<dd>

Validate a specific Redis export storage connection.
</dd>
</dl>
</dd>
</dl>

#### 🔌 Usage

<dl>
<dd>

<dl>
<dd>

```python
from label_studio_sdk import LabelStudio

client = LabelStudio(
    api_key="YOUR_API_KEY",
)
client.export_storage.redis.validate()

```
</dd>
</dl>
</dd>
</dl>

#### ⚙️ Parameters

<dl>
<dd>

<dl>
<dd>

**can_delete_objects:** `typing.Optional[bool]` — Deletion from storage enabled.
    
</dd>
</dl>

<dl>
<dd>

**db:** `typing.Optional[int]` — Database ID of database to use
    
</dd>
</dl>

<dl>
<dd>

**description:** `typing.Optional[str]` — Storage description
    
</dd>
</dl>

<dl>
<dd>

**host:** `typing.Optional[str]` — Server Host IP (optional)
    
</dd>
</dl>

<dl>
<dd>

**id:** `typing.Optional[int]` — Storage ID. If set, storage with specified ID will be updated
    
</dd>
</dl>

<dl>
<dd>

**password:** `typing.Optional[str]` — Server Password (optional)
    
</dd>
</dl>

<dl>
<dd>

**path:** `typing.Optional[str]` — Storage prefix (optional)
    
</dd>
</dl>

<dl>
<dd>

**port:** `typing.Optional[str]` — Server Port (optional)
    
</dd>
</dl>

<dl>
<dd>

**project:** `typing.Optional[int]` — Project ID
    
</dd>
</dl>

<dl>
<dd>

**title:** `typing.Optional[str]` — Storage title
    
</dd>
</dl>

<dl>
<dd>

**request_options:** `typing.Optional[RequestOptions]` — Request-specific configuration.
    
</dd>
</dl>
</dd>
</dl>


</dd>
</dl>
</details>

<details><summary><code>client.export_storage.redis.<a href="src/label_studio_sdk/export_storage/redis/client.py">get</a>(...)</code></summary>
<dl>
<dd>

#### 📝 Description

<dl>
<dd>

<dl>
<dd>

Get a specific Redis export storage connection.
</dd>
</dl>
</dd>
</dl>

#### 🔌 Usage

<dl>
<dd>

<dl>
<dd>

```python
from label_studio_sdk import LabelStudio

client = LabelStudio(
    api_key="YOUR_API_KEY",
)
client.export_storage.redis.get(
    id=1,
)

```
</dd>
</dl>
</dd>
</dl>

#### ⚙️ Parameters

<dl>
<dd>

<dl>
<dd>

**id:** `int` 
    
</dd>
</dl>

<dl>
<dd>

**request_options:** `typing.Optional[RequestOptions]` — Request-specific configuration.
    
</dd>
</dl>
</dd>
</dl>


</dd>
</dl>
</details>

<details><summary><code>client.export_storage.redis.<a href="src/label_studio_sdk/export_storage/redis/client.py">delete</a>(...)</code></summary>
<dl>
<dd>

#### 📝 Description

<dl>
<dd>

<dl>
<dd>

Delete a specific Redis export storage connection.
</dd>
</dl>
</dd>
</dl>

#### 🔌 Usage

<dl>
<dd>

<dl>
<dd>

```python
from label_studio_sdk import LabelStudio

client = LabelStudio(
    api_key="YOUR_API_KEY",
)
client.export_storage.redis.delete(
    id=1,
)

```
</dd>
</dl>
</dd>
</dl>

#### ⚙️ Parameters

<dl>
<dd>

<dl>
<dd>

**id:** `int` 
    
</dd>
</dl>

<dl>
<dd>

**request_options:** `typing.Optional[RequestOptions]` — Request-specific configuration.
    
</dd>
</dl>
</dd>
</dl>


</dd>
</dl>
</details>

<details><summary><code>client.export_storage.redis.<a href="src/label_studio_sdk/export_storage/redis/client.py">update</a>(...)</code></summary>
<dl>
<dd>

#### 📝 Description

<dl>
<dd>

<dl>
<dd>

Update a specific Redis export storage connection.
</dd>
</dl>
</dd>
</dl>

#### 🔌 Usage

<dl>
<dd>

<dl>
<dd>

```python
from label_studio_sdk import LabelStudio

client = LabelStudio(
    api_key="YOUR_API_KEY",
)
client.export_storage.redis.update(
    id=1,
)

```
</dd>
</dl>
</dd>
</dl>

#### ⚙️ Parameters

<dl>
<dd>

<dl>
<dd>

**id:** `int` 
    
</dd>
</dl>

<dl>
<dd>

**can_delete_objects:** `typing.Optional[bool]` — Deletion from storage enabled.
    
</dd>
</dl>

<dl>
<dd>

**db:** `typing.Optional[int]` — Database ID of database to use
    
</dd>
</dl>

<dl>
<dd>

**description:** `typing.Optional[str]` — Storage description
    
</dd>
</dl>

<dl>
<dd>

**host:** `typing.Optional[str]` — Server Host IP (optional)
    
</dd>
</dl>

<dl>
<dd>

**password:** `typing.Optional[str]` — Server Password (optional)
    
</dd>
</dl>

<dl>
<dd>

**path:** `typing.Optional[str]` — Storage prefix (optional)
    
</dd>
</dl>

<dl>
<dd>

**port:** `typing.Optional[str]` — Server Port (optional)
    
</dd>
</dl>

<dl>
<dd>

**project:** `typing.Optional[int]` — Project ID
    
</dd>
</dl>

<dl>
<dd>

**title:** `typing.Optional[str]` — Storage title
    
</dd>
</dl>

<dl>
<dd>

**request_options:** `typing.Optional[RequestOptions]` — Request-specific configuration.
    
</dd>
</dl>
</dd>
</dl>


</dd>
</dl>
</details>

<details><summary><code>client.export_storage.redis.<a href="src/label_studio_sdk/export_storage/redis/client.py">sync</a>(...)</code></summary>
<dl>
<dd>

#### 📝 Description

<dl>
<dd>

<dl>
<dd>

Sync tasks from a Redis export storage connection.
</dd>
</dl>
</dd>
</dl>

#### 🔌 Usage

<dl>
<dd>

<dl>
<dd>

```python
from label_studio_sdk import LabelStudio

client = LabelStudio(
    api_key="YOUR_API_KEY",
)
client.export_storage.redis.sync(
    id=1,
)

```
</dd>
</dl>
</dd>
</dl>

#### ⚙️ Parameters

<dl>
<dd>

<dl>
<dd>

**id:** `int` 
    
</dd>
</dl>

<dl>
<dd>

**request_options:** `typing.Optional[RequestOptions]` — Request-specific configuration.
    
</dd>
</dl>
</dd>
</dl>


</dd>
</dl>
</details>

## ExportStorage S3
<details><summary><code>client.export_storage.s3.<a href="src/label_studio_sdk/export_storage/s3/client.py">list</a>(...)</code></summary>
<dl>
<dd>

#### 📝 Description

<dl>
<dd>

<dl>
<dd>

Get a list of all S3 export storage connections.
</dd>
</dl>
</dd>
</dl>

#### 🔌 Usage

<dl>
<dd>

<dl>
<dd>

```python
from label_studio_sdk import LabelStudio

client = LabelStudio(
    api_key="YOUR_API_KEY",
)
client.export_storage.s3.list()

```
</dd>
</dl>
</dd>
</dl>

#### ⚙️ Parameters

<dl>
<dd>

<dl>
<dd>

**ordering:** `typing.Optional[str]` — Which field to use when ordering the results.
    
</dd>
</dl>

<dl>
<dd>

**project:** `typing.Optional[int]` — Project ID
    
</dd>
</dl>

<dl>
<dd>

**request_options:** `typing.Optional[RequestOptions]` — Request-specific configuration.
    
</dd>
</dl>
</dd>
</dl>


</dd>
</dl>
</details>

<details><summary><code>client.export_storage.s3.<a href="src/label_studio_sdk/export_storage/s3/client.py">create</a>(...)</code></summary>
<dl>
<dd>

#### 📝 Description

<dl>
<dd>

<dl>
<dd>

Create a new S3 export storage connection to store annotations.
</dd>
</dl>
</dd>
</dl>

#### 🔌 Usage

<dl>
<dd>

<dl>
<dd>

```python
from label_studio_sdk import LabelStudio

client = LabelStudio(
    api_key="YOUR_API_KEY",
)
client.export_storage.s3.create()

```
</dd>
</dl>
</dd>
</dl>

#### ⚙️ Parameters

<dl>
<dd>

<dl>
<dd>

**aws_access_key_id:** `typing.Optional[str]` — AWS_ACCESS_KEY_ID
    
</dd>
</dl>

<dl>
<dd>

**aws_secret_access_key:** `typing.Optional[str]` — AWS_SECRET_ACCESS_KEY
    
</dd>
</dl>

<dl>
<dd>

**aws_session_token:** `typing.Optional[str]` — AWS_SESSION_TOKEN
    
</dd>
</dl>

<dl>
<dd>

**aws_sse_kms_key_id:** `typing.Optional[str]` — AWS SSE KMS Key ID
    
</dd>
</dl>

<dl>
<dd>

**bucket:** `typing.Optional[str]` — S3 bucket name
    
</dd>
</dl>

<dl>
<dd>

**can_delete_objects:** `typing.Optional[bool]` — Deletion from storage enabled.
    
</dd>
</dl>

<dl>
<dd>

**description:** `typing.Optional[str]` — Storage description
    
</dd>
</dl>

<dl>
<dd>

**prefix:** `typing.Optional[str]` — S3 bucket prefix
    
</dd>
</dl>

<dl>
<dd>

**project:** `typing.Optional[int]` — Project ID
    
</dd>
</dl>

<dl>
<dd>

**region_name:** `typing.Optional[str]` — AWS Region
    
</dd>
</dl>

<dl>
<dd>

**s3endpoint:** `typing.Optional[str]` — S3 Endpoint
    
</dd>
</dl>

<dl>
<dd>

**title:** `typing.Optional[str]` — Storage title
    
</dd>
</dl>

<dl>
<dd>

**request_options:** `typing.Optional[RequestOptions]` — Request-specific configuration.
    
</dd>
</dl>
</dd>
</dl>


</dd>
</dl>
</details>

<details><summary><code>client.export_storage.s3.<a href="src/label_studio_sdk/export_storage/s3/client.py">validate</a>(...)</code></summary>
<dl>
<dd>

#### 📝 Description

<dl>
<dd>

<dl>
<dd>

Validate a specific S3 export storage connection.
</dd>
</dl>
</dd>
</dl>

#### 🔌 Usage

<dl>
<dd>

<dl>
<dd>

```python
from label_studio_sdk import LabelStudio

client = LabelStudio(
    api_key="YOUR_API_KEY",
)
client.export_storage.s3.validate()

```
</dd>
</dl>
</dd>
</dl>

#### ⚙️ Parameters

<dl>
<dd>

<dl>
<dd>

**aws_access_key_id:** `typing.Optional[str]` — AWS_ACCESS_KEY_ID
    
</dd>
</dl>

<dl>
<dd>

**aws_secret_access_key:** `typing.Optional[str]` — AWS_SECRET_ACCESS_KEY
    
</dd>
</dl>

<dl>
<dd>

**aws_session_token:** `typing.Optional[str]` — AWS_SESSION_TOKEN
    
</dd>
</dl>

<dl>
<dd>

**aws_sse_kms_key_id:** `typing.Optional[str]` — AWS SSE KMS Key ID
    
</dd>
</dl>

<dl>
<dd>

**bucket:** `typing.Optional[str]` — S3 bucket name
    
</dd>
</dl>

<dl>
<dd>

**can_delete_objects:** `typing.Optional[bool]` — Deletion from storage enabled.
    
</dd>
</dl>

<dl>
<dd>

**description:** `typing.Optional[str]` — Storage description
    
</dd>
</dl>

<dl>
<dd>

**id:** `typing.Optional[int]` — Storage ID. If set, storage with specified ID will be updated
    
</dd>
</dl>

<dl>
<dd>

**prefix:** `typing.Optional[str]` — S3 bucket prefix
    
</dd>
</dl>

<dl>
<dd>

**project:** `typing.Optional[int]` — Project ID
    
</dd>
</dl>

<dl>
<dd>

**region_name:** `typing.Optional[str]` — AWS Region
    
</dd>
</dl>

<dl>
<dd>

**s3endpoint:** `typing.Optional[str]` — S3 Endpoint
    
</dd>
</dl>

<dl>
<dd>

**title:** `typing.Optional[str]` — Storage title
    
</dd>
</dl>

<dl>
<dd>

**request_options:** `typing.Optional[RequestOptions]` — Request-specific configuration.
    
</dd>
</dl>
</dd>
</dl>


</dd>
</dl>
</details>

<details><summary><code>client.export_storage.s3.<a href="src/label_studio_sdk/export_storage/s3/client.py">get</a>(...)</code></summary>
<dl>
<dd>

#### 📝 Description

<dl>
<dd>

<dl>
<dd>

Get a specific S3 export storage connection.
</dd>
</dl>
</dd>
</dl>

#### 🔌 Usage

<dl>
<dd>

<dl>
<dd>

```python
from label_studio_sdk import LabelStudio

client = LabelStudio(
    api_key="YOUR_API_KEY",
)
client.export_storage.s3.get(
    id=1,
)

```
</dd>
</dl>
</dd>
</dl>

#### ⚙️ Parameters

<dl>
<dd>

<dl>
<dd>

**id:** `int` 
    
</dd>
</dl>

<dl>
<dd>

**request_options:** `typing.Optional[RequestOptions]` — Request-specific configuration.
    
</dd>
</dl>
</dd>
</dl>


</dd>
</dl>
</details>

<details><summary><code>client.export_storage.s3.<a href="src/label_studio_sdk/export_storage/s3/client.py">delete</a>(...)</code></summary>
<dl>
<dd>

#### 📝 Description

<dl>
<dd>

<dl>
<dd>

Delete a specific S3 export storage connection.
</dd>
</dl>
</dd>
</dl>

#### 🔌 Usage

<dl>
<dd>

<dl>
<dd>

```python
from label_studio_sdk import LabelStudio

client = LabelStudio(
    api_key="YOUR_API_KEY",
)
client.export_storage.s3.delete(
    id=1,
)

```
</dd>
</dl>
</dd>
</dl>

#### ⚙️ Parameters

<dl>
<dd>

<dl>
<dd>

**id:** `int` 
    
</dd>
</dl>

<dl>
<dd>

**request_options:** `typing.Optional[RequestOptions]` — Request-specific configuration.
    
</dd>
</dl>
</dd>
</dl>


</dd>
</dl>
</details>

<details><summary><code>client.export_storage.s3.<a href="src/label_studio_sdk/export_storage/s3/client.py">update</a>(...)</code></summary>
<dl>
<dd>

#### 📝 Description

<dl>
<dd>

<dl>
<dd>

Update a specific S3 export storage connection.
</dd>
</dl>
</dd>
</dl>

#### 🔌 Usage

<dl>
<dd>

<dl>
<dd>

```python
from label_studio_sdk import LabelStudio

client = LabelStudio(
    api_key="YOUR_API_KEY",
)
client.export_storage.s3.update(
    id=1,
)

```
</dd>
</dl>
</dd>
</dl>

#### ⚙️ Parameters

<dl>
<dd>

<dl>
<dd>

**id:** `int` 
    
</dd>
</dl>

<dl>
<dd>

**aws_access_key_id:** `typing.Optional[str]` — AWS_ACCESS_KEY_ID
    
</dd>
</dl>

<dl>
<dd>

**aws_secret_access_key:** `typing.Optional[str]` — AWS_SECRET_ACCESS_KEY
    
</dd>
</dl>

<dl>
<dd>

**aws_session_token:** `typing.Optional[str]` — AWS_SESSION_TOKEN
    
</dd>
</dl>

<dl>
<dd>

**aws_sse_kms_key_id:** `typing.Optional[str]` — AWS SSE KMS Key ID
    
</dd>
</dl>

<dl>
<dd>

**bucket:** `typing.Optional[str]` — S3 bucket name
    
</dd>
</dl>

<dl>
<dd>

**can_delete_objects:** `typing.Optional[bool]` — Deletion from storage enabled.
    
</dd>
</dl>

<dl>
<dd>

**description:** `typing.Optional[str]` — Storage description
    
</dd>
</dl>

<dl>
<dd>

**prefix:** `typing.Optional[str]` — S3 bucket prefix
    
</dd>
</dl>

<dl>
<dd>

**project:** `typing.Optional[int]` — Project ID
    
</dd>
</dl>

<dl>
<dd>

**region_name:** `typing.Optional[str]` — AWS Region
    
</dd>
</dl>

<dl>
<dd>

**s3endpoint:** `typing.Optional[str]` — S3 Endpoint
    
</dd>
</dl>

<dl>
<dd>

**title:** `typing.Optional[str]` — Storage title
    
</dd>
</dl>

<dl>
<dd>

**request_options:** `typing.Optional[RequestOptions]` — Request-specific configuration.
    
</dd>
</dl>
</dd>
</dl>


</dd>
</dl>
</details>

<details><summary><code>client.export_storage.s3.<a href="src/label_studio_sdk/export_storage/s3/client.py">sync</a>(...)</code></summary>
<dl>
<dd>

#### 📝 Description

<dl>
<dd>

<dl>
<dd>

Sync tasks from an S3 export storage connection.
</dd>
</dl>
</dd>
</dl>

#### 🔌 Usage

<dl>
<dd>

<dl>
<dd>

```python
from label_studio_sdk import LabelStudio

client = LabelStudio(
    api_key="YOUR_API_KEY",
)
client.export_storage.s3.sync(
    id=1,
)

```
</dd>
</dl>
</dd>
</dl>

#### ⚙️ Parameters

<dl>
<dd>

<dl>
<dd>

**id:** `int` 
    
</dd>
</dl>

<dl>
<dd>

**request_options:** `typing.Optional[RequestOptions]` — Request-specific configuration.
    
</dd>
</dl>
</dd>
</dl>


</dd>
</dl>
</details>

## ExportStorage S3S
<details><summary><code>client.export_storage.s3s.<a href="src/label_studio_sdk/export_storage/s3s/client.py">list</a>(...)</code></summary>
<dl>
<dd>

#### 📝 Description

<dl>
<dd>

<dl>
<dd>

Get a list of all S3 export storage connections that were set up with IAM role access.
</dd>
</dl>
</dd>
</dl>

#### 🔌 Usage

<dl>
<dd>

<dl>
<dd>

```python
from label_studio_sdk import LabelStudio

client = LabelStudio(
    api_key="YOUR_API_KEY",
)
client.export_storage.s3s.list()

```
</dd>
</dl>
</dd>
</dl>

#### ⚙️ Parameters

<dl>
<dd>

<dl>
<dd>

**ordering:** `typing.Optional[str]` — Which field to use when ordering the results.
    
</dd>
</dl>

<dl>
<dd>

**project:** `typing.Optional[int]` — Project ID
    
</dd>
</dl>

<dl>
<dd>

**request_options:** `typing.Optional[RequestOptions]` — Request-specific configuration.
    
</dd>
</dl>
</dd>
</dl>


</dd>
</dl>
</details>

<details><summary><code>client.export_storage.s3s.<a href="src/label_studio_sdk/export_storage/s3s/client.py">create</a>(...)</code></summary>
<dl>
<dd>

#### 📝 Description

<dl>
<dd>

<dl>
<dd>

Create an S3 export storage connection with IAM role access to store annotations.
</dd>
</dl>
</dd>
</dl>

#### 🔌 Usage

<dl>
<dd>

<dl>
<dd>

```python
from label_studio_sdk import LabelStudio

client = LabelStudio(
    api_key="YOUR_API_KEY",
)
client.export_storage.s3s.create(
    project=1,
    role_arn="role_arn",
)

```
</dd>
</dl>
</dd>
</dl>

#### ⚙️ Parameters

<dl>
<dd>

<dl>
<dd>

**project:** `int` — A unique integer value identifying this project.
    
</dd>
</dl>

<dl>
<dd>

**role_arn:** `str` — AWS RoleArn
    
</dd>
</dl>

<dl>
<dd>

**aws_access_key_id:** `typing.Optional[str]` — AWS_ACCESS_KEY_ID
    
</dd>
</dl>

<dl>
<dd>

**aws_secret_access_key:** `typing.Optional[str]` — AWS_SECRET_ACCESS_KEY
    
</dd>
</dl>

<dl>
<dd>

**aws_session_token:** `typing.Optional[str]` — AWS_SESSION_TOKEN
    
</dd>
</dl>

<dl>
<dd>

**aws_sse_kms_key_id:** `typing.Optional[str]` — AWS SSE KMS Key ID
    
</dd>
</dl>

<dl>
<dd>

**bucket:** `typing.Optional[str]` — S3 bucket name
    
</dd>
</dl>

<dl>
<dd>

**can_delete_objects:** `typing.Optional[bool]` — Deletion from storage enabled
    
</dd>
</dl>

<dl>
<dd>

**description:** `typing.Optional[str]` — Cloud storage description
    
</dd>
</dl>

<dl>
<dd>

**external_id:** `typing.Optional[str]` — AWS ExternalId
    
</dd>
</dl>

<dl>
<dd>

**last_sync:** `typing.Optional[dt.datetime]` — Last sync finished time
    
</dd>
</dl>

<dl>
<dd>

**last_sync_count:** `typing.Optional[int]` — Count of tasks synced last time
    
</dd>
</dl>

<dl>
<dd>

**last_sync_job:** `typing.Optional[str]` — Last sync job ID
    
</dd>
</dl>

<dl>
<dd>

**legacy_auth:** `typing.Optional[bool]` 
    
</dd>
</dl>

<dl>
<dd>

**meta:** `typing.Optional[typing.Optional[typing.Any]]` 
    
</dd>
</dl>

<dl>
<dd>

**prefix:** `typing.Optional[str]` — S3 bucket prefix
    
</dd>
</dl>

<dl>
<dd>

**regex_filter:** `typing.Optional[str]` — Cloud storage regex for filtering objects
    
</dd>
</dl>

<dl>
<dd>

**region_name:** `typing.Optional[str]` — AWS Region
    
</dd>
</dl>

<dl>
<dd>

**s3endpoint:** `typing.Optional[str]` — S3 Endpoint
    
</dd>
</dl>

<dl>
<dd>

**status:** `typing.Optional[StatusC5AEnum]` 
    
</dd>
</dl>

<dl>
<dd>

**synchronizable:** `typing.Optional[bool]` 
    
</dd>
</dl>

<dl>
<dd>

**title:** `typing.Optional[str]` — Cloud storage title
    
</dd>
</dl>

<dl>
<dd>

**traceback:** `typing.Optional[str]` — Traceback report for the last failed sync
    
</dd>
</dl>

<dl>
<dd>

**use_blob_urls:** `typing.Optional[bool]` — Interpret objects as BLOBs and generate URLs
    
</dd>
</dl>

<dl>
<dd>

**request_options:** `typing.Optional[RequestOptions]` — Request-specific configuration.
    
</dd>
</dl>
</dd>
</dl>


</dd>
</dl>
</details>

<details><summary><code>client.export_storage.s3s.<a href="src/label_studio_sdk/export_storage/s3s/client.py">validate</a>(...)</code></summary>
<dl>
<dd>

#### 📝 Description

<dl>
<dd>

<dl>
<dd>

Validate a specific S3 export storage connection that was set up with IAM role access.
</dd>
</dl>
</dd>
</dl>

#### 🔌 Usage

<dl>
<dd>

<dl>
<dd>

```python
from label_studio_sdk import LabelStudio

client = LabelStudio(
    api_key="YOUR_API_KEY",
)
client.export_storage.s3s.validate(
    project=1,
    role_arn="role_arn",
)

```
</dd>
</dl>
</dd>
</dl>

#### ⚙️ Parameters

<dl>
<dd>

<dl>
<dd>

**project:** `int` — A unique integer value identifying this project.
    
</dd>
</dl>

<dl>
<dd>

**role_arn:** `str` — AWS RoleArn
    
</dd>
</dl>

<dl>
<dd>

**aws_access_key_id:** `typing.Optional[str]` — AWS_ACCESS_KEY_ID
    
</dd>
</dl>

<dl>
<dd>

**aws_secret_access_key:** `typing.Optional[str]` — AWS_SECRET_ACCESS_KEY
    
</dd>
</dl>

<dl>
<dd>

**aws_session_token:** `typing.Optional[str]` — AWS_SESSION_TOKEN
    
</dd>
</dl>

<dl>
<dd>

**aws_sse_kms_key_id:** `typing.Optional[str]` — AWS SSE KMS Key ID
    
</dd>
</dl>

<dl>
<dd>

**bucket:** `typing.Optional[str]` — S3 bucket name
    
</dd>
</dl>

<dl>
<dd>

**can_delete_objects:** `typing.Optional[bool]` — Deletion from storage enabled
    
</dd>
</dl>

<dl>
<dd>

**description:** `typing.Optional[str]` — Cloud storage description
    
</dd>
</dl>

<dl>
<dd>

**external_id:** `typing.Optional[str]` — AWS ExternalId
    
</dd>
</dl>

<dl>
<dd>

**last_sync:** `typing.Optional[dt.datetime]` — Last sync finished time
    
</dd>
</dl>

<dl>
<dd>

**last_sync_count:** `typing.Optional[int]` — Count of tasks synced last time
    
</dd>
</dl>

<dl>
<dd>

**last_sync_job:** `typing.Optional[str]` — Last sync job ID
    
</dd>
</dl>

<dl>
<dd>

**legacy_auth:** `typing.Optional[bool]` 
    
</dd>
</dl>

<dl>
<dd>

**meta:** `typing.Optional[typing.Optional[typing.Any]]` 
    
</dd>
</dl>

<dl>
<dd>

**prefix:** `typing.Optional[str]` — S3 bucket prefix
    
</dd>
</dl>

<dl>
<dd>

**regex_filter:** `typing.Optional[str]` — Cloud storage regex for filtering objects
    
</dd>
</dl>

<dl>
<dd>

**region_name:** `typing.Optional[str]` — AWS Region
    
</dd>
</dl>

<dl>
<dd>

**s3endpoint:** `typing.Optional[str]` — S3 Endpoint
    
</dd>
</dl>

<dl>
<dd>

**status:** `typing.Optional[StatusC5AEnum]` 
    
</dd>
</dl>

<dl>
<dd>

**synchronizable:** `typing.Optional[bool]` 
    
</dd>
</dl>

<dl>
<dd>

**title:** `typing.Optional[str]` — Cloud storage title
    
</dd>
</dl>

<dl>
<dd>

**traceback:** `typing.Optional[str]` — Traceback report for the last failed sync
    
</dd>
</dl>

<dl>
<dd>

**use_blob_urls:** `typing.Optional[bool]` — Interpret objects as BLOBs and generate URLs
    
</dd>
</dl>

<dl>
<dd>

**request_options:** `typing.Optional[RequestOptions]` — Request-specific configuration.
    
</dd>
</dl>
</dd>
</dl>


</dd>
</dl>
</details>

<details><summary><code>client.export_storage.s3s.<a href="src/label_studio_sdk/export_storage/s3s/client.py">get</a>(...)</code></summary>
<dl>
<dd>

#### 📝 Description

<dl>
<dd>

<dl>
<dd>

Get a specific S3 export storage connection that was set up with IAM role access.
</dd>
</dl>
</dd>
</dl>

#### 🔌 Usage

<dl>
<dd>

<dl>
<dd>

```python
from label_studio_sdk import LabelStudio

client = LabelStudio(
    api_key="YOUR_API_KEY",
)
client.export_storage.s3s.get(
    id=1,
)

```
</dd>
</dl>
</dd>
</dl>

#### ⚙️ Parameters

<dl>
<dd>

<dl>
<dd>

**id:** `int` 
    
</dd>
</dl>

<dl>
<dd>

**request_options:** `typing.Optional[RequestOptions]` — Request-specific configuration.
    
</dd>
</dl>
</dd>
</dl>


</dd>
</dl>
</details>

<details><summary><code>client.export_storage.s3s.<a href="src/label_studio_sdk/export_storage/s3s/client.py">delete</a>(...)</code></summary>
<dl>
<dd>

#### 📝 Description

<dl>
<dd>

<dl>
<dd>

Delete a specific S3 export storage connection that was set up with IAM role access.
</dd>
</dl>
</dd>
</dl>

#### 🔌 Usage

<dl>
<dd>

<dl>
<dd>

```python
from label_studio_sdk import LabelStudio

client = LabelStudio(
    api_key="YOUR_API_KEY",
)
client.export_storage.s3s.delete(
    id=1,
)

```
</dd>
</dl>
</dd>
</dl>

#### ⚙️ Parameters

<dl>
<dd>

<dl>
<dd>

**id:** `int` 
    
</dd>
</dl>

<dl>
<dd>

**request_options:** `typing.Optional[RequestOptions]` — Request-specific configuration.
    
</dd>
</dl>
</dd>
</dl>


</dd>
</dl>
</details>

<details><summary><code>client.export_storage.s3s.<a href="src/label_studio_sdk/export_storage/s3s/client.py">update</a>(...)</code></summary>
<dl>
<dd>

#### 📝 Description

<dl>
<dd>

<dl>
<dd>

Update a specific S3 export storage connection that was set up with IAM role access.
</dd>
</dl>
</dd>
</dl>

#### 🔌 Usage

<dl>
<dd>

<dl>
<dd>

```python
from label_studio_sdk import LabelStudio

client = LabelStudio(
    api_key="YOUR_API_KEY",
)
client.export_storage.s3s.update(
    id=1,
)

```
</dd>
</dl>
</dd>
</dl>

#### ⚙️ Parameters

<dl>
<dd>

<dl>
<dd>

**id:** `int` 
    
</dd>
</dl>

<dl>
<dd>

**aws_access_key_id:** `typing.Optional[str]` — AWS_ACCESS_KEY_ID
    
</dd>
</dl>

<dl>
<dd>

**aws_secret_access_key:** `typing.Optional[str]` — AWS_SECRET_ACCESS_KEY
    
</dd>
</dl>

<dl>
<dd>

**aws_session_token:** `typing.Optional[str]` — AWS_SESSION_TOKEN
    
</dd>
</dl>

<dl>
<dd>

**aws_sse_kms_key_id:** `typing.Optional[str]` — AWS SSE KMS Key ID
    
</dd>
</dl>

<dl>
<dd>

**bucket:** `typing.Optional[str]` — S3 bucket name
    
</dd>
</dl>

<dl>
<dd>

**can_delete_objects:** `typing.Optional[bool]` — Deletion from storage enabled
    
</dd>
</dl>

<dl>
<dd>

**description:** `typing.Optional[str]` — Cloud storage description
    
</dd>
</dl>

<dl>
<dd>

**external_id:** `typing.Optional[str]` — AWS ExternalId
    
</dd>
</dl>

<dl>
<dd>

**last_sync:** `typing.Optional[dt.datetime]` — Last sync finished time
    
</dd>
</dl>

<dl>
<dd>

**last_sync_count:** `typing.Optional[int]` — Count of tasks synced last time
    
</dd>
</dl>

<dl>
<dd>

**last_sync_job:** `typing.Optional[str]` — Last sync job ID
    
</dd>
</dl>

<dl>
<dd>

**legacy_auth:** `typing.Optional[bool]` 
    
</dd>
</dl>

<dl>
<dd>

**meta:** `typing.Optional[typing.Optional[typing.Any]]` 
    
</dd>
</dl>

<dl>
<dd>

**prefix:** `typing.Optional[str]` — S3 bucket prefix
    
</dd>
</dl>

<dl>
<dd>

**project:** `typing.Optional[int]` — A unique integer value identifying this project.
    
</dd>
</dl>

<dl>
<dd>

**regex_filter:** `typing.Optional[str]` — Cloud storage regex for filtering objects
    
</dd>
</dl>

<dl>
<dd>

**region_name:** `typing.Optional[str]` — AWS Region
    
</dd>
</dl>

<dl>
<dd>

**role_arn:** `typing.Optional[str]` — AWS RoleArn
    
</dd>
</dl>

<dl>
<dd>

**s3endpoint:** `typing.Optional[str]` — S3 Endpoint
    
</dd>
</dl>

<dl>
<dd>

**status:** `typing.Optional[StatusC5AEnum]` 
    
</dd>
</dl>

<dl>
<dd>

**synchronizable:** `typing.Optional[bool]` 
    
</dd>
</dl>

<dl>
<dd>

**title:** `typing.Optional[str]` — Cloud storage title
    
</dd>
</dl>

<dl>
<dd>

**traceback:** `typing.Optional[str]` — Traceback report for the last failed sync
    
</dd>
</dl>

<dl>
<dd>

**use_blob_urls:** `typing.Optional[bool]` — Interpret objects as BLOBs and generate URLs
    
</dd>
</dl>

<dl>
<dd>

**request_options:** `typing.Optional[RequestOptions]` — Request-specific configuration.
    
</dd>
</dl>
</dd>
</dl>


</dd>
</dl>
</details>

<details><summary><code>client.export_storage.s3s.<a href="src/label_studio_sdk/export_storage/s3s/client.py">sync</a>(...)</code></summary>
<dl>
<dd>

#### 📝 Description

<dl>
<dd>

<dl>
<dd>

Sync tasks from an S3 export storage.
</dd>
</dl>
</dd>
</dl>

#### 🔌 Usage

<dl>
<dd>

<dl>
<dd>

```python
from label_studio_sdk import LabelStudio

client = LabelStudio(
    api_key="YOUR_API_KEY",
)
client.export_storage.s3s.sync(
    id=1,
)

```
</dd>
</dl>
</dd>
</dl>

#### ⚙️ Parameters

<dl>
<dd>

<dl>
<dd>

**id:** `int` 
    
</dd>
</dl>

<dl>
<dd>

**request_options:** `typing.Optional[RequestOptions]` — Request-specific configuration.
    
</dd>
</dl>
</dd>
</dl>


</dd>
</dl>
</details>

## ImportStorage Azure
<details><summary><code>client.import_storage.azure.<a href="src/label_studio_sdk/import_storage/azure/client.py">list</a>(...)</code></summary>
<dl>
<dd>

#### 📝 Description

<dl>
<dd>

<dl>
<dd>

Get list of all Azure import storage connections.
</dd>
</dl>
</dd>
</dl>

#### 🔌 Usage

<dl>
<dd>

<dl>
<dd>

```python
from label_studio_sdk import LabelStudio

client = LabelStudio(
    api_key="YOUR_API_KEY",
)
client.import_storage.azure.list()

```
</dd>
</dl>
</dd>
</dl>

#### ⚙️ Parameters

<dl>
<dd>

<dl>
<dd>

**ordering:** `typing.Optional[str]` — Which field to use when ordering the results.
    
</dd>
</dl>

<dl>
<dd>

**project:** `typing.Optional[int]` — Project ID
    
</dd>
</dl>

<dl>
<dd>

**request_options:** `typing.Optional[RequestOptions]` — Request-specific configuration.
    
</dd>
</dl>
</dd>
</dl>


</dd>
</dl>
</details>

<details><summary><code>client.import_storage.azure.<a href="src/label_studio_sdk/import_storage/azure/client.py">create</a>(...)</code></summary>
<dl>
<dd>

#### 📝 Description

<dl>
<dd>

<dl>
<dd>

Create new Azure import storage
</dd>
</dl>
</dd>
</dl>

#### 🔌 Usage

<dl>
<dd>

<dl>
<dd>

```python
from label_studio_sdk import LabelStudio

client = LabelStudio(
    api_key="YOUR_API_KEY",
)
client.import_storage.azure.create()

```
</dd>
</dl>
</dd>
</dl>

#### ⚙️ Parameters

<dl>
<dd>

<dl>
<dd>

**account_key:** `typing.Optional[str]` — Azure Blob account key
    
</dd>
</dl>

<dl>
<dd>

**account_name:** `typing.Optional[str]` — Azure Blob account name
    
</dd>
</dl>

<dl>
<dd>

**container:** `typing.Optional[str]` — Azure blob container
    
</dd>
</dl>

<dl>
<dd>

**description:** `typing.Optional[str]` — Storage description
    
</dd>
</dl>

<dl>
<dd>

**prefix:** `typing.Optional[str]` — Azure blob prefix name
    
</dd>
</dl>

<dl>
<dd>

**presign:** `typing.Optional[bool]` — Presign URLs for direct download
    
</dd>
</dl>

<dl>
<dd>

**presign_ttl:** `typing.Optional[int]` — Presign TTL in minutes
    
</dd>
</dl>

<dl>
<dd>

**project:** `typing.Optional[int]` — Project ID
    
</dd>
</dl>

<dl>
<dd>

**regex_filter:** `typing.Optional[str]` — Cloud storage regex for filtering objects. You must specify it otherwise no objects will be imported.
    
</dd>
</dl>

<dl>
<dd>

**title:** `typing.Optional[str]` — Storage title
    
</dd>
</dl>

<dl>
<dd>

**use_blob_urls:** `typing.Optional[bool]` — Interpret objects as BLOBs and generate URLs. For example, if your bucket contains images, you can use this option to generate URLs for these images. If set to False, it will read the content of the file and load it into Label Studio.
    
</dd>
</dl>

<dl>
<dd>

**request_options:** `typing.Optional[RequestOptions]` — Request-specific configuration.
    
</dd>
</dl>
</dd>
</dl>


</dd>
</dl>
</details>

<details><summary><code>client.import_storage.azure.<a href="src/label_studio_sdk/import_storage/azure/client.py">validate</a>(...)</code></summary>
<dl>
<dd>

#### 📝 Description

<dl>
<dd>

<dl>
<dd>

Validate a specific Azure import storage connection.
</dd>
</dl>
</dd>
</dl>

#### 🔌 Usage

<dl>
<dd>

<dl>
<dd>

```python
from label_studio_sdk import LabelStudio

client = LabelStudio(
    api_key="YOUR_API_KEY",
)
client.import_storage.azure.validate()

```
</dd>
</dl>
</dd>
</dl>

#### ⚙️ Parameters

<dl>
<dd>

<dl>
<dd>

**account_key:** `typing.Optional[str]` — Azure Blob account key
    
</dd>
</dl>

<dl>
<dd>

**account_name:** `typing.Optional[str]` — Azure Blob account name
    
</dd>
</dl>

<dl>
<dd>

**container:** `typing.Optional[str]` — Azure blob container
    
</dd>
</dl>

<dl>
<dd>

**description:** `typing.Optional[str]` — Storage description
    
</dd>
</dl>

<dl>
<dd>

**id:** `typing.Optional[int]` — Storage ID. If set, storage with specified ID will be updated
    
</dd>
</dl>

<dl>
<dd>

**prefix:** `typing.Optional[str]` — Azure blob prefix name
    
</dd>
</dl>

<dl>
<dd>

**presign:** `typing.Optional[bool]` — Presign URLs for direct download
    
</dd>
</dl>

<dl>
<dd>

**presign_ttl:** `typing.Optional[int]` — Presign TTL in minutes
    
</dd>
</dl>

<dl>
<dd>

**project:** `typing.Optional[int]` — Project ID
    
</dd>
</dl>

<dl>
<dd>

**regex_filter:** `typing.Optional[str]` — Cloud storage regex for filtering objects. You must specify it otherwise no objects will be imported.
    
</dd>
</dl>

<dl>
<dd>

**title:** `typing.Optional[str]` — Storage title
    
</dd>
</dl>

<dl>
<dd>

**use_blob_urls:** `typing.Optional[bool]` — Interpret objects as BLOBs and generate URLs. For example, if your bucket contains images, you can use this option to generate URLs for these images. If set to False, it will read the content of the file and load it into Label Studio.
    
</dd>
</dl>

<dl>
<dd>

**request_options:** `typing.Optional[RequestOptions]` — Request-specific configuration.
    
</dd>
</dl>
</dd>
</dl>


</dd>
</dl>
</details>

<details><summary><code>client.import_storage.azure.<a href="src/label_studio_sdk/import_storage/azure/client.py">get</a>(...)</code></summary>
<dl>
<dd>

#### 📝 Description

<dl>
<dd>

<dl>
<dd>

Get a specific Azure import storage connection.
</dd>
</dl>
</dd>
</dl>

#### 🔌 Usage

<dl>
<dd>

<dl>
<dd>

```python
from label_studio_sdk import LabelStudio

client = LabelStudio(
    api_key="YOUR_API_KEY",
)
client.import_storage.azure.get(
    id=1,
)

```
</dd>
</dl>
</dd>
</dl>

#### ⚙️ Parameters

<dl>
<dd>

<dl>
<dd>

**id:** `int` 
    
</dd>
</dl>

<dl>
<dd>

**request_options:** `typing.Optional[RequestOptions]` — Request-specific configuration.
    
</dd>
</dl>
</dd>
</dl>


</dd>
</dl>
</details>

<details><summary><code>client.import_storage.azure.<a href="src/label_studio_sdk/import_storage/azure/client.py">delete</a>(...)</code></summary>
<dl>
<dd>

#### 📝 Description

<dl>
<dd>

<dl>
<dd>

Delete a specific Azure import storage connection.
</dd>
</dl>
</dd>
</dl>

#### 🔌 Usage

<dl>
<dd>

<dl>
<dd>

```python
from label_studio_sdk import LabelStudio

client = LabelStudio(
    api_key="YOUR_API_KEY",
)
client.import_storage.azure.delete(
    id=1,
)

```
</dd>
</dl>
</dd>
</dl>

#### ⚙️ Parameters

<dl>
<dd>

<dl>
<dd>

**id:** `int` 
    
</dd>
</dl>

<dl>
<dd>

**request_options:** `typing.Optional[RequestOptions]` — Request-specific configuration.
    
</dd>
</dl>
</dd>
</dl>


</dd>
</dl>
</details>

<details><summary><code>client.import_storage.azure.<a href="src/label_studio_sdk/import_storage/azure/client.py">update</a>(...)</code></summary>
<dl>
<dd>

#### 📝 Description

<dl>
<dd>

<dl>
<dd>

Update a specific Azure import storage connection.
</dd>
</dl>
</dd>
</dl>

#### 🔌 Usage

<dl>
<dd>

<dl>
<dd>

```python
from label_studio_sdk import LabelStudio

client = LabelStudio(
    api_key="YOUR_API_KEY",
)
client.import_storage.azure.update(
    id=1,
)

```
</dd>
</dl>
</dd>
</dl>

#### ⚙️ Parameters

<dl>
<dd>

<dl>
<dd>

**id:** `int` 
    
</dd>
</dl>

<dl>
<dd>

**account_key:** `typing.Optional[str]` — Azure Blob account key
    
</dd>
</dl>

<dl>
<dd>

**account_name:** `typing.Optional[str]` — Azure Blob account name
    
</dd>
</dl>

<dl>
<dd>

**container:** `typing.Optional[str]` — Azure blob container
    
</dd>
</dl>

<dl>
<dd>

**description:** `typing.Optional[str]` — Storage description
    
</dd>
</dl>

<dl>
<dd>

**prefix:** `typing.Optional[str]` — Azure blob prefix name
    
</dd>
</dl>

<dl>
<dd>

**presign:** `typing.Optional[bool]` — Presign URLs for direct download
    
</dd>
</dl>

<dl>
<dd>

**presign_ttl:** `typing.Optional[int]` — Presign TTL in minutes
    
</dd>
</dl>

<dl>
<dd>

**project:** `typing.Optional[int]` — Project ID
    
</dd>
</dl>

<dl>
<dd>

**regex_filter:** `typing.Optional[str]` — Cloud storage regex for filtering objects. You must specify it otherwise no objects will be imported.
    
</dd>
</dl>

<dl>
<dd>

**title:** `typing.Optional[str]` — Storage title
    
</dd>
</dl>

<dl>
<dd>

**use_blob_urls:** `typing.Optional[bool]` — Interpret objects as BLOBs and generate URLs. For example, if your bucket contains images, you can use this option to generate URLs for these images. If set to False, it will read the content of the file and load it into Label Studio.
    
</dd>
</dl>

<dl>
<dd>

**request_options:** `typing.Optional[RequestOptions]` — Request-specific configuration.
    
</dd>
</dl>
</dd>
</dl>


</dd>
</dl>
</details>

<details><summary><code>client.import_storage.azure.<a href="src/label_studio_sdk/import_storage/azure/client.py">sync</a>(...)</code></summary>
<dl>
<dd>

#### 📝 Description

<dl>
<dd>

<dl>
<dd>

Sync tasks from an Azure import storage connection.
</dd>
</dl>
</dd>
</dl>

#### 🔌 Usage

<dl>
<dd>

<dl>
<dd>

```python
from label_studio_sdk import LabelStudio

client = LabelStudio(
    api_key="YOUR_API_KEY",
)
client.import_storage.azure.sync(
    id=1,
)

```
</dd>
</dl>
</dd>
</dl>

#### ⚙️ Parameters

<dl>
<dd>

<dl>
<dd>

**id:** `int` — Storage ID
    
</dd>
</dl>

<dl>
<dd>

**request_options:** `typing.Optional[RequestOptions]` — Request-specific configuration.
    
</dd>
</dl>
</dd>
</dl>


</dd>
</dl>
</details>

## ImportStorage AzureSpi
<details><summary><code>client.import_storage.azure_spi.<a href="src/label_studio_sdk/import_storage/azure_spi/client.py">list</a>(...)</code></summary>
<dl>
<dd>

#### 📝 Description

<dl>
<dd>

<dl>
<dd>

Get list of all Azure import storage connections set up with Service Principal authentication.
</dd>
</dl>
</dd>
</dl>

#### 🔌 Usage

<dl>
<dd>

<dl>
<dd>

```python
from label_studio_sdk import LabelStudio

client = LabelStudio(
    api_key="YOUR_API_KEY",
)
client.import_storage.azure_spi.list()

```
</dd>
</dl>
</dd>
</dl>

#### ⚙️ Parameters

<dl>
<dd>

<dl>
<dd>

**ordering:** `typing.Optional[str]` — Which field to use when ordering the results.
    
</dd>
</dl>

<dl>
<dd>

**project:** `typing.Optional[int]` — Project ID
    
</dd>
</dl>

<dl>
<dd>

**request_options:** `typing.Optional[RequestOptions]` — Request-specific configuration.
    
</dd>
</dl>
</dd>
</dl>


</dd>
</dl>
</details>

<details><summary><code>client.import_storage.azure_spi.<a href="src/label_studio_sdk/import_storage/azure_spi/client.py">create</a>(...)</code></summary>
<dl>
<dd>

#### 📝 Description

<dl>
<dd>

<dl>
<dd>

Create Azure import storage with Service Principal authentication.
</dd>
</dl>
</dd>
</dl>

#### 🔌 Usage

<dl>
<dd>

<dl>
<dd>

```python
from label_studio_sdk import LabelStudio

client = LabelStudio(
    api_key="YOUR_API_KEY",
)
client.import_storage.azure_spi.create(
    project=1,
)

```
</dd>
</dl>
</dd>
</dl>

#### ⚙️ Parameters

<dl>
<dd>

<dl>
<dd>

**project:** `int` — A unique integer value identifying this project.
    
</dd>
</dl>

<dl>
<dd>

**account_name:** `typing.Optional[str]` — Azure Blob account name
    
</dd>
</dl>

<dl>
<dd>

**client_id:** `typing.Optional[str]` — Azure Blob Service Principal Client ID
    
</dd>
</dl>

<dl>
<dd>

**client_secret:** `typing.Optional[str]` — Azure Blob Service Principal Client Secret
    
</dd>
</dl>

<dl>
<dd>

**container:** `typing.Optional[str]` — Azure blob container
    
</dd>
</dl>

<dl>
<dd>

**description:** `typing.Optional[str]` — Cloud storage description
    
</dd>
</dl>

<dl>
<dd>

**last_sync:** `typing.Optional[dt.datetime]` — Last sync finished time
    
</dd>
</dl>

<dl>
<dd>

**last_sync_count:** `typing.Optional[int]` — Count of tasks synced last time
    
</dd>
</dl>

<dl>
<dd>

**last_sync_job:** `typing.Optional[str]` — Last sync job ID
    
</dd>
</dl>

<dl>
<dd>

**meta:** `typing.Optional[typing.Optional[typing.Any]]` 
    
</dd>
</dl>

<dl>
<dd>

**prefix:** `typing.Optional[str]` — Azure blob prefix name
    
</dd>
</dl>

<dl>
<dd>

**presign:** `typing.Optional[bool]` 
    
</dd>
</dl>

<dl>
<dd>

**presign_ttl:** `typing.Optional[int]` — Presigned URLs TTL (in minutes)
    
</dd>
</dl>

<dl>
<dd>

**recursive_scan:** `typing.Optional[bool]` — Perform recursive scan
    
</dd>
</dl>

<dl>
<dd>

**regex_filter:** `typing.Optional[str]` — Cloud storage regex for filtering objects
    
</dd>
</dl>

<dl>
<dd>

**status:** `typing.Optional[StatusC5AEnum]` 
    
</dd>
</dl>

<dl>
<dd>

**synchronizable:** `typing.Optional[bool]` 
    
</dd>
</dl>

<dl>
<dd>

**tenant_id:** `typing.Optional[str]` — Azure Tenant ID
    
</dd>
</dl>

<dl>
<dd>

**title:** `typing.Optional[str]` — Cloud storage title
    
</dd>
</dl>

<dl>
<dd>

**traceback:** `typing.Optional[str]` — Traceback report for the last failed sync
    
</dd>
</dl>

<dl>
<dd>

**use_blob_urls:** `typing.Optional[bool]` — Interpret objects as BLOBs and generate URLs
    
</dd>
</dl>

<dl>
<dd>

**user_delegation_key:** `typing.Optional[str]` — User Delegation Key (Backend)
    
</dd>
</dl>

<dl>
<dd>

**request_options:** `typing.Optional[RequestOptions]` — Request-specific configuration.
    
</dd>
</dl>
</dd>
</dl>


</dd>
</dl>
</details>

<details><summary><code>client.import_storage.azure_spi.<a href="src/label_studio_sdk/import_storage/azure_spi/client.py">validate</a>(...)</code></summary>
<dl>
<dd>

#### 📝 Description

<dl>
<dd>

<dl>
<dd>

Validate a specific Azure import storage connection that was set up with Service Principal authentication.
</dd>
</dl>
</dd>
</dl>

#### 🔌 Usage

<dl>
<dd>

<dl>
<dd>

```python
from label_studio_sdk import LabelStudio

client = LabelStudio(
    api_key="YOUR_API_KEY",
)
client.import_storage.azure_spi.validate(
    project=1,
)

```
</dd>
</dl>
</dd>
</dl>

#### ⚙️ Parameters

<dl>
<dd>

<dl>
<dd>

**project:** `int` — A unique integer value identifying this project.
    
</dd>
</dl>

<dl>
<dd>

**account_name:** `typing.Optional[str]` — Azure Blob account name
    
</dd>
</dl>

<dl>
<dd>

**client_id:** `typing.Optional[str]` — Azure Blob Service Principal Client ID
    
</dd>
</dl>

<dl>
<dd>

**client_secret:** `typing.Optional[str]` — Azure Blob Service Principal Client Secret
    
</dd>
</dl>

<dl>
<dd>

**container:** `typing.Optional[str]` — Azure blob container
    
</dd>
</dl>

<dl>
<dd>

**description:** `typing.Optional[str]` — Cloud storage description
    
</dd>
</dl>

<dl>
<dd>

**last_sync:** `typing.Optional[dt.datetime]` — Last sync finished time
    
</dd>
</dl>

<dl>
<dd>

**last_sync_count:** `typing.Optional[int]` — Count of tasks synced last time
    
</dd>
</dl>

<dl>
<dd>

**last_sync_job:** `typing.Optional[str]` — Last sync job ID
    
</dd>
</dl>

<dl>
<dd>

**meta:** `typing.Optional[typing.Optional[typing.Any]]` 
    
</dd>
</dl>

<dl>
<dd>

**prefix:** `typing.Optional[str]` — Azure blob prefix name
    
</dd>
</dl>

<dl>
<dd>

**presign:** `typing.Optional[bool]` 
    
</dd>
</dl>

<dl>
<dd>

**presign_ttl:** `typing.Optional[int]` — Presigned URLs TTL (in minutes)
    
</dd>
</dl>

<dl>
<dd>

**recursive_scan:** `typing.Optional[bool]` — Perform recursive scan
    
</dd>
</dl>

<dl>
<dd>

**regex_filter:** `typing.Optional[str]` — Cloud storage regex for filtering objects
    
</dd>
</dl>

<dl>
<dd>

**status:** `typing.Optional[StatusC5AEnum]` 
    
</dd>
</dl>

<dl>
<dd>

**synchronizable:** `typing.Optional[bool]` 
    
</dd>
</dl>

<dl>
<dd>

**tenant_id:** `typing.Optional[str]` — Azure Tenant ID
    
</dd>
</dl>

<dl>
<dd>

**title:** `typing.Optional[str]` — Cloud storage title
    
</dd>
</dl>

<dl>
<dd>

**traceback:** `typing.Optional[str]` — Traceback report for the last failed sync
    
</dd>
</dl>

<dl>
<dd>

**use_blob_urls:** `typing.Optional[bool]` — Interpret objects as BLOBs and generate URLs
    
</dd>
</dl>

<dl>
<dd>

**user_delegation_key:** `typing.Optional[str]` — User Delegation Key (Backend)
    
</dd>
</dl>

<dl>
<dd>

**request_options:** `typing.Optional[RequestOptions]` — Request-specific configuration.
    
</dd>
</dl>
</dd>
</dl>


</dd>
</dl>
</details>

<details><summary><code>client.import_storage.azure_spi.<a href="src/label_studio_sdk/import_storage/azure_spi/client.py">get</a>(...)</code></summary>
<dl>
<dd>

#### 📝 Description

<dl>
<dd>

<dl>
<dd>

Get a specific Azure import storage connection that was set up with Service Principal authentication.
</dd>
</dl>
</dd>
</dl>

#### 🔌 Usage

<dl>
<dd>

<dl>
<dd>

```python
from label_studio_sdk import LabelStudio

client = LabelStudio(
    api_key="YOUR_API_KEY",
)
client.import_storage.azure_spi.get(
    id=1,
)

```
</dd>
</dl>
</dd>
</dl>

#### ⚙️ Parameters

<dl>
<dd>

<dl>
<dd>

**id:** `int` 
    
</dd>
</dl>

<dl>
<dd>

**request_options:** `typing.Optional[RequestOptions]` — Request-specific configuration.
    
</dd>
</dl>
</dd>
</dl>


</dd>
</dl>
</details>

<details><summary><code>client.import_storage.azure_spi.<a href="src/label_studio_sdk/import_storage/azure_spi/client.py">delete</a>(...)</code></summary>
<dl>
<dd>

#### 📝 Description

<dl>
<dd>

<dl>
<dd>

Delete a specific Azure import storage connection that was set up with Service Principal authentication.
</dd>
</dl>
</dd>
</dl>

#### 🔌 Usage

<dl>
<dd>

<dl>
<dd>

```python
from label_studio_sdk import LabelStudio

client = LabelStudio(
    api_key="YOUR_API_KEY",
)
client.import_storage.azure_spi.delete(
    id=1,
)

```
</dd>
</dl>
</dd>
</dl>

#### ⚙️ Parameters

<dl>
<dd>

<dl>
<dd>

**id:** `int` 
    
</dd>
</dl>

<dl>
<dd>

**request_options:** `typing.Optional[RequestOptions]` — Request-specific configuration.
    
</dd>
</dl>
</dd>
</dl>


</dd>
</dl>
</details>

<details><summary><code>client.import_storage.azure_spi.<a href="src/label_studio_sdk/import_storage/azure_spi/client.py">update</a>(...)</code></summary>
<dl>
<dd>

#### 📝 Description

<dl>
<dd>

<dl>
<dd>

Update a specific Azure import storage connection that was set up with Service Principal authentication.
</dd>
</dl>
</dd>
</dl>

#### 🔌 Usage

<dl>
<dd>

<dl>
<dd>

```python
from label_studio_sdk import LabelStudio

client = LabelStudio(
    api_key="YOUR_API_KEY",
)
client.import_storage.azure_spi.update(
    id=1,
)

```
</dd>
</dl>
</dd>
</dl>

#### ⚙️ Parameters

<dl>
<dd>

<dl>
<dd>

**id:** `int` 
    
</dd>
</dl>

<dl>
<dd>

**account_name:** `typing.Optional[str]` — Azure Blob account name
    
</dd>
</dl>

<dl>
<dd>

**client_id:** `typing.Optional[str]` — Azure Blob Service Principal Client ID
    
</dd>
</dl>

<dl>
<dd>

**client_secret:** `typing.Optional[str]` — Azure Blob Service Principal Client Secret
    
</dd>
</dl>

<dl>
<dd>

**container:** `typing.Optional[str]` — Azure blob container
    
</dd>
</dl>

<dl>
<dd>

**description:** `typing.Optional[str]` — Cloud storage description
    
</dd>
</dl>

<dl>
<dd>

**last_sync:** `typing.Optional[dt.datetime]` — Last sync finished time
    
</dd>
</dl>

<dl>
<dd>

**last_sync_count:** `typing.Optional[int]` — Count of tasks synced last time
    
</dd>
</dl>

<dl>
<dd>

**last_sync_job:** `typing.Optional[str]` — Last sync job ID
    
</dd>
</dl>

<dl>
<dd>

**meta:** `typing.Optional[typing.Optional[typing.Any]]` 
    
</dd>
</dl>

<dl>
<dd>

**prefix:** `typing.Optional[str]` — Azure blob prefix name
    
</dd>
</dl>

<dl>
<dd>

**presign:** `typing.Optional[bool]` 
    
</dd>
</dl>

<dl>
<dd>

**presign_ttl:** `typing.Optional[int]` — Presigned URLs TTL (in minutes)
    
</dd>
</dl>

<dl>
<dd>

**project:** `typing.Optional[int]` — A unique integer value identifying this project.
    
</dd>
</dl>

<dl>
<dd>

**recursive_scan:** `typing.Optional[bool]` — Perform recursive scan
    
</dd>
</dl>

<dl>
<dd>

**regex_filter:** `typing.Optional[str]` — Cloud storage regex for filtering objects
    
</dd>
</dl>

<dl>
<dd>

**status:** `typing.Optional[StatusC5AEnum]` 
    
</dd>
</dl>

<dl>
<dd>

**synchronizable:** `typing.Optional[bool]` 
    
</dd>
</dl>

<dl>
<dd>

**tenant_id:** `typing.Optional[str]` — Azure Tenant ID
    
</dd>
</dl>

<dl>
<dd>

**title:** `typing.Optional[str]` — Cloud storage title
    
</dd>
</dl>

<dl>
<dd>

**traceback:** `typing.Optional[str]` — Traceback report for the last failed sync
    
</dd>
</dl>

<dl>
<dd>

**use_blob_urls:** `typing.Optional[bool]` — Interpret objects as BLOBs and generate URLs
    
</dd>
</dl>

<dl>
<dd>

**user_delegation_key:** `typing.Optional[str]` — User Delegation Key (Backend)
    
</dd>
</dl>

<dl>
<dd>

**request_options:** `typing.Optional[RequestOptions]` — Request-specific configuration.
    
</dd>
</dl>
</dd>
</dl>


</dd>
</dl>
</details>

<details><summary><code>client.import_storage.azure_spi.<a href="src/label_studio_sdk/import_storage/azure_spi/client.py">sync</a>(...)</code></summary>
<dl>
<dd>

#### 📝 Description

<dl>
<dd>

<dl>
<dd>

Sync tasks from an Azure import storage connection that was set up with Service Principal authentication.
</dd>
</dl>
</dd>
</dl>

#### 🔌 Usage

<dl>
<dd>

<dl>
<dd>

```python
from label_studio_sdk import LabelStudio

client = LabelStudio(
    api_key="YOUR_API_KEY",
)
client.import_storage.azure_spi.sync(
    id=1,
)

```
</dd>
</dl>
</dd>
</dl>

#### ⚙️ Parameters

<dl>
<dd>

<dl>
<dd>

**id:** `int` 
    
</dd>
</dl>

<dl>
<dd>

**request_options:** `typing.Optional[RequestOptions]` — Request-specific configuration.
    
</dd>
</dl>
</dd>
</dl>


</dd>
</dl>
</details>

## ImportStorage Databricks
<details><summary><code>client.import_storage.databricks.<a href="src/label_studio_sdk/import_storage/databricks/client.py">list</a>(...)</code></summary>
<dl>
<dd>

#### 📝 Description

<dl>
<dd>

<dl>
<dd>

Get list of all Databricks Files import storage connections.
</dd>
</dl>
</dd>
</dl>

#### 🔌 Usage

<dl>
<dd>

<dl>
<dd>

```python
from label_studio_sdk import LabelStudio

client = LabelStudio(
    api_key="YOUR_API_KEY",
)
client.import_storage.databricks.list()

```
</dd>
</dl>
</dd>
</dl>

#### ⚙️ Parameters

<dl>
<dd>

<dl>
<dd>

**ordering:** `typing.Optional[str]` — Which field to use when ordering the results.
    
</dd>
</dl>

<dl>
<dd>

**project:** `typing.Optional[int]` — Project ID
    
</dd>
</dl>

<dl>
<dd>

**request_options:** `typing.Optional[RequestOptions]` — Request-specific configuration.
    
</dd>
</dl>
</dd>
</dl>


</dd>
</dl>
</details>

<details><summary><code>client.import_storage.databricks.<a href="src/label_studio_sdk/import_storage/databricks/client.py">create</a>(...)</code></summary>
<dl>
<dd>

#### 📝 Description

<dl>
<dd>

<dl>
<dd>

Create a Databricks Files import storage connection.
</dd>
</dl>
</dd>
</dl>

#### 🔌 Usage

<dl>
<dd>

<dl>
<dd>

```python
from label_studio_sdk import LabelStudio

client = LabelStudio(
    api_key="YOUR_API_KEY",
)
client.import_storage.databricks.create(
    catalog="catalog",
    host="host",
    project=1,
    schema="schema",
    volume="volume",
)

```
</dd>
</dl>
</dd>
</dl>

#### ⚙️ Parameters

<dl>
<dd>

<dl>
<dd>

**catalog:** `str` — UC catalog name
    
</dd>
</dl>

<dl>
<dd>

**host:** `str` — Databricks workspace base URL (https://...)
    
</dd>
</dl>

<dl>
<dd>

**project:** `int` — A unique integer value identifying this project.
    
</dd>
</dl>

<dl>
<dd>

**schema:** `str` — UC schema name
    
</dd>
</dl>

<dl>
<dd>

**volume:** `str` — UC volume name
    
</dd>
</dl>

<dl>
<dd>

**description:** `typing.Optional[str]` — Cloud storage description
    
</dd>
</dl>

<dl>
<dd>

**last_sync:** `typing.Optional[dt.datetime]` — Last sync finished time
    
</dd>
</dl>

<dl>
<dd>

**last_sync_count:** `typing.Optional[int]` — Count of tasks synced last time
    
</dd>
</dl>

<dl>
<dd>

**last_sync_job:** `typing.Optional[str]` — Last sync job ID
    
</dd>
</dl>

<dl>
<dd>

**meta:** `typing.Optional[typing.Optional[typing.Any]]` 
    
</dd>
</dl>

<dl>
<dd>

**prefix:** `typing.Optional[str]` — Path under the volume
    
</dd>
</dl>

<dl>
<dd>

**presign:** `typing.Optional[bool]` — Presign not supported; always proxied
    
</dd>
</dl>

<dl>
<dd>

**presign_ttl:** `typing.Optional[int]` — Unused for Databricks; kept for compatibility
    
</dd>
</dl>

<dl>
<dd>

**recursive_scan:** `typing.Optional[bool]` — Perform recursive scan
    
</dd>
</dl>

<dl>
<dd>

**regex_filter:** `typing.Optional[str]` — Regex for filtering objects
    
</dd>
</dl>

<dl>
<dd>

**request_timeout_s:** `typing.Optional[int]` 
    
</dd>
</dl>

<dl>
<dd>

**status:** `typing.Optional[StatusC5AEnum]` 
    
</dd>
</dl>

<dl>
<dd>

**stream_chunk_bytes:** `typing.Optional[int]` 
    
</dd>
</dl>

<dl>
<dd>

**synchronizable:** `typing.Optional[bool]` 
    
</dd>
</dl>

<dl>
<dd>

**title:** `typing.Optional[str]` — Cloud storage title
    
</dd>
</dl>

<dl>
<dd>

**token:** `typing.Optional[str]` 
    
</dd>
</dl>

<dl>
<dd>

**traceback:** `typing.Optional[str]` — Traceback report for the last failed sync
    
</dd>
</dl>

<dl>
<dd>

**use_blob_urls:** `typing.Optional[bool]` — Generate blob URLs in tasks
    
</dd>
</dl>

<dl>
<dd>

**verify_tls:** `typing.Optional[bool]` — Verify TLS certificates
    
</dd>
</dl>

<dl>
<dd>

**request_options:** `typing.Optional[RequestOptions]` — Request-specific configuration.
    
</dd>
</dl>
</dd>
</dl>


</dd>
</dl>
</details>

<details><summary><code>client.import_storage.databricks.<a href="src/label_studio_sdk/import_storage/databricks/client.py">validate</a>(...)</code></summary>
<dl>
<dd>

#### 📝 Description

<dl>
<dd>

<dl>
<dd>

Validate a specific Databricks Files import storage connection.
</dd>
</dl>
</dd>
</dl>

#### 🔌 Usage

<dl>
<dd>

<dl>
<dd>

```python
from label_studio_sdk import LabelStudio

client = LabelStudio(
    api_key="YOUR_API_KEY",
)
client.import_storage.databricks.validate(
    catalog="catalog",
    host="host",
    project=1,
    schema="schema",
    volume="volume",
)

```
</dd>
</dl>
</dd>
</dl>

#### ⚙️ Parameters

<dl>
<dd>

<dl>
<dd>

**catalog:** `str` — UC catalog name
    
</dd>
</dl>

<dl>
<dd>

**host:** `str` — Databricks workspace base URL (https://...)
    
</dd>
</dl>

<dl>
<dd>

**project:** `int` — A unique integer value identifying this project.
    
</dd>
</dl>

<dl>
<dd>

**schema:** `str` — UC schema name
    
</dd>
</dl>

<dl>
<dd>

**volume:** `str` — UC volume name
    
</dd>
</dl>

<dl>
<dd>

**description:** `typing.Optional[str]` — Cloud storage description
    
</dd>
</dl>

<dl>
<dd>

**last_sync:** `typing.Optional[dt.datetime]` — Last sync finished time
    
</dd>
</dl>

<dl>
<dd>

**last_sync_count:** `typing.Optional[int]` — Count of tasks synced last time
    
</dd>
</dl>

<dl>
<dd>

**last_sync_job:** `typing.Optional[str]` — Last sync job ID
    
</dd>
</dl>

<dl>
<dd>

**meta:** `typing.Optional[typing.Optional[typing.Any]]` 
    
</dd>
</dl>

<dl>
<dd>

**prefix:** `typing.Optional[str]` — Path under the volume
    
</dd>
</dl>

<dl>
<dd>

**presign:** `typing.Optional[bool]` — Presign not supported; always proxied
    
</dd>
</dl>

<dl>
<dd>

**presign_ttl:** `typing.Optional[int]` — Unused for Databricks; kept for compatibility
    
</dd>
</dl>

<dl>
<dd>

**recursive_scan:** `typing.Optional[bool]` — Perform recursive scan
    
</dd>
</dl>

<dl>
<dd>

**regex_filter:** `typing.Optional[str]` — Regex for filtering objects
    
</dd>
</dl>

<dl>
<dd>

**request_timeout_s:** `typing.Optional[int]` 
    
</dd>
</dl>

<dl>
<dd>

**status:** `typing.Optional[StatusC5AEnum]` 
    
</dd>
</dl>

<dl>
<dd>

**stream_chunk_bytes:** `typing.Optional[int]` 
    
</dd>
</dl>

<dl>
<dd>

**synchronizable:** `typing.Optional[bool]` 
    
</dd>
</dl>

<dl>
<dd>

**title:** `typing.Optional[str]` — Cloud storage title
    
</dd>
</dl>

<dl>
<dd>

**token:** `typing.Optional[str]` 
    
</dd>
</dl>

<dl>
<dd>

**traceback:** `typing.Optional[str]` — Traceback report for the last failed sync
    
</dd>
</dl>

<dl>
<dd>

**use_blob_urls:** `typing.Optional[bool]` — Generate blob URLs in tasks
    
</dd>
</dl>

<dl>
<dd>

**verify_tls:** `typing.Optional[bool]` — Verify TLS certificates
    
</dd>
</dl>

<dl>
<dd>

**request_options:** `typing.Optional[RequestOptions]` — Request-specific configuration.
    
</dd>
</dl>
</dd>
</dl>


</dd>
</dl>
</details>

<details><summary><code>client.import_storage.databricks.<a href="src/label_studio_sdk/import_storage/databricks/client.py">get</a>(...)</code></summary>
<dl>
<dd>

#### 📝 Description

<dl>
<dd>

<dl>
<dd>

Get a specific Databricks Files import storage connection.
</dd>
</dl>
</dd>
</dl>

#### 🔌 Usage

<dl>
<dd>

<dl>
<dd>

```python
from label_studio_sdk import LabelStudio

client = LabelStudio(
    api_key="YOUR_API_KEY",
)
client.import_storage.databricks.get(
    id=1,
)

```
</dd>
</dl>
</dd>
</dl>

#### ⚙️ Parameters

<dl>
<dd>

<dl>
<dd>

**id:** `int` 
    
</dd>
</dl>

<dl>
<dd>

**request_options:** `typing.Optional[RequestOptions]` — Request-specific configuration.
    
</dd>
</dl>
</dd>
</dl>


</dd>
</dl>
</details>

<details><summary><code>client.import_storage.databricks.<a href="src/label_studio_sdk/import_storage/databricks/client.py">delete</a>(...)</code></summary>
<dl>
<dd>

#### 📝 Description

<dl>
<dd>

<dl>
<dd>

Delete a specific Databricks Files import storage connection.
</dd>
</dl>
</dd>
</dl>

#### 🔌 Usage

<dl>
<dd>

<dl>
<dd>

```python
from label_studio_sdk import LabelStudio

client = LabelStudio(
    api_key="YOUR_API_KEY",
)
client.import_storage.databricks.delete(
    id=1,
)

```
</dd>
</dl>
</dd>
</dl>

#### ⚙️ Parameters

<dl>
<dd>

<dl>
<dd>

**id:** `int` 
    
</dd>
</dl>

<dl>
<dd>

**request_options:** `typing.Optional[RequestOptions]` — Request-specific configuration.
    
</dd>
</dl>
</dd>
</dl>


</dd>
</dl>
</details>

<details><summary><code>client.import_storage.databricks.<a href="src/label_studio_sdk/import_storage/databricks/client.py">update</a>(...)</code></summary>
<dl>
<dd>

#### 📝 Description

<dl>
<dd>

<dl>
<dd>

Update a specific Databricks Files import storage connection.
</dd>
</dl>
</dd>
</dl>

#### 🔌 Usage

<dl>
<dd>

<dl>
<dd>

```python
from label_studio_sdk import LabelStudio

client = LabelStudio(
    api_key="YOUR_API_KEY",
)
client.import_storage.databricks.update(
    id=1,
)

```
</dd>
</dl>
</dd>
</dl>

#### ⚙️ Parameters

<dl>
<dd>

<dl>
<dd>

**id:** `int` 
    
</dd>
</dl>

<dl>
<dd>

**catalog:** `typing.Optional[str]` — UC catalog name
    
</dd>
</dl>

<dl>
<dd>

**description:** `typing.Optional[str]` — Cloud storage description
    
</dd>
</dl>

<dl>
<dd>

**host:** `typing.Optional[str]` — Databricks workspace base URL (https://...)
    
</dd>
</dl>

<dl>
<dd>

**last_sync:** `typing.Optional[dt.datetime]` — Last sync finished time
    
</dd>
</dl>

<dl>
<dd>

**last_sync_count:** `typing.Optional[int]` — Count of tasks synced last time
    
</dd>
</dl>

<dl>
<dd>

**last_sync_job:** `typing.Optional[str]` — Last sync job ID
    
</dd>
</dl>

<dl>
<dd>

**meta:** `typing.Optional[typing.Optional[typing.Any]]` 
    
</dd>
</dl>

<dl>
<dd>

**prefix:** `typing.Optional[str]` — Path under the volume
    
</dd>
</dl>

<dl>
<dd>

**presign:** `typing.Optional[bool]` — Presign not supported; always proxied
    
</dd>
</dl>

<dl>
<dd>

**presign_ttl:** `typing.Optional[int]` — Unused for Databricks; kept for compatibility
    
</dd>
</dl>

<dl>
<dd>

**project:** `typing.Optional[int]` — A unique integer value identifying this project.
    
</dd>
</dl>

<dl>
<dd>

**recursive_scan:** `typing.Optional[bool]` — Perform recursive scan
    
</dd>
</dl>

<dl>
<dd>

**regex_filter:** `typing.Optional[str]` — Regex for filtering objects
    
</dd>
</dl>

<dl>
<dd>

**request_timeout_s:** `typing.Optional[int]` 
    
</dd>
</dl>

<dl>
<dd>

**schema:** `typing.Optional[str]` — UC schema name
    
</dd>
</dl>

<dl>
<dd>

**status:** `typing.Optional[StatusC5AEnum]` 
    
</dd>
</dl>

<dl>
<dd>

**stream_chunk_bytes:** `typing.Optional[int]` 
    
</dd>
</dl>

<dl>
<dd>

**synchronizable:** `typing.Optional[bool]` 
    
</dd>
</dl>

<dl>
<dd>

**title:** `typing.Optional[str]` — Cloud storage title
    
</dd>
</dl>

<dl>
<dd>

**token:** `typing.Optional[str]` 
    
</dd>
</dl>

<dl>
<dd>

**traceback:** `typing.Optional[str]` — Traceback report for the last failed sync
    
</dd>
</dl>

<dl>
<dd>

**use_blob_urls:** `typing.Optional[bool]` — Generate blob URLs in tasks
    
</dd>
</dl>

<dl>
<dd>

**verify_tls:** `typing.Optional[bool]` — Verify TLS certificates
    
</dd>
</dl>

<dl>
<dd>

**volume:** `typing.Optional[str]` — UC volume name
    
</dd>
</dl>

<dl>
<dd>

**request_options:** `typing.Optional[RequestOptions]` — Request-specific configuration.
    
</dd>
</dl>
</dd>
</dl>


</dd>
</dl>
</details>

<details><summary><code>client.import_storage.databricks.<a href="src/label_studio_sdk/import_storage/databricks/client.py">sync</a>(...)</code></summary>
<dl>
<dd>

#### 📝 Description

<dl>
<dd>

<dl>
<dd>

Sync tasks from a Databricks Files import storage.
</dd>
</dl>
</dd>
</dl>

#### 🔌 Usage

<dl>
<dd>

<dl>
<dd>

```python
from label_studio_sdk import LabelStudio

client = LabelStudio(
    api_key="YOUR_API_KEY",
)
client.import_storage.databricks.sync(
    id=1,
)

```
</dd>
</dl>
</dd>
</dl>

#### ⚙️ Parameters

<dl>
<dd>

<dl>
<dd>

**id:** `int` 
    
</dd>
</dl>

<dl>
<dd>

**request_options:** `typing.Optional[RequestOptions]` — Request-specific configuration.
    
</dd>
</dl>
</dd>
</dl>


</dd>
</dl>
</details>

## ImportStorage Gcs
<details><summary><code>client.import_storage.gcs.<a href="src/label_studio_sdk/import_storage/gcs/client.py">list</a>(...)</code></summary>
<dl>
<dd>

#### 📝 Description

<dl>
<dd>

<dl>
<dd>

Get a list of all GCS import storage connections.
</dd>
</dl>
</dd>
</dl>

#### 🔌 Usage

<dl>
<dd>

<dl>
<dd>

```python
from label_studio_sdk import LabelStudio

client = LabelStudio(
    api_key="YOUR_API_KEY",
)
client.import_storage.gcs.list()

```
</dd>
</dl>
</dd>
</dl>

#### ⚙️ Parameters

<dl>
<dd>

<dl>
<dd>

**ordering:** `typing.Optional[str]` — Which field to use when ordering the results.
    
</dd>
</dl>

<dl>
<dd>

**project:** `typing.Optional[int]` — Project ID
    
</dd>
</dl>

<dl>
<dd>

**request_options:** `typing.Optional[RequestOptions]` — Request-specific configuration.
    
</dd>
</dl>
</dd>
</dl>


</dd>
</dl>
</details>

<details><summary><code>client.import_storage.gcs.<a href="src/label_studio_sdk/import_storage/gcs/client.py">create</a>(...)</code></summary>
<dl>
<dd>

#### 📝 Description

<dl>
<dd>

<dl>
<dd>

Create a new GCS import storage connection.
</dd>
</dl>
</dd>
</dl>

#### 🔌 Usage

<dl>
<dd>

<dl>
<dd>

```python
from label_studio_sdk import LabelStudio

client = LabelStudio(
    api_key="YOUR_API_KEY",
)
client.import_storage.gcs.create()

```
</dd>
</dl>
</dd>
</dl>

#### ⚙️ Parameters

<dl>
<dd>

<dl>
<dd>

**bucket:** `typing.Optional[str]` — GCS bucket name
    
</dd>
</dl>

<dl>
<dd>

**description:** `typing.Optional[str]` — Storage description
    
</dd>
</dl>

<dl>
<dd>

**google_application_credentials:** `typing.Optional[str]` — The content of GOOGLE_APPLICATION_CREDENTIALS json file. Check official Google Cloud Authentication documentation for more details.
    
</dd>
</dl>

<dl>
<dd>

**google_project_id:** `typing.Optional[str]` — Google project ID
    
</dd>
</dl>

<dl>
<dd>

**prefix:** `typing.Optional[str]` — GCS bucket prefix
    
</dd>
</dl>

<dl>
<dd>

**presign:** `typing.Optional[bool]` — Presign URLs for direct download
    
</dd>
</dl>

<dl>
<dd>

**presign_ttl:** `typing.Optional[int]` — Presign TTL in minutes
    
</dd>
</dl>

<dl>
<dd>

**project:** `typing.Optional[int]` — Project ID
    
</dd>
</dl>

<dl>
<dd>

**regex_filter:** `typing.Optional[str]` — Cloud storage regex for filtering objects. You must specify it otherwise no objects will be imported.
    
</dd>
</dl>

<dl>
<dd>

**title:** `typing.Optional[str]` — Storage title
    
</dd>
</dl>

<dl>
<dd>

**use_blob_urls:** `typing.Optional[bool]` — Interpret objects as BLOBs and generate URLs. For example, if your bucket contains images, you can use this option to generate URLs for these images. If set to False, it will read the content of the file and load it into Label Studio.
    
</dd>
</dl>

<dl>
<dd>

**request_options:** `typing.Optional[RequestOptions]` — Request-specific configuration.
    
</dd>
</dl>
</dd>
</dl>


</dd>
</dl>
</details>

<details><summary><code>client.import_storage.gcs.<a href="src/label_studio_sdk/import_storage/gcs/client.py">validate</a>(...)</code></summary>
<dl>
<dd>

#### 📝 Description

<dl>
<dd>

<dl>
<dd>

Validate a specific GCS import storage connection.
</dd>
</dl>
</dd>
</dl>

#### 🔌 Usage

<dl>
<dd>

<dl>
<dd>

```python
from label_studio_sdk import LabelStudio

client = LabelStudio(
    api_key="YOUR_API_KEY",
)
client.import_storage.gcs.validate()

```
</dd>
</dl>
</dd>
</dl>

#### ⚙️ Parameters

<dl>
<dd>

<dl>
<dd>

**bucket:** `typing.Optional[str]` — GCS bucket name
    
</dd>
</dl>

<dl>
<dd>

**description:** `typing.Optional[str]` — Storage description
    
</dd>
</dl>

<dl>
<dd>

**google_application_credentials:** `typing.Optional[str]` — The content of GOOGLE_APPLICATION_CREDENTIALS json file. Check official Google Cloud Authentication documentation for more details.
    
</dd>
</dl>

<dl>
<dd>

**google_project_id:** `typing.Optional[str]` — Google project ID
    
</dd>
</dl>

<dl>
<dd>

**id:** `typing.Optional[int]` — Storage ID. If set, storage with specified ID will be updated
    
</dd>
</dl>

<dl>
<dd>

**prefix:** `typing.Optional[str]` — GCS bucket prefix
    
</dd>
</dl>

<dl>
<dd>

**presign:** `typing.Optional[bool]` — Presign URLs for direct download
    
</dd>
</dl>

<dl>
<dd>

**presign_ttl:** `typing.Optional[int]` — Presign TTL in minutes
    
</dd>
</dl>

<dl>
<dd>

**project:** `typing.Optional[int]` — Project ID
    
</dd>
</dl>

<dl>
<dd>

**regex_filter:** `typing.Optional[str]` — Cloud storage regex for filtering objects. You must specify it otherwise no objects will be imported.
    
</dd>
</dl>

<dl>
<dd>

**title:** `typing.Optional[str]` — Storage title
    
</dd>
</dl>

<dl>
<dd>

**use_blob_urls:** `typing.Optional[bool]` — Interpret objects as BLOBs and generate URLs. For example, if your bucket contains images, you can use this option to generate URLs for these images. If set to False, it will read the content of the file and load it into Label Studio.
    
</dd>
</dl>

<dl>
<dd>

**request_options:** `typing.Optional[RequestOptions]` — Request-specific configuration.
    
</dd>
</dl>
</dd>
</dl>


</dd>
</dl>
</details>

<details><summary><code>client.import_storage.gcs.<a href="src/label_studio_sdk/import_storage/gcs/client.py">get</a>(...)</code></summary>
<dl>
<dd>

#### 📝 Description

<dl>
<dd>

<dl>
<dd>

Get a specific GCS import storage connection.
</dd>
</dl>
</dd>
</dl>

#### 🔌 Usage

<dl>
<dd>

<dl>
<dd>

```python
from label_studio_sdk import LabelStudio

client = LabelStudio(
    api_key="YOUR_API_KEY",
)
client.import_storage.gcs.get(
    id=1,
)

```
</dd>
</dl>
</dd>
</dl>

#### ⚙️ Parameters

<dl>
<dd>

<dl>
<dd>

**id:** `int` 
    
</dd>
</dl>

<dl>
<dd>

**request_options:** `typing.Optional[RequestOptions]` — Request-specific configuration.
    
</dd>
</dl>
</dd>
</dl>


</dd>
</dl>
</details>

<details><summary><code>client.import_storage.gcs.<a href="src/label_studio_sdk/import_storage/gcs/client.py">delete</a>(...)</code></summary>
<dl>
<dd>

#### 📝 Description

<dl>
<dd>

<dl>
<dd>

Delete a specific GCS import storage connection.
</dd>
</dl>
</dd>
</dl>

#### 🔌 Usage

<dl>
<dd>

<dl>
<dd>

```python
from label_studio_sdk import LabelStudio

client = LabelStudio(
    api_key="YOUR_API_KEY",
)
client.import_storage.gcs.delete(
    id=1,
)

```
</dd>
</dl>
</dd>
</dl>

#### ⚙️ Parameters

<dl>
<dd>

<dl>
<dd>

**id:** `int` 
    
</dd>
</dl>

<dl>
<dd>

**request_options:** `typing.Optional[RequestOptions]` — Request-specific configuration.
    
</dd>
</dl>
</dd>
</dl>


</dd>
</dl>
</details>

<details><summary><code>client.import_storage.gcs.<a href="src/label_studio_sdk/import_storage/gcs/client.py">update</a>(...)</code></summary>
<dl>
<dd>

#### 📝 Description

<dl>
<dd>

<dl>
<dd>

Update a specific GCS import storage connection.
</dd>
</dl>
</dd>
</dl>

#### 🔌 Usage

<dl>
<dd>

<dl>
<dd>

```python
from label_studio_sdk import LabelStudio

client = LabelStudio(
    api_key="YOUR_API_KEY",
)
client.import_storage.gcs.update(
    id=1,
)

```
</dd>
</dl>
</dd>
</dl>

#### ⚙️ Parameters

<dl>
<dd>

<dl>
<dd>

**id:** `int` 
    
</dd>
</dl>

<dl>
<dd>

**bucket:** `typing.Optional[str]` — GCS bucket name
    
</dd>
</dl>

<dl>
<dd>

**description:** `typing.Optional[str]` — Storage description
    
</dd>
</dl>

<dl>
<dd>

**google_application_credentials:** `typing.Optional[str]` — The content of GOOGLE_APPLICATION_CREDENTIALS json file. Check official Google Cloud Authentication documentation for more details.
    
</dd>
</dl>

<dl>
<dd>

**google_project_id:** `typing.Optional[str]` — Google project ID
    
</dd>
</dl>

<dl>
<dd>

**prefix:** `typing.Optional[str]` — GCS bucket prefix
    
</dd>
</dl>

<dl>
<dd>

**presign:** `typing.Optional[bool]` — Presign URLs for direct download
    
</dd>
</dl>

<dl>
<dd>

**presign_ttl:** `typing.Optional[int]` — Presign TTL in minutes
    
</dd>
</dl>

<dl>
<dd>

**project:** `typing.Optional[int]` — Project ID
    
</dd>
</dl>

<dl>
<dd>

**regex_filter:** `typing.Optional[str]` — Cloud storage regex for filtering objects. You must specify it otherwise no objects will be imported.
    
</dd>
</dl>

<dl>
<dd>

**title:** `typing.Optional[str]` — Storage title
    
</dd>
</dl>

<dl>
<dd>

**use_blob_urls:** `typing.Optional[bool]` — Interpret objects as BLOBs and generate URLs. For example, if your bucket contains images, you can use this option to generate URLs for these images. If set to False, it will read the content of the file and load it into Label Studio.
    
</dd>
</dl>

<dl>
<dd>

**request_options:** `typing.Optional[RequestOptions]` — Request-specific configuration.
    
</dd>
</dl>
</dd>
</dl>


</dd>
</dl>
</details>

<details><summary><code>client.import_storage.gcs.<a href="src/label_studio_sdk/import_storage/gcs/client.py">sync</a>(...)</code></summary>
<dl>
<dd>

#### 📝 Description

<dl>
<dd>

<dl>
<dd>

Sync tasks from a GCS import storage connection.
</dd>
</dl>
</dd>
</dl>

#### 🔌 Usage

<dl>
<dd>

<dl>
<dd>

```python
from label_studio_sdk import LabelStudio

client = LabelStudio(
    api_key="YOUR_API_KEY",
)
client.import_storage.gcs.sync(
    id=1,
)

```
</dd>
</dl>
</dd>
</dl>

#### ⚙️ Parameters

<dl>
<dd>

<dl>
<dd>

**id:** `int` — Storage ID
    
</dd>
</dl>

<dl>
<dd>

**request_options:** `typing.Optional[RequestOptions]` — Request-specific configuration.
    
</dd>
</dl>
</dd>
</dl>


</dd>
</dl>
</details>

## ImportStorage Gcswif
<details><summary><code>client.import_storage.gcswif.<a href="src/label_studio_sdk/import_storage/gcswif/client.py">list</a>(...)</code></summary>
<dl>
<dd>

#### 📝 Description

<dl>
<dd>

<dl>
<dd>

Get list of all GCS import storage connections set up with WIF authentication.
</dd>
</dl>
</dd>
</dl>

#### 🔌 Usage

<dl>
<dd>

<dl>
<dd>

```python
from label_studio_sdk import LabelStudio

client = LabelStudio(
    api_key="YOUR_API_KEY",
)
client.import_storage.gcswif.list()

```
</dd>
</dl>
</dd>
</dl>

#### ⚙️ Parameters

<dl>
<dd>

<dl>
<dd>

**ordering:** `typing.Optional[str]` — Which field to use when ordering the results.
    
</dd>
</dl>

<dl>
<dd>

**project:** `typing.Optional[int]` — Project ID
    
</dd>
</dl>

<dl>
<dd>

**request_options:** `typing.Optional[RequestOptions]` — Request-specific configuration.
    
</dd>
</dl>
</dd>
</dl>


</dd>
</dl>
</details>

<details><summary><code>client.import_storage.gcswif.<a href="src/label_studio_sdk/import_storage/gcswif/client.py">create</a>(...)</code></summary>
<dl>
<dd>

#### 📝 Description

<dl>
<dd>

<dl>
<dd>

Create GCS import storage with WIF.
</dd>
</dl>
</dd>
</dl>

#### 🔌 Usage

<dl>
<dd>

<dl>
<dd>

```python
from label_studio_sdk import LabelStudio

client = LabelStudio(
    api_key="YOUR_API_KEY",
)
client.import_storage.gcswif.create(
    project=1,
)

```
</dd>
</dl>
</dd>
</dl>

#### ⚙️ Parameters

<dl>
<dd>

<dl>
<dd>

**project:** `int` — A unique integer value identifying this project.
    
</dd>
</dl>

<dl>
<dd>

**bucket:** `typing.Optional[str]` — GCS bucket name
    
</dd>
</dl>

<dl>
<dd>

**description:** `typing.Optional[str]` — Cloud storage description
    
</dd>
</dl>

<dl>
<dd>

**google_application_credentials:** `typing.Optional[str]` — The content of GOOGLE_APPLICATION_CREDENTIALS json file
    
</dd>
</dl>

<dl>
<dd>

**google_project_id:** `typing.Optional[str]` — Google project ID
    
</dd>
</dl>

<dl>
<dd>

**google_project_number:** `typing.Optional[str]` — Google project number
    
</dd>
</dl>

<dl>
<dd>

**google_service_account_email:** `typing.Optional[str]` — Google service account email
    
</dd>
</dl>

<dl>
<dd>

**google_wif_pool_id:** `typing.Optional[str]` — Google WIF pool ID
    
</dd>
</dl>

<dl>
<dd>

**google_wif_provider_id:** `typing.Optional[str]` — Google WIF provider ID
    
</dd>
</dl>

<dl>
<dd>

**last_sync:** `typing.Optional[dt.datetime]` — Last sync finished time
    
</dd>
</dl>

<dl>
<dd>

**last_sync_count:** `typing.Optional[int]` — Count of tasks synced last time
    
</dd>
</dl>

<dl>
<dd>

**last_sync_job:** `typing.Optional[str]` — Last sync job ID
    
</dd>
</dl>

<dl>
<dd>

**meta:** `typing.Optional[typing.Optional[typing.Any]]` 
    
</dd>
</dl>

<dl>
<dd>

**prefix:** `typing.Optional[str]` — GCS bucket prefix
    
</dd>
</dl>

<dl>
<dd>

**presign:** `typing.Optional[bool]` 
    
</dd>
</dl>

<dl>
<dd>

**presign_ttl:** `typing.Optional[int]` — Presigned URLs TTL (in minutes)
    
</dd>
</dl>

<dl>
<dd>

**recursive_scan:** `typing.Optional[bool]` — Perform recursive scan over the bucket content
    
</dd>
</dl>

<dl>
<dd>

**regex_filter:** `typing.Optional[str]` — Cloud storage regex for filtering objects
    
</dd>
</dl>

<dl>
<dd>

**status:** `typing.Optional[StatusC5AEnum]` 
    
</dd>
</dl>

<dl>
<dd>

**synchronizable:** `typing.Optional[bool]` 
    
</dd>
</dl>

<dl>
<dd>

**title:** `typing.Optional[str]` — Cloud storage title
    
</dd>
</dl>

<dl>
<dd>

**traceback:** `typing.Optional[str]` — Traceback report for the last failed sync
    
</dd>
</dl>

<dl>
<dd>

**use_blob_urls:** `typing.Optional[bool]` — Interpret objects as BLOBs and generate URLs
    
</dd>
</dl>

<dl>
<dd>

**request_options:** `typing.Optional[RequestOptions]` — Request-specific configuration.
    
</dd>
</dl>
</dd>
</dl>


</dd>
</dl>
</details>

<details><summary><code>client.import_storage.gcswif.<a href="src/label_studio_sdk/import_storage/gcswif/client.py">validate</a>(...)</code></summary>
<dl>
<dd>

#### 📝 Description

<dl>
<dd>

<dl>
<dd>

Validate a specific GCS import storage connection that was set up with WIF authentication.
</dd>
</dl>
</dd>
</dl>

#### 🔌 Usage

<dl>
<dd>

<dl>
<dd>

```python
from label_studio_sdk import LabelStudio

client = LabelStudio(
    api_key="YOUR_API_KEY",
)
client.import_storage.gcswif.validate(
    project=1,
)

```
</dd>
</dl>
</dd>
</dl>

#### ⚙️ Parameters

<dl>
<dd>

<dl>
<dd>

**project:** `int` — A unique integer value identifying this project.
    
</dd>
</dl>

<dl>
<dd>

**bucket:** `typing.Optional[str]` — GCS bucket name
    
</dd>
</dl>

<dl>
<dd>

**description:** `typing.Optional[str]` — Cloud storage description
    
</dd>
</dl>

<dl>
<dd>

**google_application_credentials:** `typing.Optional[str]` — The content of GOOGLE_APPLICATION_CREDENTIALS json file
    
</dd>
</dl>

<dl>
<dd>

**google_project_id:** `typing.Optional[str]` — Google project ID
    
</dd>
</dl>

<dl>
<dd>

**google_project_number:** `typing.Optional[str]` — Google project number
    
</dd>
</dl>

<dl>
<dd>

**google_service_account_email:** `typing.Optional[str]` — Google service account email
    
</dd>
</dl>

<dl>
<dd>

**google_wif_pool_id:** `typing.Optional[str]` — Google WIF pool ID
    
</dd>
</dl>

<dl>
<dd>

**google_wif_provider_id:** `typing.Optional[str]` — Google WIF provider ID
    
</dd>
</dl>

<dl>
<dd>

**last_sync:** `typing.Optional[dt.datetime]` — Last sync finished time
    
</dd>
</dl>

<dl>
<dd>

**last_sync_count:** `typing.Optional[int]` — Count of tasks synced last time
    
</dd>
</dl>

<dl>
<dd>

**last_sync_job:** `typing.Optional[str]` — Last sync job ID
    
</dd>
</dl>

<dl>
<dd>

**meta:** `typing.Optional[typing.Optional[typing.Any]]` 
    
</dd>
</dl>

<dl>
<dd>

**prefix:** `typing.Optional[str]` — GCS bucket prefix
    
</dd>
</dl>

<dl>
<dd>

**presign:** `typing.Optional[bool]` 
    
</dd>
</dl>

<dl>
<dd>

**presign_ttl:** `typing.Optional[int]` — Presigned URLs TTL (in minutes)
    
</dd>
</dl>

<dl>
<dd>

**recursive_scan:** `typing.Optional[bool]` — Perform recursive scan over the bucket content
    
</dd>
</dl>

<dl>
<dd>

**regex_filter:** `typing.Optional[str]` — Cloud storage regex for filtering objects
    
</dd>
</dl>

<dl>
<dd>

**status:** `typing.Optional[StatusC5AEnum]` 
    
</dd>
</dl>

<dl>
<dd>

**synchronizable:** `typing.Optional[bool]` 
    
</dd>
</dl>

<dl>
<dd>

**title:** `typing.Optional[str]` — Cloud storage title
    
</dd>
</dl>

<dl>
<dd>

**traceback:** `typing.Optional[str]` — Traceback report for the last failed sync
    
</dd>
</dl>

<dl>
<dd>

**use_blob_urls:** `typing.Optional[bool]` — Interpret objects as BLOBs and generate URLs
    
</dd>
</dl>

<dl>
<dd>

**request_options:** `typing.Optional[RequestOptions]` — Request-specific configuration.
    
</dd>
</dl>
</dd>
</dl>


</dd>
</dl>
</details>

<details><summary><code>client.import_storage.gcswif.<a href="src/label_studio_sdk/import_storage/gcswif/client.py">get</a>(...)</code></summary>
<dl>
<dd>

#### 📝 Description

<dl>
<dd>

<dl>
<dd>

Get a specific GCS import storage connection that was set up with WIF.
</dd>
</dl>
</dd>
</dl>

#### 🔌 Usage

<dl>
<dd>

<dl>
<dd>

```python
from label_studio_sdk import LabelStudio

client = LabelStudio(
    api_key="YOUR_API_KEY",
)
client.import_storage.gcswif.get(
    id=1,
)

```
</dd>
</dl>
</dd>
</dl>

#### ⚙️ Parameters

<dl>
<dd>

<dl>
<dd>

**id:** `int` 
    
</dd>
</dl>

<dl>
<dd>

**request_options:** `typing.Optional[RequestOptions]` — Request-specific configuration.
    
</dd>
</dl>
</dd>
</dl>


</dd>
</dl>
</details>

<details><summary><code>client.import_storage.gcswif.<a href="src/label_studio_sdk/import_storage/gcswif/client.py">delete</a>(...)</code></summary>
<dl>
<dd>

#### 📝 Description

<dl>
<dd>

<dl>
<dd>

Delete a specific GCS import storage connection that was set up with WIF authentication.
</dd>
</dl>
</dd>
</dl>

#### 🔌 Usage

<dl>
<dd>

<dl>
<dd>

```python
from label_studio_sdk import LabelStudio

client = LabelStudio(
    api_key="YOUR_API_KEY",
)
client.import_storage.gcswif.delete(
    id=1,
)

```
</dd>
</dl>
</dd>
</dl>

#### ⚙️ Parameters

<dl>
<dd>

<dl>
<dd>

**id:** `int` 
    
</dd>
</dl>

<dl>
<dd>

**request_options:** `typing.Optional[RequestOptions]` — Request-specific configuration.
    
</dd>
</dl>
</dd>
</dl>


</dd>
</dl>
</details>

<details><summary><code>client.import_storage.gcswif.<a href="src/label_studio_sdk/import_storage/gcswif/client.py">update</a>(...)</code></summary>
<dl>
<dd>

#### 📝 Description

<dl>
<dd>

<dl>
<dd>

Update a specific GCS import storage connection that was set up with WIF authentication.
</dd>
</dl>
</dd>
</dl>

#### 🔌 Usage

<dl>
<dd>

<dl>
<dd>

```python
from label_studio_sdk import LabelStudio

client = LabelStudio(
    api_key="YOUR_API_KEY",
)
client.import_storage.gcswif.update(
    id=1,
)

```
</dd>
</dl>
</dd>
</dl>

#### ⚙️ Parameters

<dl>
<dd>

<dl>
<dd>

**id:** `int` 
    
</dd>
</dl>

<dl>
<dd>

**bucket:** `typing.Optional[str]` — GCS bucket name
    
</dd>
</dl>

<dl>
<dd>

**description:** `typing.Optional[str]` — Cloud storage description
    
</dd>
</dl>

<dl>
<dd>

**google_application_credentials:** `typing.Optional[str]` — The content of GOOGLE_APPLICATION_CREDENTIALS json file
    
</dd>
</dl>

<dl>
<dd>

**google_project_id:** `typing.Optional[str]` — Google project ID
    
</dd>
</dl>

<dl>
<dd>

**google_project_number:** `typing.Optional[str]` — Google project number
    
</dd>
</dl>

<dl>
<dd>

**google_service_account_email:** `typing.Optional[str]` — Google service account email
    
</dd>
</dl>

<dl>
<dd>

**google_wif_pool_id:** `typing.Optional[str]` — Google WIF pool ID
    
</dd>
</dl>

<dl>
<dd>

**google_wif_provider_id:** `typing.Optional[str]` — Google WIF provider ID
    
</dd>
</dl>

<dl>
<dd>

**last_sync:** `typing.Optional[dt.datetime]` — Last sync finished time
    
</dd>
</dl>

<dl>
<dd>

**last_sync_count:** `typing.Optional[int]` — Count of tasks synced last time
    
</dd>
</dl>

<dl>
<dd>

**last_sync_job:** `typing.Optional[str]` — Last sync job ID
    
</dd>
</dl>

<dl>
<dd>

**meta:** `typing.Optional[typing.Optional[typing.Any]]` 
    
</dd>
</dl>

<dl>
<dd>

**prefix:** `typing.Optional[str]` — GCS bucket prefix
    
</dd>
</dl>

<dl>
<dd>

**presign:** `typing.Optional[bool]` 
    
</dd>
</dl>

<dl>
<dd>

**presign_ttl:** `typing.Optional[int]` — Presigned URLs TTL (in minutes)
    
</dd>
</dl>

<dl>
<dd>

**project:** `typing.Optional[int]` — A unique integer value identifying this project.
    
</dd>
</dl>

<dl>
<dd>

**recursive_scan:** `typing.Optional[bool]` — Perform recursive scan over the bucket content
    
</dd>
</dl>

<dl>
<dd>

**regex_filter:** `typing.Optional[str]` — Cloud storage regex for filtering objects
    
</dd>
</dl>

<dl>
<dd>

**status:** `typing.Optional[StatusC5AEnum]` 
    
</dd>
</dl>

<dl>
<dd>

**synchronizable:** `typing.Optional[bool]` 
    
</dd>
</dl>

<dl>
<dd>

**title:** `typing.Optional[str]` — Cloud storage title
    
</dd>
</dl>

<dl>
<dd>

**traceback:** `typing.Optional[str]` — Traceback report for the last failed sync
    
</dd>
</dl>

<dl>
<dd>

**use_blob_urls:** `typing.Optional[bool]` — Interpret objects as BLOBs and generate URLs
    
</dd>
</dl>

<dl>
<dd>

**request_options:** `typing.Optional[RequestOptions]` — Request-specific configuration.
    
</dd>
</dl>
</dd>
</dl>


</dd>
</dl>
</details>

<details><summary><code>client.import_storage.gcswif.<a href="src/label_studio_sdk/import_storage/gcswif/client.py">sync</a>(...)</code></summary>
<dl>
<dd>

#### 📝 Description

<dl>
<dd>

<dl>
<dd>

Sync tasks from an GCS import storage connection that was set up with WIF authentication.
</dd>
</dl>
</dd>
</dl>

#### 🔌 Usage

<dl>
<dd>

<dl>
<dd>

```python
from label_studio_sdk import LabelStudio

client = LabelStudio(
    api_key="YOUR_API_KEY",
)
client.import_storage.gcswif.sync(
    id=1,
)

```
</dd>
</dl>
</dd>
</dl>

#### ⚙️ Parameters

<dl>
<dd>

<dl>
<dd>

**id:** `int` 
    
</dd>
</dl>

<dl>
<dd>

**request_options:** `typing.Optional[RequestOptions]` — Request-specific configuration.
    
</dd>
</dl>
</dd>
</dl>


</dd>
</dl>
</details>

## ImportStorage Local
<details><summary><code>client.import_storage.local.<a href="src/label_studio_sdk/import_storage/local/client.py">list</a>(...)</code></summary>
<dl>
<dd>

#### 📝 Description

<dl>
<dd>

<dl>
<dd>

Get a list of all local file import storage connections.
</dd>
</dl>
</dd>
</dl>

#### 🔌 Usage

<dl>
<dd>

<dl>
<dd>

```python
from label_studio_sdk import LabelStudio

client = LabelStudio(
    api_key="YOUR_API_KEY",
)
client.import_storage.local.list()

```
</dd>
</dl>
</dd>
</dl>

#### ⚙️ Parameters

<dl>
<dd>

<dl>
<dd>

**ordering:** `typing.Optional[str]` — Which field to use when ordering the results.
    
</dd>
</dl>

<dl>
<dd>

**project:** `typing.Optional[int]` — Project ID
    
</dd>
</dl>

<dl>
<dd>

**request_options:** `typing.Optional[RequestOptions]` — Request-specific configuration.
    
</dd>
</dl>
</dd>
</dl>


</dd>
</dl>
</details>

<details><summary><code>client.import_storage.local.<a href="src/label_studio_sdk/import_storage/local/client.py">create</a>(...)</code></summary>
<dl>
<dd>

#### 📝 Description

<dl>
<dd>

<dl>
<dd>

Create a new local file import storage connection.
</dd>
</dl>
</dd>
</dl>

#### 🔌 Usage

<dl>
<dd>

<dl>
<dd>

```python
from label_studio_sdk import LabelStudio

client = LabelStudio(
    api_key="YOUR_API_KEY",
)
client.import_storage.local.create()

```
</dd>
</dl>
</dd>
</dl>

#### ⚙️ Parameters

<dl>
<dd>

<dl>
<dd>

**description:** `typing.Optional[str]` — Storage description
    
</dd>
</dl>

<dl>
<dd>

**path:** `typing.Optional[str]` — Path to local directory
    
</dd>
</dl>

<dl>
<dd>

**project:** `typing.Optional[int]` — Project ID
    
</dd>
</dl>

<dl>
<dd>

**regex_filter:** `typing.Optional[str]` — Regex for filtering objects
    
</dd>
</dl>

<dl>
<dd>

**title:** `typing.Optional[str]` — Storage title
    
</dd>
</dl>

<dl>
<dd>

**use_blob_urls:** `typing.Optional[bool]` — Interpret objects as BLOBs and generate URLs. For example, if your directory contains images, you can use this option to generate URLs for these images. If set to False, it will read the content of the file and load it into Label Studio.
    
</dd>
</dl>

<dl>
<dd>

**request_options:** `typing.Optional[RequestOptions]` — Request-specific configuration.
    
</dd>
</dl>
</dd>
</dl>


</dd>
</dl>
</details>

<details><summary><code>client.import_storage.local.<a href="src/label_studio_sdk/import_storage/local/client.py">validate</a>(...)</code></summary>
<dl>
<dd>

#### 📝 Description

<dl>
<dd>

<dl>
<dd>

Validate a specific local file import storage connection.
</dd>
</dl>
</dd>
</dl>

#### 🔌 Usage

<dl>
<dd>

<dl>
<dd>

```python
from label_studio_sdk import LabelStudio

client = LabelStudio(
    api_key="YOUR_API_KEY",
)
client.import_storage.local.validate()

```
</dd>
</dl>
</dd>
</dl>

#### ⚙️ Parameters

<dl>
<dd>

<dl>
<dd>

**description:** `typing.Optional[str]` — Storage description
    
</dd>
</dl>

<dl>
<dd>

**id:** `typing.Optional[int]` — Storage ID. If set, storage with specified ID will be updated
    
</dd>
</dl>

<dl>
<dd>

**path:** `typing.Optional[str]` — Path to local directory
    
</dd>
</dl>

<dl>
<dd>

**project:** `typing.Optional[int]` — Project ID
    
</dd>
</dl>

<dl>
<dd>

**regex_filter:** `typing.Optional[str]` — Regex for filtering objects
    
</dd>
</dl>

<dl>
<dd>

**title:** `typing.Optional[str]` — Storage title
    
</dd>
</dl>

<dl>
<dd>

**use_blob_urls:** `typing.Optional[bool]` — Interpret objects as BLOBs and generate URLs. For example, if your directory contains images, you can use this option to generate URLs for these images. If set to False, it will read the content of the file and load it into Label Studio.
    
</dd>
</dl>

<dl>
<dd>

**request_options:** `typing.Optional[RequestOptions]` — Request-specific configuration.
    
</dd>
</dl>
</dd>
</dl>


</dd>
</dl>
</details>

<details><summary><code>client.import_storage.local.<a href="src/label_studio_sdk/import_storage/local/client.py">get</a>(...)</code></summary>
<dl>
<dd>

#### 📝 Description

<dl>
<dd>

<dl>
<dd>

Get a specific local file import storage connection.
</dd>
</dl>
</dd>
</dl>

#### 🔌 Usage

<dl>
<dd>

<dl>
<dd>

```python
from label_studio_sdk import LabelStudio

client = LabelStudio(
    api_key="YOUR_API_KEY",
)
client.import_storage.local.get(
    id=1,
)

```
</dd>
</dl>
</dd>
</dl>

#### ⚙️ Parameters

<dl>
<dd>

<dl>
<dd>

**id:** `int` 
    
</dd>
</dl>

<dl>
<dd>

**request_options:** `typing.Optional[RequestOptions]` — Request-specific configuration.
    
</dd>
</dl>
</dd>
</dl>


</dd>
</dl>
</details>

<details><summary><code>client.import_storage.local.<a href="src/label_studio_sdk/import_storage/local/client.py">delete</a>(...)</code></summary>
<dl>
<dd>

#### 📝 Description

<dl>
<dd>

<dl>
<dd>

Delete a specific local file import storage connection.
</dd>
</dl>
</dd>
</dl>

#### 🔌 Usage

<dl>
<dd>

<dl>
<dd>

```python
from label_studio_sdk import LabelStudio

client = LabelStudio(
    api_key="YOUR_API_KEY",
)
client.import_storage.local.delete(
    id=1,
)

```
</dd>
</dl>
</dd>
</dl>

#### ⚙️ Parameters

<dl>
<dd>

<dl>
<dd>

**id:** `int` 
    
</dd>
</dl>

<dl>
<dd>

**request_options:** `typing.Optional[RequestOptions]` — Request-specific configuration.
    
</dd>
</dl>
</dd>
</dl>


</dd>
</dl>
</details>

<details><summary><code>client.import_storage.local.<a href="src/label_studio_sdk/import_storage/local/client.py">update</a>(...)</code></summary>
<dl>
<dd>

#### 📝 Description

<dl>
<dd>

<dl>
<dd>

Update a specific local file import storage connection.
</dd>
</dl>
</dd>
</dl>

#### 🔌 Usage

<dl>
<dd>

<dl>
<dd>

```python
from label_studio_sdk import LabelStudio

client = LabelStudio(
    api_key="YOUR_API_KEY",
)
client.import_storage.local.update(
    id=1,
)

```
</dd>
</dl>
</dd>
</dl>

#### ⚙️ Parameters

<dl>
<dd>

<dl>
<dd>

**id:** `int` 
    
</dd>
</dl>

<dl>
<dd>

**description:** `typing.Optional[str]` — Storage description
    
</dd>
</dl>

<dl>
<dd>

**path:** `typing.Optional[str]` — Path to local directory
    
</dd>
</dl>

<dl>
<dd>

**project:** `typing.Optional[int]` — Project ID
    
</dd>
</dl>

<dl>
<dd>

**regex_filter:** `typing.Optional[str]` — Regex for filtering objects
    
</dd>
</dl>

<dl>
<dd>

**title:** `typing.Optional[str]` — Storage title
    
</dd>
</dl>

<dl>
<dd>

**use_blob_urls:** `typing.Optional[bool]` — Interpret objects as BLOBs and generate URLs. For example, if your directory contains images, you can use this option to generate URLs for these images. If set to False, it will read the content of the file and load it into Label Studio.
    
</dd>
</dl>

<dl>
<dd>

**request_options:** `typing.Optional[RequestOptions]` — Request-specific configuration.
    
</dd>
</dl>
</dd>
</dl>


</dd>
</dl>
</details>

<details><summary><code>client.import_storage.local.<a href="src/label_studio_sdk/import_storage/local/client.py">sync</a>(...)</code></summary>
<dl>
<dd>

#### 📝 Description

<dl>
<dd>

<dl>
<dd>

Sync tasks from a local file import storage connection.
</dd>
</dl>
</dd>
</dl>

#### 🔌 Usage

<dl>
<dd>

<dl>
<dd>

```python
from label_studio_sdk import LabelStudio

client = LabelStudio(
    api_key="YOUR_API_KEY",
)
client.import_storage.local.sync(
    id=1,
)

```
</dd>
</dl>
</dd>
</dl>

#### ⚙️ Parameters

<dl>
<dd>

<dl>
<dd>

**id:** `int` — Storage ID
    
</dd>
</dl>

<dl>
<dd>

**request_options:** `typing.Optional[RequestOptions]` — Request-specific configuration.
    
</dd>
</dl>
</dd>
</dl>


</dd>
</dl>
</details>

## ImportStorage Redis
<details><summary><code>client.import_storage.redis.<a href="src/label_studio_sdk/import_storage/redis/client.py">list</a>(...)</code></summary>
<dl>
<dd>

#### 📝 Description

<dl>
<dd>

<dl>
<dd>

Get a list of all Redis import storage connections.
</dd>
</dl>
</dd>
</dl>

#### 🔌 Usage

<dl>
<dd>

<dl>
<dd>

```python
from label_studio_sdk import LabelStudio

client = LabelStudio(
    api_key="YOUR_API_KEY",
)
client.import_storage.redis.list()

```
</dd>
</dl>
</dd>
</dl>

#### ⚙️ Parameters

<dl>
<dd>

<dl>
<dd>

**ordering:** `typing.Optional[str]` — Which field to use when ordering the results.
    
</dd>
</dl>

<dl>
<dd>

**project:** `typing.Optional[int]` — Project ID
    
</dd>
</dl>

<dl>
<dd>

**request_options:** `typing.Optional[RequestOptions]` — Request-specific configuration.
    
</dd>
</dl>
</dd>
</dl>


</dd>
</dl>
</details>

<details><summary><code>client.import_storage.redis.<a href="src/label_studio_sdk/import_storage/redis/client.py">create</a>(...)</code></summary>
<dl>
<dd>

#### 📝 Description

<dl>
<dd>

<dl>
<dd>

Create a new Redis import storage connection.
</dd>
</dl>
</dd>
</dl>

#### 🔌 Usage

<dl>
<dd>

<dl>
<dd>

```python
from label_studio_sdk import LabelStudio

client = LabelStudio(
    api_key="YOUR_API_KEY",
)
client.import_storage.redis.create()

```
</dd>
</dl>
</dd>
</dl>

#### ⚙️ Parameters

<dl>
<dd>

<dl>
<dd>

**description:** `typing.Optional[str]` — Storage description
    
</dd>
</dl>

<dl>
<dd>

**host:** `typing.Optional[str]` — Server Host IP (optional)
    
</dd>
</dl>

<dl>
<dd>

**password:** `typing.Optional[str]` — Server Password (optional)
    
</dd>
</dl>

<dl>
<dd>

**path:** `typing.Optional[str]` — Storage prefix (optional)
    
</dd>
</dl>

<dl>
<dd>

**port:** `typing.Optional[str]` — Server Port (optional)
    
</dd>
</dl>

<dl>
<dd>

**project:** `typing.Optional[int]` — Project ID
    
</dd>
</dl>

<dl>
<dd>

**regex_filter:** `typing.Optional[str]` — Cloud storage regex for filtering objects. You must specify it otherwise no objects will be imported.
    
</dd>
</dl>

<dl>
<dd>

**title:** `typing.Optional[str]` — Storage title
    
</dd>
</dl>

<dl>
<dd>

**use_blob_urls:** `typing.Optional[bool]` — Interpret objects as BLOBs and generate URLs. For example, if your bucket contains images, you can use this option to generate URLs for these images. If set to False, it will read the content of the file and load it into Label Studio.
    
</dd>
</dl>

<dl>
<dd>

**request_options:** `typing.Optional[RequestOptions]` — Request-specific configuration.
    
</dd>
</dl>
</dd>
</dl>


</dd>
</dl>
</details>

<details><summary><code>client.import_storage.redis.<a href="src/label_studio_sdk/import_storage/redis/client.py">validate</a>(...)</code></summary>
<dl>
<dd>

#### 📝 Description

<dl>
<dd>

<dl>
<dd>

Validate a specific Redis import storage connection.
</dd>
</dl>
</dd>
</dl>

#### 🔌 Usage

<dl>
<dd>

<dl>
<dd>

```python
from label_studio_sdk import LabelStudio

client = LabelStudio(
    api_key="YOUR_API_KEY",
)
client.import_storage.redis.validate()

```
</dd>
</dl>
</dd>
</dl>

#### ⚙️ Parameters

<dl>
<dd>

<dl>
<dd>

**description:** `typing.Optional[str]` — Storage description
    
</dd>
</dl>

<dl>
<dd>

**host:** `typing.Optional[str]` — Server Host IP (optional)
    
</dd>
</dl>

<dl>
<dd>

**id:** `typing.Optional[int]` — Storage ID. If set, storage with specified ID will be updated
    
</dd>
</dl>

<dl>
<dd>

**password:** `typing.Optional[str]` — Server Password (optional)
    
</dd>
</dl>

<dl>
<dd>

**path:** `typing.Optional[str]` — Storage prefix (optional)
    
</dd>
</dl>

<dl>
<dd>

**port:** `typing.Optional[str]` — Server Port (optional)
    
</dd>
</dl>

<dl>
<dd>

**project:** `typing.Optional[int]` — Project ID
    
</dd>
</dl>

<dl>
<dd>

**regex_filter:** `typing.Optional[str]` — Cloud storage regex for filtering objects. You must specify it otherwise no objects will be imported.
    
</dd>
</dl>

<dl>
<dd>

**title:** `typing.Optional[str]` — Storage title
    
</dd>
</dl>

<dl>
<dd>

**use_blob_urls:** `typing.Optional[bool]` — Interpret objects as BLOBs and generate URLs. For example, if your bucket contains images, you can use this option to generate URLs for these images. If set to False, it will read the content of the file and load it into Label Studio.
    
</dd>
</dl>

<dl>
<dd>

**request_options:** `typing.Optional[RequestOptions]` — Request-specific configuration.
    
</dd>
</dl>
</dd>
</dl>


</dd>
</dl>
</details>

<details><summary><code>client.import_storage.redis.<a href="src/label_studio_sdk/import_storage/redis/client.py">get</a>(...)</code></summary>
<dl>
<dd>

#### 📝 Description

<dl>
<dd>

<dl>
<dd>

Get a specific Redis import storage connection.
</dd>
</dl>
</dd>
</dl>

#### 🔌 Usage

<dl>
<dd>

<dl>
<dd>

```python
from label_studio_sdk import LabelStudio

client = LabelStudio(
    api_key="YOUR_API_KEY",
)
client.import_storage.redis.get(
    id=1,
)

```
</dd>
</dl>
</dd>
</dl>

#### ⚙️ Parameters

<dl>
<dd>

<dl>
<dd>

**id:** `int` 
    
</dd>
</dl>

<dl>
<dd>

**request_options:** `typing.Optional[RequestOptions]` — Request-specific configuration.
    
</dd>
</dl>
</dd>
</dl>


</dd>
</dl>
</details>

<details><summary><code>client.import_storage.redis.<a href="src/label_studio_sdk/import_storage/redis/client.py">delete</a>(...)</code></summary>
<dl>
<dd>

#### 📝 Description

<dl>
<dd>

<dl>
<dd>

Delete a specific Redis import storage connection.
</dd>
</dl>
</dd>
</dl>

#### 🔌 Usage

<dl>
<dd>

<dl>
<dd>

```python
from label_studio_sdk import LabelStudio

client = LabelStudio(
    api_key="YOUR_API_KEY",
)
client.import_storage.redis.delete(
    id=1,
)

```
</dd>
</dl>
</dd>
</dl>

#### ⚙️ Parameters

<dl>
<dd>

<dl>
<dd>

**id:** `int` 
    
</dd>
</dl>

<dl>
<dd>

**request_options:** `typing.Optional[RequestOptions]` — Request-specific configuration.
    
</dd>
</dl>
</dd>
</dl>


</dd>
</dl>
</details>

<details><summary><code>client.import_storage.redis.<a href="src/label_studio_sdk/import_storage/redis/client.py">update</a>(...)</code></summary>
<dl>
<dd>

#### 📝 Description

<dl>
<dd>

<dl>
<dd>

Update a specific Redis import storage connection.
</dd>
</dl>
</dd>
</dl>

#### 🔌 Usage

<dl>
<dd>

<dl>
<dd>

```python
from label_studio_sdk import LabelStudio

client = LabelStudio(
    api_key="YOUR_API_KEY",
)
client.import_storage.redis.update(
    id=1,
)

```
</dd>
</dl>
</dd>
</dl>

#### ⚙️ Parameters

<dl>
<dd>

<dl>
<dd>

**id:** `int` 
    
</dd>
</dl>

<dl>
<dd>

**description:** `typing.Optional[str]` — Storage description
    
</dd>
</dl>

<dl>
<dd>

**host:** `typing.Optional[str]` — Server Host IP (optional)
    
</dd>
</dl>

<dl>
<dd>

**password:** `typing.Optional[str]` — Server Password (optional)
    
</dd>
</dl>

<dl>
<dd>

**path:** `typing.Optional[str]` — Storage prefix (optional)
    
</dd>
</dl>

<dl>
<dd>

**port:** `typing.Optional[str]` — Server Port (optional)
    
</dd>
</dl>

<dl>
<dd>

**project:** `typing.Optional[int]` — Project ID
    
</dd>
</dl>

<dl>
<dd>

**regex_filter:** `typing.Optional[str]` — Cloud storage regex for filtering objects. You must specify it otherwise no objects will be imported.
    
</dd>
</dl>

<dl>
<dd>

**title:** `typing.Optional[str]` — Storage title
    
</dd>
</dl>

<dl>
<dd>

**use_blob_urls:** `typing.Optional[bool]` — Interpret objects as BLOBs and generate URLs. For example, if your bucket contains images, you can use this option to generate URLs for these images. If set to False, it will read the content of the file and load it into Label Studio.
    
</dd>
</dl>

<dl>
<dd>

**request_options:** `typing.Optional[RequestOptions]` — Request-specific configuration.
    
</dd>
</dl>
</dd>
</dl>


</dd>
</dl>
</details>

<details><summary><code>client.import_storage.redis.<a href="src/label_studio_sdk/import_storage/redis/client.py">sync</a>(...)</code></summary>
<dl>
<dd>

#### 📝 Description

<dl>
<dd>

<dl>
<dd>

Sync tasks from a Redis import storage connection.
</dd>
</dl>
</dd>
</dl>

#### 🔌 Usage

<dl>
<dd>

<dl>
<dd>

```python
from label_studio_sdk import LabelStudio

client = LabelStudio(
    api_key="YOUR_API_KEY",
)
client.import_storage.redis.sync(
    id=1,
)

```
</dd>
</dl>
</dd>
</dl>

#### ⚙️ Parameters

<dl>
<dd>

<dl>
<dd>

**id:** `int` — Storage ID
    
</dd>
</dl>

<dl>
<dd>

**request_options:** `typing.Optional[RequestOptions]` — Request-specific configuration.
    
</dd>
</dl>
</dd>
</dl>


</dd>
</dl>
</details>

## ImportStorage S3
<details><summary><code>client.import_storage.s3.<a href="src/label_studio_sdk/import_storage/s3/client.py">list</a>(...)</code></summary>
<dl>
<dd>

#### 📝 Description

<dl>
<dd>

<dl>
<dd>

Get a list of all S3 import storage connections.
</dd>
</dl>
</dd>
</dl>

#### 🔌 Usage

<dl>
<dd>

<dl>
<dd>

```python
from label_studio_sdk import LabelStudio

client = LabelStudio(
    api_key="YOUR_API_KEY",
)
client.import_storage.s3.list()

```
</dd>
</dl>
</dd>
</dl>

#### ⚙️ Parameters

<dl>
<dd>

<dl>
<dd>

**ordering:** `typing.Optional[str]` — Which field to use when ordering the results.
    
</dd>
</dl>

<dl>
<dd>

**project:** `typing.Optional[int]` — Project ID
    
</dd>
</dl>

<dl>
<dd>

**request_options:** `typing.Optional[RequestOptions]` — Request-specific configuration.
    
</dd>
</dl>
</dd>
</dl>


</dd>
</dl>
</details>

<details><summary><code>client.import_storage.s3.<a href="src/label_studio_sdk/import_storage/s3/client.py">create</a>(...)</code></summary>
<dl>
<dd>

#### 📝 Description

<dl>
<dd>

<dl>
<dd>

Create new S3 import storage
</dd>
</dl>
</dd>
</dl>

#### 🔌 Usage

<dl>
<dd>

<dl>
<dd>

```python
from label_studio_sdk import LabelStudio

client = LabelStudio(
    api_key="YOUR_API_KEY",
)
client.import_storage.s3.create()

```
</dd>
</dl>
</dd>
</dl>

#### ⚙️ Parameters

<dl>
<dd>

<dl>
<dd>

**aws_access_key_id:** `typing.Optional[str]` — AWS_ACCESS_KEY_ID
    
</dd>
</dl>

<dl>
<dd>

**aws_secret_access_key:** `typing.Optional[str]` — AWS_SECRET_ACCESS_KEY
    
</dd>
</dl>

<dl>
<dd>

**aws_session_token:** `typing.Optional[str]` — AWS_SESSION_TOKEN
    
</dd>
</dl>

<dl>
<dd>

**aws_sse_kms_key_id:** `typing.Optional[str]` — AWS SSE KMS Key ID
    
</dd>
</dl>

<dl>
<dd>

**bucket:** `typing.Optional[str]` — S3 bucket name
    
</dd>
</dl>

<dl>
<dd>

**description:** `typing.Optional[str]` — Storage description
    
</dd>
</dl>

<dl>
<dd>

**prefix:** `typing.Optional[str]` — S3 bucket prefix
    
</dd>
</dl>

<dl>
<dd>

**presign:** `typing.Optional[bool]` — Presign URLs for download
    
</dd>
</dl>

<dl>
<dd>

**presign_ttl:** `typing.Optional[int]` — Presign TTL in minutes
    
</dd>
</dl>

<dl>
<dd>

**project:** `typing.Optional[int]` — Project ID
    
</dd>
</dl>

<dl>
<dd>

**recursive_scan:** `typing.Optional[bool]` — Scan recursively
    
</dd>
</dl>

<dl>
<dd>

**regex_filter:** `typing.Optional[str]` — Cloud storage regex for filtering objects. You must specify it otherwise no objects will be imported.
    
</dd>
</dl>

<dl>
<dd>

**region_name:** `typing.Optional[str]` — AWS Region
    
</dd>
</dl>

<dl>
<dd>

**s3endpoint:** `typing.Optional[str]` — S3 Endpoint
    
</dd>
</dl>

<dl>
<dd>

**title:** `typing.Optional[str]` — Storage title
    
</dd>
</dl>

<dl>
<dd>

**use_blob_urls:** `typing.Optional[bool]` — Interpret objects as BLOBs and generate URLs. For example, if your bucket contains images, you can use this option to generate URLs for these images. If set to False, it will read the content of the file and load it into Label Studio.
    
</dd>
</dl>

<dl>
<dd>

**request_options:** `typing.Optional[RequestOptions]` — Request-specific configuration.
    
</dd>
</dl>
</dd>
</dl>


</dd>
</dl>
</details>

<details><summary><code>client.import_storage.s3.<a href="src/label_studio_sdk/import_storage/s3/client.py">validate</a>(...)</code></summary>
<dl>
<dd>

#### 📝 Description

<dl>
<dd>

<dl>
<dd>

Validate a specific S3 import storage connection.
</dd>
</dl>
</dd>
</dl>

#### 🔌 Usage

<dl>
<dd>

<dl>
<dd>

```python
from label_studio_sdk import LabelStudio

client = LabelStudio(
    api_key="YOUR_API_KEY",
)
client.import_storage.s3.validate()

```
</dd>
</dl>
</dd>
</dl>

#### ⚙️ Parameters

<dl>
<dd>

<dl>
<dd>

**aws_access_key_id:** `typing.Optional[str]` — AWS_ACCESS_KEY_ID
    
</dd>
</dl>

<dl>
<dd>

**aws_secret_access_key:** `typing.Optional[str]` — AWS_SECRET_ACCESS_KEY
    
</dd>
</dl>

<dl>
<dd>

**aws_session_token:** `typing.Optional[str]` — AWS_SESSION_TOKEN
    
</dd>
</dl>

<dl>
<dd>

**aws_sse_kms_key_id:** `typing.Optional[str]` — AWS SSE KMS Key ID
    
</dd>
</dl>

<dl>
<dd>

**bucket:** `typing.Optional[str]` — S3 bucket name
    
</dd>
</dl>

<dl>
<dd>

**description:** `typing.Optional[str]` — Storage description
    
</dd>
</dl>

<dl>
<dd>

**id:** `typing.Optional[int]` — Storage ID. If set, storage with specified ID will be updated
    
</dd>
</dl>

<dl>
<dd>

**prefix:** `typing.Optional[str]` — S3 bucket prefix
    
</dd>
</dl>

<dl>
<dd>

**presign:** `typing.Optional[bool]` — Presign URLs for download
    
</dd>
</dl>

<dl>
<dd>

**presign_ttl:** `typing.Optional[int]` — Presign TTL in minutes
    
</dd>
</dl>

<dl>
<dd>

**project:** `typing.Optional[int]` — Project ID
    
</dd>
</dl>

<dl>
<dd>

**recursive_scan:** `typing.Optional[bool]` — Scan recursively
    
</dd>
</dl>

<dl>
<dd>

**regex_filter:** `typing.Optional[str]` — Cloud storage regex for filtering objects. You must specify it otherwise no objects will be imported.
    
</dd>
</dl>

<dl>
<dd>

**region_name:** `typing.Optional[str]` — AWS Region
    
</dd>
</dl>

<dl>
<dd>

**s3endpoint:** `typing.Optional[str]` — S3 Endpoint
    
</dd>
</dl>

<dl>
<dd>

**title:** `typing.Optional[str]` — Storage title
    
</dd>
</dl>

<dl>
<dd>

**use_blob_urls:** `typing.Optional[bool]` — Interpret objects as BLOBs and generate URLs. For example, if your bucket contains images, you can use this option to generate URLs for these images. If set to False, it will read the content of the file and load it into Label Studio.
    
</dd>
</dl>

<dl>
<dd>

**request_options:** `typing.Optional[RequestOptions]` — Request-specific configuration.
    
</dd>
</dl>
</dd>
</dl>


</dd>
</dl>
</details>

<details><summary><code>client.import_storage.s3.<a href="src/label_studio_sdk/import_storage/s3/client.py">get</a>(...)</code></summary>
<dl>
<dd>

#### 📝 Description

<dl>
<dd>

<dl>
<dd>

Get a specific S3 import storage connection.
</dd>
</dl>
</dd>
</dl>

#### 🔌 Usage

<dl>
<dd>

<dl>
<dd>

```python
from label_studio_sdk import LabelStudio

client = LabelStudio(
    api_key="YOUR_API_KEY",
)
client.import_storage.s3.get(
    id=1,
)

```
</dd>
</dl>
</dd>
</dl>

#### ⚙️ Parameters

<dl>
<dd>

<dl>
<dd>

**id:** `int` 
    
</dd>
</dl>

<dl>
<dd>

**request_options:** `typing.Optional[RequestOptions]` — Request-specific configuration.
    
</dd>
</dl>
</dd>
</dl>


</dd>
</dl>
</details>

<details><summary><code>client.import_storage.s3.<a href="src/label_studio_sdk/import_storage/s3/client.py">delete</a>(...)</code></summary>
<dl>
<dd>

#### 📝 Description

<dl>
<dd>

<dl>
<dd>

Delete a specific S3 import storage connection.
</dd>
</dl>
</dd>
</dl>

#### 🔌 Usage

<dl>
<dd>

<dl>
<dd>

```python
from label_studio_sdk import LabelStudio

client = LabelStudio(
    api_key="YOUR_API_KEY",
)
client.import_storage.s3.delete(
    id=1,
)

```
</dd>
</dl>
</dd>
</dl>

#### ⚙️ Parameters

<dl>
<dd>

<dl>
<dd>

**id:** `int` 
    
</dd>
</dl>

<dl>
<dd>

**request_options:** `typing.Optional[RequestOptions]` — Request-specific configuration.
    
</dd>
</dl>
</dd>
</dl>


</dd>
</dl>
</details>

<details><summary><code>client.import_storage.s3.<a href="src/label_studio_sdk/import_storage/s3/client.py">update</a>(...)</code></summary>
<dl>
<dd>

#### 📝 Description

<dl>
<dd>

<dl>
<dd>

Update a specific S3 import storage connection.
</dd>
</dl>
</dd>
</dl>

#### 🔌 Usage

<dl>
<dd>

<dl>
<dd>

```python
from label_studio_sdk import LabelStudio

client = LabelStudio(
    api_key="YOUR_API_KEY",
)
client.import_storage.s3.update(
    id=1,
)

```
</dd>
</dl>
</dd>
</dl>

#### ⚙️ Parameters

<dl>
<dd>

<dl>
<dd>

**id:** `int` 
    
</dd>
</dl>

<dl>
<dd>

**aws_access_key_id:** `typing.Optional[str]` — AWS_ACCESS_KEY_ID
    
</dd>
</dl>

<dl>
<dd>

**aws_secret_access_key:** `typing.Optional[str]` — AWS_SECRET_ACCESS_KEY
    
</dd>
</dl>

<dl>
<dd>

**aws_session_token:** `typing.Optional[str]` — AWS_SESSION_TOKEN
    
</dd>
</dl>

<dl>
<dd>

**aws_sse_kms_key_id:** `typing.Optional[str]` — AWS SSE KMS Key ID
    
</dd>
</dl>

<dl>
<dd>

**bucket:** `typing.Optional[str]` — S3 bucket name
    
</dd>
</dl>

<dl>
<dd>

**description:** `typing.Optional[str]` — Storage description
    
</dd>
</dl>

<dl>
<dd>

**prefix:** `typing.Optional[str]` — S3 bucket prefix
    
</dd>
</dl>

<dl>
<dd>

**presign:** `typing.Optional[bool]` — Presign URLs for download
    
</dd>
</dl>

<dl>
<dd>

**presign_ttl:** `typing.Optional[int]` — Presign TTL in minutes
    
</dd>
</dl>

<dl>
<dd>

**project:** `typing.Optional[int]` — Project ID
    
</dd>
</dl>

<dl>
<dd>

**recursive_scan:** `typing.Optional[bool]` — Scan recursively
    
</dd>
</dl>

<dl>
<dd>

**regex_filter:** `typing.Optional[str]` — Cloud storage regex for filtering objects. You must specify it otherwise no objects will be imported.
    
</dd>
</dl>

<dl>
<dd>

**region_name:** `typing.Optional[str]` — AWS Region
    
</dd>
</dl>

<dl>
<dd>

**s3endpoint:** `typing.Optional[str]` — S3 Endpoint
    
</dd>
</dl>

<dl>
<dd>

**title:** `typing.Optional[str]` — Storage title
    
</dd>
</dl>

<dl>
<dd>

**use_blob_urls:** `typing.Optional[bool]` — Interpret objects as BLOBs and generate URLs. For example, if your bucket contains images, you can use this option to generate URLs for these images. If set to False, it will read the content of the file and load it into Label Studio.
    
</dd>
</dl>

<dl>
<dd>

**request_options:** `typing.Optional[RequestOptions]` — Request-specific configuration.
    
</dd>
</dl>
</dd>
</dl>


</dd>
</dl>
</details>

<details><summary><code>client.import_storage.s3.<a href="src/label_studio_sdk/import_storage/s3/client.py">sync</a>(...)</code></summary>
<dl>
<dd>

#### 📝 Description

<dl>
<dd>

<dl>
<dd>

Sync tasks from an S3 import storage connection.
</dd>
</dl>
</dd>
</dl>

#### 🔌 Usage

<dl>
<dd>

<dl>
<dd>

```python
from label_studio_sdk import LabelStudio

client = LabelStudio(
    api_key="YOUR_API_KEY",
)
client.import_storage.s3.sync(
    id=1,
)

```
</dd>
</dl>
</dd>
</dl>

#### ⚙️ Parameters

<dl>
<dd>

<dl>
<dd>

**id:** `int` — Storage ID
    
</dd>
</dl>

<dl>
<dd>

**request_options:** `typing.Optional[RequestOptions]` — Request-specific configuration.
    
</dd>
</dl>
</dd>
</dl>


</dd>
</dl>
</details>

## ImportStorage S3S
<details><summary><code>client.import_storage.s3s.<a href="src/label_studio_sdk/import_storage/s3s/client.py">list</a>(...)</code></summary>
<dl>
<dd>

#### 📝 Description

<dl>
<dd>

<dl>
<dd>

Get list of all S3 import storage connections set up with IAM role access.
</dd>
</dl>
</dd>
</dl>

#### 🔌 Usage

<dl>
<dd>

<dl>
<dd>

```python
from label_studio_sdk import LabelStudio

client = LabelStudio(
    api_key="YOUR_API_KEY",
)
client.import_storage.s3s.list()

```
</dd>
</dl>
</dd>
</dl>

#### ⚙️ Parameters

<dl>
<dd>

<dl>
<dd>

**ordering:** `typing.Optional[str]` — Which field to use when ordering the results.
    
</dd>
</dl>

<dl>
<dd>

**project:** `typing.Optional[int]` — Project ID
    
</dd>
</dl>

<dl>
<dd>

**request_options:** `typing.Optional[RequestOptions]` — Request-specific configuration.
    
</dd>
</dl>
</dd>
</dl>


</dd>
</dl>
</details>

<details><summary><code>client.import_storage.s3s.<a href="src/label_studio_sdk/import_storage/s3s/client.py">create</a>(...)</code></summary>
<dl>
<dd>

#### 📝 Description

<dl>
<dd>

<dl>
<dd>

Create S3 import storage with IAM role access.
</dd>
</dl>
</dd>
</dl>

#### 🔌 Usage

<dl>
<dd>

<dl>
<dd>

```python
from label_studio_sdk import LabelStudio

client = LabelStudio(
    api_key="YOUR_API_KEY",
)
client.import_storage.s3s.create(
    project=1,
    role_arn="role_arn",
)

```
</dd>
</dl>
</dd>
</dl>

#### ⚙️ Parameters

<dl>
<dd>

<dl>
<dd>

**project:** `int` — A unique integer value identifying this project.
    
</dd>
</dl>

<dl>
<dd>

**role_arn:** `str` — AWS RoleArn
    
</dd>
</dl>

<dl>
<dd>

**aws_access_key_id:** `typing.Optional[str]` — AWS_ACCESS_KEY_ID
    
</dd>
</dl>

<dl>
<dd>

**aws_secret_access_key:** `typing.Optional[str]` — AWS_SECRET_ACCESS_KEY
    
</dd>
</dl>

<dl>
<dd>

**aws_session_token:** `typing.Optional[str]` — AWS_SESSION_TOKEN
    
</dd>
</dl>

<dl>
<dd>

**aws_sse_kms_key_id:** `typing.Optional[str]` — AWS SSE KMS Key ID
    
</dd>
</dl>

<dl>
<dd>

**bucket:** `typing.Optional[str]` — S3 bucket name
    
</dd>
</dl>

<dl>
<dd>

**description:** `typing.Optional[str]` — Cloud storage description
    
</dd>
</dl>

<dl>
<dd>

**external_id:** `typing.Optional[str]` — AWS ExternalId
    
</dd>
</dl>

<dl>
<dd>

**last_sync:** `typing.Optional[dt.datetime]` — Last sync finished time
    
</dd>
</dl>

<dl>
<dd>

**last_sync_count:** `typing.Optional[int]` — Count of tasks synced last time
    
</dd>
</dl>

<dl>
<dd>

**last_sync_job:** `typing.Optional[str]` — Last sync job ID
    
</dd>
</dl>

<dl>
<dd>

**legacy_auth:** `typing.Optional[bool]` 
    
</dd>
</dl>

<dl>
<dd>

**meta:** `typing.Optional[typing.Optional[typing.Any]]` 
    
</dd>
</dl>

<dl>
<dd>

**prefix:** `typing.Optional[str]` — S3 bucket prefix
    
</dd>
</dl>

<dl>
<dd>

**presign:** `typing.Optional[bool]` 
    
</dd>
</dl>

<dl>
<dd>

**presign_ttl:** `typing.Optional[int]` — Presigned URLs TTL (in minutes)
    
</dd>
</dl>

<dl>
<dd>

**recursive_scan:** `typing.Optional[bool]` — Perform recursive scan over the bucket content
    
</dd>
</dl>

<dl>
<dd>

**regex_filter:** `typing.Optional[str]` — Cloud storage regex for filtering objects
    
</dd>
</dl>

<dl>
<dd>

**region_name:** `typing.Optional[str]` — AWS Region
    
</dd>
</dl>

<dl>
<dd>

**s3endpoint:** `typing.Optional[str]` — S3 Endpoint
    
</dd>
</dl>

<dl>
<dd>

**status:** `typing.Optional[StatusC5AEnum]` 
    
</dd>
</dl>

<dl>
<dd>

**synchronizable:** `typing.Optional[bool]` 
    
</dd>
</dl>

<dl>
<dd>

**title:** `typing.Optional[str]` — Cloud storage title
    
</dd>
</dl>

<dl>
<dd>

**traceback:** `typing.Optional[str]` — Traceback report for the last failed sync
    
</dd>
</dl>

<dl>
<dd>

**use_blob_urls:** `typing.Optional[bool]` — Interpret objects as BLOBs and generate URLs
    
</dd>
</dl>

<dl>
<dd>

**request_options:** `typing.Optional[RequestOptions]` — Request-specific configuration.
    
</dd>
</dl>
</dd>
</dl>


</dd>
</dl>
</details>

<details><summary><code>client.import_storage.s3s.<a href="src/label_studio_sdk/import_storage/s3s/client.py">validate</a>(...)</code></summary>
<dl>
<dd>

#### 📝 Description

<dl>
<dd>

<dl>
<dd>

Validate a specific S3 import storage connection that was set up with IAM role access.
</dd>
</dl>
</dd>
</dl>

#### 🔌 Usage

<dl>
<dd>

<dl>
<dd>

```python
from label_studio_sdk import LabelStudio

client = LabelStudio(
    api_key="YOUR_API_KEY",
)
client.import_storage.s3s.validate(
    project=1,
    role_arn="role_arn",
)

```
</dd>
</dl>
</dd>
</dl>

#### ⚙️ Parameters

<dl>
<dd>

<dl>
<dd>

**project:** `int` — A unique integer value identifying this project.
    
</dd>
</dl>

<dl>
<dd>

**role_arn:** `str` — AWS RoleArn
    
</dd>
</dl>

<dl>
<dd>

**aws_access_key_id:** `typing.Optional[str]` — AWS_ACCESS_KEY_ID
    
</dd>
</dl>

<dl>
<dd>

**aws_secret_access_key:** `typing.Optional[str]` — AWS_SECRET_ACCESS_KEY
    
</dd>
</dl>

<dl>
<dd>

**aws_session_token:** `typing.Optional[str]` — AWS_SESSION_TOKEN
    
</dd>
</dl>

<dl>
<dd>

**aws_sse_kms_key_id:** `typing.Optional[str]` — AWS SSE KMS Key ID
    
</dd>
</dl>

<dl>
<dd>

**bucket:** `typing.Optional[str]` — S3 bucket name
    
</dd>
</dl>

<dl>
<dd>

**description:** `typing.Optional[str]` — Cloud storage description
    
</dd>
</dl>

<dl>
<dd>

**external_id:** `typing.Optional[str]` — AWS ExternalId
    
</dd>
</dl>

<dl>
<dd>

**last_sync:** `typing.Optional[dt.datetime]` — Last sync finished time
    
</dd>
</dl>

<dl>
<dd>

**last_sync_count:** `typing.Optional[int]` — Count of tasks synced last time
    
</dd>
</dl>

<dl>
<dd>

**last_sync_job:** `typing.Optional[str]` — Last sync job ID
    
</dd>
</dl>

<dl>
<dd>

**legacy_auth:** `typing.Optional[bool]` 
    
</dd>
</dl>

<dl>
<dd>

**meta:** `typing.Optional[typing.Optional[typing.Any]]` 
    
</dd>
</dl>

<dl>
<dd>

**prefix:** `typing.Optional[str]` — S3 bucket prefix
    
</dd>
</dl>

<dl>
<dd>

**presign:** `typing.Optional[bool]` 
    
</dd>
</dl>

<dl>
<dd>

**presign_ttl:** `typing.Optional[int]` — Presigned URLs TTL (in minutes)
    
</dd>
</dl>

<dl>
<dd>

**recursive_scan:** `typing.Optional[bool]` — Perform recursive scan over the bucket content
    
</dd>
</dl>

<dl>
<dd>

**regex_filter:** `typing.Optional[str]` — Cloud storage regex for filtering objects
    
</dd>
</dl>

<dl>
<dd>

**region_name:** `typing.Optional[str]` — AWS Region
    
</dd>
</dl>

<dl>
<dd>

**s3endpoint:** `typing.Optional[str]` — S3 Endpoint
    
</dd>
</dl>

<dl>
<dd>

**status:** `typing.Optional[StatusC5AEnum]` 
    
</dd>
</dl>

<dl>
<dd>

**synchronizable:** `typing.Optional[bool]` 
    
</dd>
</dl>

<dl>
<dd>

**title:** `typing.Optional[str]` — Cloud storage title
    
</dd>
</dl>

<dl>
<dd>

**traceback:** `typing.Optional[str]` — Traceback report for the last failed sync
    
</dd>
</dl>

<dl>
<dd>

**use_blob_urls:** `typing.Optional[bool]` — Interpret objects as BLOBs and generate URLs
    
</dd>
</dl>

<dl>
<dd>

**request_options:** `typing.Optional[RequestOptions]` — Request-specific configuration.
    
</dd>
</dl>
</dd>
</dl>


</dd>
</dl>
</details>

<details><summary><code>client.import_storage.s3s.<a href="src/label_studio_sdk/import_storage/s3s/client.py">get</a>(...)</code></summary>
<dl>
<dd>

#### 📝 Description

<dl>
<dd>

<dl>
<dd>

Get a specific S3 import storage connection that was set up with IAM role access.
</dd>
</dl>
</dd>
</dl>

#### 🔌 Usage

<dl>
<dd>

<dl>
<dd>

```python
from label_studio_sdk import LabelStudio

client = LabelStudio(
    api_key="YOUR_API_KEY",
)
client.import_storage.s3s.get(
    id=1,
)

```
</dd>
</dl>
</dd>
</dl>

#### ⚙️ Parameters

<dl>
<dd>

<dl>
<dd>

**id:** `int` 
    
</dd>
</dl>

<dl>
<dd>

**request_options:** `typing.Optional[RequestOptions]` — Request-specific configuration.
    
</dd>
</dl>
</dd>
</dl>


</dd>
</dl>
</details>

<details><summary><code>client.import_storage.s3s.<a href="src/label_studio_sdk/import_storage/s3s/client.py">delete</a>(...)</code></summary>
<dl>
<dd>

#### 📝 Description

<dl>
<dd>

<dl>
<dd>

Delete a specific S3 import storage connection that was set up with IAM role access.
</dd>
</dl>
</dd>
</dl>

#### 🔌 Usage

<dl>
<dd>

<dl>
<dd>

```python
from label_studio_sdk import LabelStudio

client = LabelStudio(
    api_key="YOUR_API_KEY",
)
client.import_storage.s3s.delete(
    id=1,
)

```
</dd>
</dl>
</dd>
</dl>

#### ⚙️ Parameters

<dl>
<dd>

<dl>
<dd>

**id:** `int` 
    
</dd>
</dl>

<dl>
<dd>

**request_options:** `typing.Optional[RequestOptions]` — Request-specific configuration.
    
</dd>
</dl>
</dd>
</dl>


</dd>
</dl>
</details>

<details><summary><code>client.import_storage.s3s.<a href="src/label_studio_sdk/import_storage/s3s/client.py">update</a>(...)</code></summary>
<dl>
<dd>

#### 📝 Description

<dl>
<dd>

<dl>
<dd>

Update a specific S3 import storage connection that was set up with IAM role access.
</dd>
</dl>
</dd>
</dl>

#### 🔌 Usage

<dl>
<dd>

<dl>
<dd>

```python
from label_studio_sdk import LabelStudio

client = LabelStudio(
    api_key="YOUR_API_KEY",
)
client.import_storage.s3s.update(
    id=1,
)

```
</dd>
</dl>
</dd>
</dl>

#### ⚙️ Parameters

<dl>
<dd>

<dl>
<dd>

**id:** `int` 
    
</dd>
</dl>

<dl>
<dd>

**aws_access_key_id:** `typing.Optional[str]` — AWS_ACCESS_KEY_ID
    
</dd>
</dl>

<dl>
<dd>

**aws_secret_access_key:** `typing.Optional[str]` — AWS_SECRET_ACCESS_KEY
    
</dd>
</dl>

<dl>
<dd>

**aws_session_token:** `typing.Optional[str]` — AWS_SESSION_TOKEN
    
</dd>
</dl>

<dl>
<dd>

**aws_sse_kms_key_id:** `typing.Optional[str]` — AWS SSE KMS Key ID
    
</dd>
</dl>

<dl>
<dd>

**bucket:** `typing.Optional[str]` — S3 bucket name
    
</dd>
</dl>

<dl>
<dd>

**description:** `typing.Optional[str]` — Cloud storage description
    
</dd>
</dl>

<dl>
<dd>

**external_id:** `typing.Optional[str]` — AWS ExternalId
    
</dd>
</dl>

<dl>
<dd>

**last_sync:** `typing.Optional[dt.datetime]` — Last sync finished time
    
</dd>
</dl>

<dl>
<dd>

**last_sync_count:** `typing.Optional[int]` — Count of tasks synced last time
    
</dd>
</dl>

<dl>
<dd>

**last_sync_job:** `typing.Optional[str]` — Last sync job ID
    
</dd>
</dl>

<dl>
<dd>

**legacy_auth:** `typing.Optional[bool]` 
    
</dd>
</dl>

<dl>
<dd>

**meta:** `typing.Optional[typing.Optional[typing.Any]]` 
    
</dd>
</dl>

<dl>
<dd>

**prefix:** `typing.Optional[str]` — S3 bucket prefix
    
</dd>
</dl>

<dl>
<dd>

**presign:** `typing.Optional[bool]` 
    
</dd>
</dl>

<dl>
<dd>

**presign_ttl:** `typing.Optional[int]` — Presigned URLs TTL (in minutes)
    
</dd>
</dl>

<dl>
<dd>

**project:** `typing.Optional[int]` — A unique integer value identifying this project.
    
</dd>
</dl>

<dl>
<dd>

**recursive_scan:** `typing.Optional[bool]` — Perform recursive scan over the bucket content
    
</dd>
</dl>

<dl>
<dd>

**regex_filter:** `typing.Optional[str]` — Cloud storage regex for filtering objects
    
</dd>
</dl>

<dl>
<dd>

**region_name:** `typing.Optional[str]` — AWS Region
    
</dd>
</dl>

<dl>
<dd>

**role_arn:** `typing.Optional[str]` — AWS RoleArn
    
</dd>
</dl>

<dl>
<dd>

**s3endpoint:** `typing.Optional[str]` — S3 Endpoint
    
</dd>
</dl>

<dl>
<dd>

**status:** `typing.Optional[StatusC5AEnum]` 
    
</dd>
</dl>

<dl>
<dd>

**synchronizable:** `typing.Optional[bool]` 
    
</dd>
</dl>

<dl>
<dd>

**title:** `typing.Optional[str]` — Cloud storage title
    
</dd>
</dl>

<dl>
<dd>

**traceback:** `typing.Optional[str]` — Traceback report for the last failed sync
    
</dd>
</dl>

<dl>
<dd>

**use_blob_urls:** `typing.Optional[bool]` — Interpret objects as BLOBs and generate URLs
    
</dd>
</dl>

<dl>
<dd>

**request_options:** `typing.Optional[RequestOptions]` — Request-specific configuration.
    
</dd>
</dl>
</dd>
</dl>


</dd>
</dl>
</details>

<details><summary><code>client.import_storage.s3s.<a href="src/label_studio_sdk/import_storage/s3s/client.py">sync</a>(...)</code></summary>
<dl>
<dd>

#### 📝 Description

<dl>
<dd>

<dl>
<dd>

Sync tasks from an S3 import storage connection that was set up with IAM role access.
</dd>
</dl>
</dd>
</dl>

#### 🔌 Usage

<dl>
<dd>

<dl>
<dd>

```python
from label_studio_sdk import LabelStudio

client = LabelStudio(
    api_key="YOUR_API_KEY",
)
client.import_storage.s3s.sync(
    id=1,
)

```
</dd>
</dl>
</dd>
</dl>

#### ⚙️ Parameters

<dl>
<dd>

<dl>
<dd>

**id:** `int` 
    
</dd>
</dl>

<dl>
<dd>

**request_options:** `typing.Optional[RequestOptions]` — Request-specific configuration.
    
</dd>
</dl>
</dd>
</dl>


</dd>
</dl>
</details>

## Organizations Invites
<details><summary><code>client.organizations.invites.<a href="src/label_studio_sdk/organizations/invites/client.py">get_invite_link</a>()</code></summary>
<dl>
<dd>

#### 📝 Description

<dl>
<dd>

<dl>
<dd>

Get invite link for organization
</dd>
</dl>
</dd>
</dl>

#### 🔌 Usage

<dl>
<dd>

<dl>
<dd>

```python
from label_studio_sdk import LabelStudio

client = LabelStudio(
    api_key="YOUR_API_KEY",
)
client.organizations.invites.get_invite_link()

```
</dd>
</dl>
</dd>
</dl>

#### ⚙️ Parameters

<dl>
<dd>

<dl>
<dd>

**request_options:** `typing.Optional[RequestOptions]` — Request-specific configuration.
    
</dd>
</dl>
</dd>
</dl>


</dd>
</dl>
</details>

<details><summary><code>client.organizations.invites.<a href="src/label_studio_sdk/organizations/invites/client.py">revoke_invite</a>(...)</code></summary>
<dl>
<dd>

#### 📝 Description

<dl>
<dd>

<dl>
<dd>

Revoke invite to organization
</dd>
</dl>
</dd>
</dl>

#### 🔌 Usage

<dl>
<dd>

<dl>
<dd>

```python
from label_studio_sdk import LabelStudio

client = LabelStudio(
    api_key="YOUR_API_KEY",
)
client.organizations.invites.revoke_invite(
    email="email",
)

```
</dd>
</dl>
</dd>
</dl>

#### ⚙️ Parameters

<dl>
<dd>

<dl>
<dd>

**email:** `str` 
    
</dd>
</dl>

<dl>
<dd>

**request_options:** `typing.Optional[RequestOptions]` — Request-specific configuration.
    
</dd>
</dl>
</dd>
</dl>


</dd>
</dl>
</details>

<details><summary><code>client.organizations.invites.<a href="src/label_studio_sdk/organizations/invites/client.py">send_email</a>(...)</code></summary>
<dl>
<dd>

#### 📝 Description

<dl>
<dd>

<dl>
<dd>

Send email with invite to organization
</dd>
</dl>
</dd>
</dl>

#### 🔌 Usage

<dl>
<dd>

<dl>
<dd>

```python
from label_studio_sdk import LabelStudio

client = LabelStudio(
    api_key="YOUR_API_KEY",
)
client.organizations.invites.send_email(
    emails=["emails"],
    role="OW",
)

```
</dd>
</dl>
</dd>
</dl>

#### ⚙️ Parameters

<dl>
<dd>

<dl>
<dd>

**emails:** `typing.Sequence[str]` 
    
</dd>
</dl>

<dl>
<dd>

**role:** `Role9E7Enum` 
    
</dd>
</dl>

<dl>
<dd>

**projects:** `typing.Optional[typing.Sequence[int]]` 
    
</dd>
</dl>

<dl>
<dd>

**workspaces:** `typing.Optional[typing.Sequence[int]]` 
    
</dd>
</dl>

<dl>
<dd>

**request_options:** `typing.Optional[RequestOptions]` — Request-specific configuration.
    
</dd>
</dl>
</dd>
</dl>


</dd>
</dl>
</details>

## Organizations Members
<details><summary><code>client.organizations.members.<a href="src/label_studio_sdk/organizations/members/client.py">list</a>(...)</code></summary>
<dl>
<dd>

#### 📝 Description

<dl>
<dd>

<dl>
<dd>

Retrieve a list of all users and roles in a specific organization.
</dd>
</dl>
</dd>
</dl>

#### 🔌 Usage

<dl>
<dd>

<dl>
<dd>

```python
from label_studio_sdk import LabelStudio

client = LabelStudio(
    api_key="YOUR_API_KEY",
)
client.organizations.members.list(
    id=1,
)

```
</dd>
</dl>
</dd>
</dl>

#### ⚙️ Parameters

<dl>
<dd>

<dl>
<dd>

**id:** `int` — A unique integer value identifying this organization.
    
</dd>
</dl>

<dl>
<dd>

**exclude_project_id:** `typing.Optional[int]` — Project ID to exclude users who are already associated with this project (direct members, workspace members, or implicit admin/owner access).
    
</dd>
</dl>

<dl>
<dd>

**exclude_workspace_id:** `typing.Optional[int]` — Workspace ID to exclude users who are already associated with this workspace (direct workspace members or implicit admin/owner access).
    
</dd>
</dl>

<dl>
<dd>

**ordering:** `typing.Optional[str]` — Which field to use when ordering the results.
    
</dd>
</dl>

<dl>
<dd>

**page:** `typing.Optional[int]` — A page number within the paginated result set.
    
</dd>
</dl>

<dl>
<dd>

**page_size:** `typing.Optional[int]` — Number of results to return per page.
    
</dd>
</dl>

<dl>
<dd>

**search:** `typing.Optional[str]` — A search term.
    
</dd>
</dl>

<dl>
<dd>

**request_options:** `typing.Optional[RequestOptions]` — Request-specific configuration.
    
</dd>
</dl>
</dd>
</dl>


</dd>
</dl>
</details>

<details><summary><code>client.organizations.members.<a href="src/label_studio_sdk/organizations/members/client.py">update</a>(...)</code></summary>
<dl>
<dd>

#### 📝 Description

<dl>
<dd>

<dl>
<dd>

Update organization membership or role for a specific user ID.

**User Rotation Best Practices for API Usage**

To maintain compliance with our licensing terms and ensure optimal performance of HumanSignal's APIs, please consider the following guidelines when managing user assignments:

* **Maintain a 7-Day Minimum Assignment**: Once a licensed seat is assigned to a user, maintain that assignment for at least seven consecutive days before rotating it to another user.

* **Automate, Monitor, and Log Rotations**: Implement automated scheduling and logging mechanisms to track the timing of user rotations. This helps ensure that rotations adhere to the seven-day minimum period.

* **Adhere to API Update Frequency and Wait Periods**: When updating user assignments via our APIs, follow the recommended frequency and wait period guidelines provided in the HumanSignal API documentation. Avoid sending rapid, successive requests that might overload the endpoint. Instead, incorporate appropriate delays between calls as specified in the documentation.

* **Avoid Overloading the API Endpoint**: Design your integration to batch or schedule updates where possible, and implement backoff strategies if the API indicates rate limiting. This helps prevent service disruptions and ensures a smooth operation.

</dd>
</dl>
</dd>
</dl>

#### 🔌 Usage

<dl>
<dd>

<dl>
<dd>

```python
from label_studio_sdk import LabelStudio

client = LabelStudio(
    api_key="YOUR_API_KEY",
)
client.organizations.members.update(
    id=1,
)

```
</dd>
</dl>
</dd>
</dl>

#### ⚙️ Parameters

<dl>
<dd>

<dl>
<dd>

**id:** `int` — A unique integer value identifying this organization.
    
</dd>
</dl>

<dl>
<dd>

**role:** `typing.Optional[Role9E7Enum]` 
    
</dd>
</dl>

<dl>
<dd>

**user_id:** `typing.Optional[int]` 
    
</dd>
</dl>

<dl>
<dd>

**request_options:** `typing.Optional[RequestOptions]` — Request-specific configuration.
    
</dd>
</dl>
</dd>
</dl>


</dd>
</dl>
</details>

<details><summary><code>client.organizations.members.<a href="src/label_studio_sdk/organizations/members/client.py">get</a>(...)</code></summary>
<dl>
<dd>

#### 📝 Description

<dl>
<dd>

<dl>
<dd>

Get organization member details by user ID.
</dd>
</dl>
</dd>
</dl>

#### 🔌 Usage

<dl>
<dd>

<dl>
<dd>

```python
from label_studio_sdk import LabelStudio

client = LabelStudio(
    api_key="YOUR_API_KEY",
)
client.organizations.members.get(
    id=1,
    user_pk=1,
)

```
</dd>
</dl>
</dd>
</dl>

#### ⚙️ Parameters

<dl>
<dd>

<dl>
<dd>

**id:** `int` 
    
</dd>
</dl>

<dl>
<dd>

**user_pk:** `int` — A unique integer value identifying the user to get organization details for.
    
</dd>
</dl>

<dl>
<dd>

**request_options:** `typing.Optional[RequestOptions]` — Request-specific configuration.
    
</dd>
</dl>
</dd>
</dl>


</dd>
</dl>
</details>

<details><summary><code>client.organizations.members.<a href="src/label_studio_sdk/organizations/members/client.py">delete</a>(...)</code></summary>
<dl>
<dd>

#### 📝 Description

<dl>
<dd>

<dl>
<dd>

Soft delete a member from the organization.
</dd>
</dl>
</dd>
</dl>

#### 🔌 Usage

<dl>
<dd>

<dl>
<dd>

```python
from label_studio_sdk import LabelStudio

client = LabelStudio(
    api_key="YOUR_API_KEY",
)
client.organizations.members.delete(
    id=1,
    user_pk=1,
)

```
</dd>
</dl>
</dd>
</dl>

#### ⚙️ Parameters

<dl>
<dd>

<dl>
<dd>

**id:** `int` 
    
</dd>
</dl>

<dl>
<dd>

**user_pk:** `int` — A unique integer value identifying the user to be deleted from the organization.
    
</dd>
</dl>

<dl>
<dd>

**request_options:** `typing.Optional[RequestOptions]` — Request-specific configuration.
    
</dd>
</dl>
</dd>
</dl>


</dd>
</dl>
</details>

## Organizations Permissions
<details><summary><code>client.organizations.permissions.<a href="src/label_studio_sdk/organizations/permissions/client.py">list</a>(...)</code></summary>
<dl>
<dd>

#### 📝 Description

<dl>
<dd>

<dl>
<dd>

List all organization-level permission overrides for a given organization.
</dd>
</dl>
</dd>
</dl>

#### 🔌 Usage

<dl>
<dd>

<dl>
<dd>

```python
from label_studio_sdk import LabelStudio

client = LabelStudio(
    api_key="YOUR_API_KEY",
)
client.organizations.permissions.list(
    id=1,
)

```
</dd>
</dl>
</dd>
</dl>

#### ⚙️ Parameters

<dl>
<dd>

<dl>
<dd>

**id:** `int` 
    
</dd>
</dl>

<dl>
<dd>

**ordering:** `typing.Optional[str]` — Which field to use when ordering the results.
    
</dd>
</dl>

<dl>
<dd>

**request_options:** `typing.Optional[RequestOptions]` — Request-specific configuration.
    
</dd>
</dl>
</dd>
</dl>


</dd>
</dl>
</details>

<details><summary><code>client.organizations.permissions.<a href="src/label_studio_sdk/organizations/permissions/client.py">create</a>(...)</code></summary>
<dl>
<dd>

#### 📝 Description

<dl>
<dd>

<dl>
<dd>

Create a new organization-level permission override for a given organization.
</dd>
</dl>
</dd>
</dl>

#### 🔌 Usage

<dl>
<dd>

<dl>
<dd>

```python
from label_studio_sdk import LabelStudio

client = LabelStudio(
    api_key="YOUR_API_KEY",
)
client.organizations.permissions.create(
    id=1,
    permission="permission",
)

```
</dd>
</dl>
</dd>
</dl>

#### ⚙️ Parameters

<dl>
<dd>

<dl>
<dd>

**id:** `int` 
    
</dd>
</dl>

<dl>
<dd>

**permission:** `str` 
    
</dd>
</dl>

<dl>
<dd>

**roles:** `typing.Optional[typing.Sequence[Role9E7Enum]]` — Explicit roles that have this permission within the organization.
    
</dd>
</dl>

<dl>
<dd>

**request_options:** `typing.Optional[RequestOptions]` — Request-specific configuration.
    
</dd>
</dl>
</dd>
</dl>


</dd>
</dl>
</details>

<details><summary><code>client.organizations.permissions.<a href="src/label_studio_sdk/organizations/permissions/client.py">get_options</a>(...)</code></summary>
<dl>
<dd>

#### 📝 Description

<dl>
<dd>

<dl>
<dd>

Retrieve the list of configurable permission options (label, tooltip, default role and allowed roles).
</dd>
</dl>
</dd>
</dl>

#### 🔌 Usage

<dl>
<dd>

<dl>
<dd>

```python
from label_studio_sdk import LabelStudio

client = LabelStudio(
    api_key="YOUR_API_KEY",
)
client.organizations.permissions.get_options(
    id=1,
)

```
</dd>
</dl>
</dd>
</dl>

#### ⚙️ Parameters

<dl>
<dd>

<dl>
<dd>

**id:** `int` 
    
</dd>
</dl>

<dl>
<dd>

**ordering:** `typing.Optional[str]` — Which field to use when ordering the results.
    
</dd>
</dl>

<dl>
<dd>

**request_options:** `typing.Optional[RequestOptions]` — Request-specific configuration.
    
</dd>
</dl>
</dd>
</dl>


</dd>
</dl>
</details>

<details><summary><code>client.organizations.permissions.<a href="src/label_studio_sdk/organizations/permissions/client.py">get</a>(...)</code></summary>
<dl>
<dd>

#### 🔌 Usage

<dl>
<dd>

<dl>
<dd>

```python
from label_studio_sdk import LabelStudio

client = LabelStudio(
    api_key="YOUR_API_KEY",
)
client.organizations.permissions.get(
    id=1,
    permission="permission",
)

```
</dd>
</dl>
</dd>
</dl>

#### ⚙️ Parameters

<dl>
<dd>

<dl>
<dd>

**id:** `int` 
    
</dd>
</dl>

<dl>
<dd>

**permission:** `str` 
    
</dd>
</dl>

<dl>
<dd>

**request_options:** `typing.Optional[RequestOptions]` — Request-specific configuration.
    
</dd>
</dl>
</dd>
</dl>


</dd>
</dl>
</details>

<details><summary><code>client.organizations.permissions.<a href="src/label_studio_sdk/organizations/permissions/client.py">replace</a>(...)</code></summary>
<dl>
<dd>

#### 📝 Description

<dl>
<dd>

<dl>
<dd>

Replace the organization-level permission override for a given permission key.
</dd>
</dl>
</dd>
</dl>

#### 🔌 Usage

<dl>
<dd>

<dl>
<dd>

```python
from label_studio_sdk import LabelStudio

client = LabelStudio(
    api_key="YOUR_API_KEY",
)
client.organizations.permissions.replace(
    id=1,
    permission_="permission",
    permission="permission",
)

```
</dd>
</dl>
</dd>
</dl>

#### ⚙️ Parameters

<dl>
<dd>

<dl>
<dd>

**id:** `int` — A unique integer value identifying this organization.
    
</dd>
</dl>

<dl>
<dd>

**permission_:** `str` — Permission key to update within the organization.
    
</dd>
</dl>

<dl>
<dd>

**permission:** `str` 
    
</dd>
</dl>

<dl>
<dd>

**roles:** `typing.Optional[typing.Sequence[Role9E7Enum]]` — Explicit roles that have this permission within the organization.
    
</dd>
</dl>

<dl>
<dd>

**request_options:** `typing.Optional[RequestOptions]` — Request-specific configuration.
    
</dd>
</dl>
</dd>
</dl>


</dd>
</dl>
</details>

<details><summary><code>client.organizations.permissions.<a href="src/label_studio_sdk/organizations/permissions/client.py">delete</a>(...)</code></summary>
<dl>
<dd>

#### 🔌 Usage

<dl>
<dd>

<dl>
<dd>

```python
from label_studio_sdk import LabelStudio

client = LabelStudio(
    api_key="YOUR_API_KEY",
)
client.organizations.permissions.delete(
    id=1,
    permission="permission",
)

```
</dd>
</dl>
</dd>
</dl>

#### ⚙️ Parameters

<dl>
<dd>

<dl>
<dd>

**id:** `int` 
    
</dd>
</dl>

<dl>
<dd>

**permission:** `str` 
    
</dd>
</dl>

<dl>
<dd>

**request_options:** `typing.Optional[RequestOptions]` — Request-specific configuration.
    
</dd>
</dl>
</dd>
</dl>


</dd>
</dl>
</details>

<details><summary><code>client.organizations.permissions.<a href="src/label_studio_sdk/organizations/permissions/client.py">update</a>(...)</code></summary>
<dl>
<dd>

#### 📝 Description

<dl>
<dd>

<dl>
<dd>

Partially update the organization-level permission override for a given permission key.
</dd>
</dl>
</dd>
</dl>

#### 🔌 Usage

<dl>
<dd>

<dl>
<dd>

```python
from label_studio_sdk import LabelStudio

client = LabelStudio(
    api_key="YOUR_API_KEY",
)
client.organizations.permissions.update(
    id=1,
    permission="permission",
)

```
</dd>
</dl>
</dd>
</dl>

#### ⚙️ Parameters

<dl>
<dd>

<dl>
<dd>

**id:** `int` 
    
</dd>
</dl>

<dl>
<dd>

**permission:** `str` 
    
</dd>
</dl>

<dl>
<dd>

**patched_organization_permission_request_permission:** `typing.Optional[str]` 
    
</dd>
</dl>

<dl>
<dd>

**roles:** `typing.Optional[typing.Sequence[Role9E7Enum]]` — Explicit roles that have this permission within the organization.
    
</dd>
</dl>

<dl>
<dd>

**request_options:** `typing.Optional[RequestOptions]` — Request-specific configuration.
    
</dd>
</dl>
</dd>
</dl>


</dd>
</dl>
</details>

## Projects Exports
<details><summary><code>client.projects.exports.<a href="src/label_studio_sdk/projects/exports/client.py">list_formats</a>(...)</code></summary>
<dl>
<dd>

#### 📝 Description

<dl>
<dd>

<dl>
<dd>

Retrieve the available export formats for the current project by ID.
</dd>
</dl>
</dd>
</dl>

#### 🔌 Usage

<dl>
<dd>

<dl>
<dd>

```python
from label_studio_sdk import LabelStudio

client = LabelStudio(
    api_key="YOUR_API_KEY",
)
client.projects.exports.list_formats(
    id=1,
)

```
</dd>
</dl>
</dd>
</dl>

#### ⚙️ Parameters

<dl>
<dd>

<dl>
<dd>

**id:** `int` — A unique integer value identifying this project.
    
</dd>
</dl>

<dl>
<dd>

**request_options:** `typing.Optional[RequestOptions]` — Request-specific configuration.
    
</dd>
</dl>
</dd>
</dl>


</dd>
</dl>
</details>

<details><summary><code>client.projects.exports.<a href="src/label_studio_sdk/projects/exports/client.py">list</a>(...)</code></summary>
<dl>
<dd>

#### 📝 Description

<dl>
<dd>

<dl>
<dd>

Returns a list of exported files for a specific project by ID.
</dd>
</dl>
</dd>
</dl>

#### 🔌 Usage

<dl>
<dd>

<dl>
<dd>

```python
from label_studio_sdk import LabelStudio

client = LabelStudio(
    api_key="YOUR_API_KEY",
)
client.projects.exports.list(
    id=1,
)

```
</dd>
</dl>
</dd>
</dl>

#### ⚙️ Parameters

<dl>
<dd>

<dl>
<dd>

**id:** `int` — A unique integer value identifying this project.
    
</dd>
</dl>

<dl>
<dd>

**ordering:** `typing.Optional[str]` — Which field to use when ordering the results.
    
</dd>
</dl>

<dl>
<dd>

**request_options:** `typing.Optional[RequestOptions]` — Request-specific configuration.
    
</dd>
</dl>
</dd>
</dl>


</dd>
</dl>
</details>

<details><summary><code>client.projects.exports.<a href="src/label_studio_sdk/projects/exports/client.py">create</a>(...)</code></summary>
<dl>
<dd>

#### 📝 Description

<dl>
<dd>

<dl>
<dd>

Create a new export request to start a background task and generate an export file for a specific project by ID.
</dd>
</dl>
</dd>
</dl>

#### 🔌 Usage

<dl>
<dd>

<dl>
<dd>

```python
from label_studio_sdk import LabelStudio

client = LabelStudio(
    api_key="YOUR_API_KEY",
)
client.projects.exports.create(
    id=1,
)

```
</dd>
</dl>
</dd>
</dl>

#### ⚙️ Parameters

<dl>
<dd>

<dl>
<dd>

**id:** `int` — A unique integer value identifying this project.
    
</dd>
</dl>

<dl>
<dd>

**annotation_filter_options:** `typing.Optional[LseAnnotationFilterOptionsRequest]` 
    
</dd>
</dl>

<dl>
<dd>

**converted_formats:** `typing.Optional[typing.Sequence[ConvertedFormatRequest]]` 
    
</dd>
</dl>

<dl>
<dd>

**counters:** `typing.Optional[typing.Optional[typing.Any]]` 
    
</dd>
</dl>

<dl>
<dd>

**created_by:** `typing.Optional[UserSimpleRequest]` 
    
</dd>
</dl>

<dl>
<dd>

**finished_at:** `typing.Optional[dt.datetime]` — Complete or fail time
    
</dd>
</dl>

<dl>
<dd>

**md5:** `typing.Optional[str]` 
    
</dd>
</dl>

<dl>
<dd>

**serialization_options:** `typing.Optional[SerializationOptionsRequest]` 
    
</dd>
</dl>

<dl>
<dd>

**status:** `typing.Optional[Status7BfEnum]` 
    
</dd>
</dl>

<dl>
<dd>

**task_filter_options:** `typing.Optional[LseTaskFilterOptionsRequest]` 
    
</dd>
</dl>

<dl>
<dd>

**title:** `typing.Optional[str]` 
    
</dd>
</dl>

<dl>
<dd>

**request_options:** `typing.Optional[RequestOptions]` — Request-specific configuration.
    
</dd>
</dl>
</dd>
</dl>


</dd>
</dl>
</details>

<details><summary><code>client.projects.exports.<a href="src/label_studio_sdk/projects/exports/client.py">get</a>(...)</code></summary>
<dl>
<dd>

#### 📝 Description

<dl>
<dd>

<dl>
<dd>

Retrieve information about an export file by export ID for a specific project.
</dd>
</dl>
</dd>
</dl>

#### 🔌 Usage

<dl>
<dd>

<dl>
<dd>

```python
from label_studio_sdk import LabelStudio

client = LabelStudio(
    api_key="YOUR_API_KEY",
)
client.projects.exports.get(
    export_pk=1,
    id=1,
)

```
</dd>
</dl>
</dd>
</dl>

#### ⚙️ Parameters

<dl>
<dd>

<dl>
<dd>

**export_pk:** `int` — Primary key identifying the export file.
    
</dd>
</dl>

<dl>
<dd>

**id:** `int` — A unique integer value identifying this project.
    
</dd>
</dl>

<dl>
<dd>

**request_options:** `typing.Optional[RequestOptions]` — Request-specific configuration.
    
</dd>
</dl>
</dd>
</dl>


</dd>
</dl>
</details>

<details><summary><code>client.projects.exports.<a href="src/label_studio_sdk/projects/exports/client.py">delete</a>(...)</code></summary>
<dl>
<dd>

#### 📝 Description

<dl>
<dd>

<dl>
<dd>

Delete an export file by specified export ID.
</dd>
</dl>
</dd>
</dl>

#### 🔌 Usage

<dl>
<dd>

<dl>
<dd>

```python
from label_studio_sdk import LabelStudio

client = LabelStudio(
    api_key="YOUR_API_KEY",
)
client.projects.exports.delete(
    export_pk=1,
    id=1,
)

```
</dd>
</dl>
</dd>
</dl>

#### ⚙️ Parameters

<dl>
<dd>

<dl>
<dd>

**export_pk:** `int` — Primary key identifying the export file.
    
</dd>
</dl>

<dl>
<dd>

**id:** `int` — A unique integer value identifying this project.
    
</dd>
</dl>

<dl>
<dd>

**request_options:** `typing.Optional[RequestOptions]` — Request-specific configuration.
    
</dd>
</dl>
</dd>
</dl>


</dd>
</dl>
</details>

<details><summary><code>client.projects.exports.<a href="src/label_studio_sdk/projects/exports/client.py">convert</a>(...)</code></summary>
<dl>
<dd>

#### 📝 Description

<dl>
<dd>

<dl>
<dd>

Convert export snapshot to selected format
</dd>
</dl>
</dd>
</dl>

#### 🔌 Usage

<dl>
<dd>

<dl>
<dd>

```python
from label_studio_sdk import LabelStudio

client = LabelStudio(
    api_key="YOUR_API_KEY",
)
client.projects.exports.convert(
    export_pk=1,
    id=1,
    export_type="export_type",
)

```
</dd>
</dl>
</dd>
</dl>

#### ⚙️ Parameters

<dl>
<dd>

<dl>
<dd>

**export_pk:** `int` — Primary key identifying the export file.
    
</dd>
</dl>

<dl>
<dd>

**id:** `int` — A unique integer value identifying this project.
    
</dd>
</dl>

<dl>
<dd>

**export_type:** `str` — Export file format.
    
</dd>
</dl>

<dl>
<dd>

**download_resources:** `typing.Optional[bool]` — Download resources in converter.
    
</dd>
</dl>

<dl>
<dd>

**request_options:** `typing.Optional[RequestOptions]` — Request-specific configuration.
    
</dd>
</dl>
</dd>
</dl>


</dd>
</dl>
</details>

## Projects Members
<details><summary><code>client.projects.members.<a href="src/label_studio_sdk/projects/members/client.py">get</a>(...)</code></summary>
<dl>
<dd>

#### 📝 Description

<dl>
<dd>

<dl>
<dd>

Retrieve the members for a specific project. Optionally filter by user IDs (comma-separated).
</dd>
</dl>
</dd>
</dl>

#### 🔌 Usage

<dl>
<dd>

<dl>
<dd>

```python
from label_studio_sdk import LabelStudio

client = LabelStudio(
    api_key="YOUR_API_KEY",
)
client.projects.members.get(
    id=1,
)

```
</dd>
</dl>
</dd>
</dl>

#### ⚙️ Parameters

<dl>
<dd>

<dl>
<dd>

**id:** `int` 
    
</dd>
</dl>

<dl>
<dd>

**user_ids:** `typing.Optional[str]` — Comma-separated list of user IDs to include. Example: user_ids=1,2,3
    
</dd>
</dl>

<dl>
<dd>

**request_options:** `typing.Optional[RequestOptions]` — Request-specific configuration.
    
</dd>
</dl>
</dd>
</dl>


</dd>
</dl>
</details>

## Projects Metrics
<details><summary><code>client.projects.metrics.<a href="src/label_studio_sdk/projects/metrics/client.py">get</a>(...)</code></summary>
<dl>
<dd>

#### 📝 Description

<dl>
<dd>

<dl>
<dd>

Get the current metrics configuration for a project.
</dd>
</dl>
</dd>
</dl>

#### 🔌 Usage

<dl>
<dd>

<dl>
<dd>

```python
from label_studio_sdk import LabelStudio

client = LabelStudio(
    api_key="YOUR_API_KEY",
)
client.projects.metrics.get(
    id=1,
)

```
</dd>
</dl>
</dd>
</dl>

#### ⚙️ Parameters

<dl>
<dd>

<dl>
<dd>

**id:** `int` 
    
</dd>
</dl>

<dl>
<dd>

**request_options:** `typing.Optional[RequestOptions]` — Request-specific configuration.
    
</dd>
</dl>
</dd>
</dl>


</dd>
</dl>
</details>

<details><summary><code>client.projects.metrics.<a href="src/label_studio_sdk/projects/metrics/client.py">update</a>(...)</code></summary>
<dl>
<dd>

#### 📝 Description

<dl>
<dd>

<dl>
<dd>

Update metrics strategy and parameters for a project.
</dd>
</dl>
</dd>
</dl>

#### 🔌 Usage

<dl>
<dd>

<dl>
<dd>

```python
from label_studio_sdk import LabelStudio

client = LabelStudio(
    api_key="YOUR_API_KEY",
)
client.projects.metrics.update(
    id=1,
)

```
</dd>
</dl>
</dd>
</dl>

#### ⚙️ Parameters

<dl>
<dd>

<dl>
<dd>

**id:** `int` 
    
</dd>
</dl>

<dl>
<dd>

**additional_params:** `typing.Optional[typing.Dict[str, typing.Optional[typing.Any]]]` 
    
</dd>
</dl>

<dl>
<dd>

**agreement_threshold:** `typing.Optional[int]` 
    
</dd>
</dl>

<dl>
<dd>

**max_additional_annotators_assignable:** `typing.Optional[int]` 
    
</dd>
</dl>

<dl>
<dd>

**metric_name:** `typing.Optional[str]` 
    
</dd>
</dl>

<dl>
<dd>

**request_options:** `typing.Optional[RequestOptions]` — Request-specific configuration.
    
</dd>
</dl>
</dd>
</dl>


</dd>
</dl>
</details>

## Projects Stats
<details><summary><code>client.projects.stats.<a href="src/label_studio_sdk/projects/stats/client.py">iaa</a>(...)</code></summary>
<dl>
<dd>

#### 📝 Description

<dl>
<dd>

<dl>
<dd>

Get Inter-Annotator Agreement (IAA) matrix for a project, showing agreement between all annotators.
</dd>
</dl>
</dd>
</dl>

#### 🔌 Usage

<dl>
<dd>

<dl>
<dd>

```python
from label_studio_sdk import LabelStudio

client = LabelStudio(
    api_key="YOUR_API_KEY",
)
client.projects.stats.iaa(
    id=1,
)

```
</dd>
</dl>
</dd>
</dl>

#### ⚙️ Parameters

<dl>
<dd>

<dl>
<dd>

**id:** `int` 
    
</dd>
</dl>

<dl>
<dd>

**expand:** `typing.Optional[str]` — Comma-separated list of fields to expand
    
</dd>
</dl>

<dl>
<dd>

**per_label:** `typing.Optional[bool]` — Calculate IAA per label
    
</dd>
</dl>

<dl>
<dd>

**std:** `typing.Optional[bool]` — Include standard deviation in results
    
</dd>
</dl>

<dl>
<dd>

**task:** `typing.Optional[str]` — Comma-separated list of task IDs to filter by
    
</dd>
</dl>

<dl>
<dd>

**request_options:** `typing.Optional[RequestOptions]` — Request-specific configuration.
    
</dd>
</dl>
</dd>
</dl>


</dd>
</dl>
</details>

<details><summary><code>client.projects.stats.<a href="src/label_studio_sdk/projects/stats/client.py">agreement_annotator</a>(...)</code></summary>
<dl>
<dd>

#### 📝 Description

<dl>
<dd>

<dl>
<dd>

Get agreement statistics for a specific annotator within a project.
</dd>
</dl>
</dd>
</dl>

#### 🔌 Usage

<dl>
<dd>

<dl>
<dd>

```python
from label_studio_sdk import LabelStudio

client = LabelStudio(
    api_key="YOUR_API_KEY",
)
client.projects.stats.agreement_annotator(
    id=1,
    user_id=1,
)

```
</dd>
</dl>
</dd>
</dl>

#### ⚙️ Parameters

<dl>
<dd>

<dl>
<dd>

**id:** `int` 
    
</dd>
</dl>

<dl>
<dd>

**user_id:** `int` 
    
</dd>
</dl>

<dl>
<dd>

**request_options:** `typing.Optional[RequestOptions]` — Request-specific configuration.
    
</dd>
</dl>
</dd>
</dl>


</dd>
</dl>
</details>

<details><summary><code>client.projects.stats.<a href="src/label_studio_sdk/projects/stats/client.py">data_filters</a>(...)</code></summary>
<dl>
<dd>

#### 📝 Description

<dl>
<dd>

<dl>
<dd>

Get statistics about user data filters and their usage within a project.
</dd>
</dl>
</dd>
</dl>

#### 🔌 Usage

<dl>
<dd>

<dl>
<dd>

```python
from label_studio_sdk import LabelStudio

client = LabelStudio(
    api_key="YOUR_API_KEY",
)
client.projects.stats.data_filters(
    id=1,
)

```
</dd>
</dl>
</dd>
</dl>

#### ⚙️ Parameters

<dl>
<dd>

<dl>
<dd>

**id:** `int` 
    
</dd>
</dl>

<dl>
<dd>

**request_options:** `typing.Optional[RequestOptions]` — Request-specific configuration.
    
</dd>
</dl>
</dd>
</dl>


</dd>
</dl>
</details>

<details><summary><code>client.projects.stats.<a href="src/label_studio_sdk/projects/stats/client.py">finished_tasks</a>(...)</code></summary>
<dl>
<dd>

#### 📝 Description

<dl>
<dd>

<dl>
<dd>

Get statistics about finished tasks for a project.
</dd>
</dl>
</dd>
</dl>

#### 🔌 Usage

<dl>
<dd>

<dl>
<dd>

```python
from label_studio_sdk import LabelStudio

client = LabelStudio(
    api_key="YOUR_API_KEY",
)
client.projects.stats.finished_tasks(
    id=1,
)

```
</dd>
</dl>
</dd>
</dl>

#### ⚙️ Parameters

<dl>
<dd>

<dl>
<dd>

**id:** `int` 
    
</dd>
</dl>

<dl>
<dd>

**user_pk:** `typing.Optional[int]` — User ID to filter statistics by (optional)
    
</dd>
</dl>

<dl>
<dd>

**request_options:** `typing.Optional[RequestOptions]` — Request-specific configuration.
    
</dd>
</dl>
</dd>
</dl>


</dd>
</dl>
</details>

<details><summary><code>client.projects.stats.<a href="src/label_studio_sdk/projects/stats/client.py">lead_time</a>(...)</code></summary>
<dl>
<dd>

#### 📝 Description

<dl>
<dd>

<dl>
<dd>

Get lead time statistics across the project, including average annotation time.
</dd>
</dl>
</dd>
</dl>

#### 🔌 Usage

<dl>
<dd>

<dl>
<dd>

```python
from label_studio_sdk import LabelStudio

client = LabelStudio(
    api_key="YOUR_API_KEY",
)
client.projects.stats.lead_time(
    id=1,
)

```
</dd>
</dl>
</dd>
</dl>

#### ⚙️ Parameters

<dl>
<dd>

<dl>
<dd>

**id:** `int` 
    
</dd>
</dl>

<dl>
<dd>

**request_options:** `typing.Optional[RequestOptions]` — Request-specific configuration.
    
</dd>
</dl>
</dd>
</dl>


</dd>
</dl>
</details>

<details><summary><code>client.projects.stats.<a href="src/label_studio_sdk/projects/stats/client.py">total_agreement</a>(...)</code></summary>
<dl>
<dd>

#### 📝 Description

<dl>
<dd>

<dl>
<dd>

Overall or per-label total agreement across the project.

NOTE: due to an open issue in Fern, SDK clients will raise ApiError upon handling a 204 response. As a workaround, wrap call to this function in a try-except block.
</dd>
</dl>
</dd>
</dl>

#### 🔌 Usage

<dl>
<dd>

<dl>
<dd>

```python
from label_studio_sdk import LabelStudio

client = LabelStudio(
    api_key="YOUR_API_KEY",
)
client.projects.stats.total_agreement(
    id=1,
)

```
</dd>
</dl>
</dd>
</dl>

#### ⚙️ Parameters

<dl>
<dd>

<dl>
<dd>

**id:** `int` 
    
</dd>
</dl>

<dl>
<dd>

**per_label:** `typing.Optional[bool]` — Return agreement per label
    
</dd>
</dl>

<dl>
<dd>

**request_options:** `typing.Optional[RequestOptions]` — Request-specific configuration.
    
</dd>
</dl>
</dd>
</dl>


</dd>
</dl>
</details>

<details><summary><code>client.projects.stats.<a href="src/label_studio_sdk/projects/stats/client.py">update_stats</a>(...)</code></summary>
<dl>
<dd>

#### 📝 Description

<dl>
<dd>

<dl>
<dd>

Start stats recalculation for given project
</dd>
</dl>
</dd>
</dl>

#### 🔌 Usage

<dl>
<dd>

<dl>
<dd>

```python
from label_studio_sdk import LabelStudio

client = LabelStudio(
    api_key="YOUR_API_KEY",
)
client.projects.stats.update_stats(
    id=1,
)

```
</dd>
</dl>
</dd>
</dl>

#### ⚙️ Parameters

<dl>
<dd>

<dl>
<dd>

**id:** `int` 
    
</dd>
</dl>

<dl>
<dd>

**stat_type:** `typing.Optional[str]` — Stat type to recalculate. Possible values: label, stats
    
</dd>
</dl>

<dl>
<dd>

**request_options:** `typing.Optional[RequestOptions]` — Request-specific configuration.
    
</dd>
</dl>
</dd>
</dl>


</dd>
</dl>
</details>

<details><summary><code>client.projects.stats.<a href="src/label_studio_sdk/projects/stats/client.py">user_prediction_agreement</a>(...)</code></summary>
<dl>
<dd>

#### 📝 Description

<dl>
<dd>

<dl>
<dd>

Get prediction agreement statistics for a specific user within a project.
</dd>
</dl>
</dd>
</dl>

#### 🔌 Usage

<dl>
<dd>

<dl>
<dd>

```python
from label_studio_sdk import LabelStudio

client = LabelStudio(
    api_key="YOUR_API_KEY",
)
client.projects.stats.user_prediction_agreement(
    id=1,
    user_pk=1,
)

```
</dd>
</dl>
</dd>
</dl>

#### ⚙️ Parameters

<dl>
<dd>

<dl>
<dd>

**id:** `int` 
    
</dd>
</dl>

<dl>
<dd>

**user_pk:** `int` 
    
</dd>
</dl>

<dl>
<dd>

**per_label:** `typing.Optional[bool]` — Calculate agreement per label
    
</dd>
</dl>

<dl>
<dd>

**request_options:** `typing.Optional[RequestOptions]` — Request-specific configuration.
    
</dd>
</dl>
</dd>
</dl>


</dd>
</dl>
</details>

<details><summary><code>client.projects.stats.<a href="src/label_studio_sdk/projects/stats/client.py">user_review_score</a>(...)</code></summary>
<dl>
<dd>

#### 📝 Description

<dl>
<dd>

<dl>
<dd>

Get review score statistics for a specific user within a project.
</dd>
</dl>
</dd>
</dl>

#### 🔌 Usage

<dl>
<dd>

<dl>
<dd>

```python
from label_studio_sdk import LabelStudio

client = LabelStudio(
    api_key="YOUR_API_KEY",
)
client.projects.stats.user_review_score(
    id=1,
    user_pk=1,
)

```
</dd>
</dl>
</dd>
</dl>

#### ⚙️ Parameters

<dl>
<dd>

<dl>
<dd>

**id:** `int` 
    
</dd>
</dl>

<dl>
<dd>

**user_pk:** `int` 
    
</dd>
</dl>

<dl>
<dd>

**per_label:** `typing.Optional[bool]` — Calculate agreement per label
    
</dd>
</dl>

<dl>
<dd>

**request_options:** `typing.Optional[RequestOptions]` — Request-specific configuration.
    
</dd>
</dl>
</dd>
</dl>


</dd>
</dl>
</details>

<details><summary><code>client.projects.stats.<a href="src/label_studio_sdk/projects/stats/client.py">user_ground_truth_agreement</a>(...)</code></summary>
<dl>
<dd>

#### 📝 Description

<dl>
<dd>

<dl>
<dd>

Get ground truth agreement statistics for a specific user within a project.
</dd>
</dl>
</dd>
</dl>

#### 🔌 Usage

<dl>
<dd>

<dl>
<dd>

```python
from label_studio_sdk import LabelStudio

client = LabelStudio(
    api_key="YOUR_API_KEY",
)
client.projects.stats.user_ground_truth_agreement(
    id=1,
    user_pk=1,
)

```
</dd>
</dl>
</dd>
</dl>

#### ⚙️ Parameters

<dl>
<dd>

<dl>
<dd>

**id:** `int` 
    
</dd>
</dl>

<dl>
<dd>

**user_pk:** `int` 
    
</dd>
</dl>

<dl>
<dd>

**per_label:** `typing.Optional[bool]` — Calculate agreement per label
    
</dd>
</dl>

<dl>
<dd>

**request_options:** `typing.Optional[RequestOptions]` — Request-specific configuration.
    
</dd>
</dl>
</dd>
</dl>


</dd>
</dl>
</details>

## Projects Assignments
<details><summary><code>client.projects.assignments.<a href="src/label_studio_sdk/projects/assignments/client.py">bulk_assign</a>(...)</code></summary>
<dl>
<dd>

#### 📝 Description

<dl>
<dd>

<dl>
<dd>

Assign multiple users to a collection of tasks within a specific project.
</dd>
</dl>
</dd>
</dl>

#### 🔌 Usage

<dl>
<dd>

<dl>
<dd>

```python
from label_studio_sdk import LabelStudio
from label_studio_sdk.projects.assignments import (
    AssignmentsBulkAssignRequestSelectedItemsIncluded,
)

client = LabelStudio(
    api_key="YOUR_API_KEY",
)
client.projects.assignments.bulk_assign(
    id=1,
    selected_items=AssignmentsBulkAssignRequestSelectedItemsIncluded(
        all_=True,
    ),
    type="AN",
    users=[1],
)

```
</dd>
</dl>
</dd>
</dl>

#### ⚙️ Parameters

<dl>
<dd>

<dl>
<dd>

**id:** `int` 
    
</dd>
</dl>

<dl>
<dd>

**selected_items:** `AssignmentsBulkAssignRequestSelectedItems` — Task selection by IDs. If filters are applied, the selection will be applied to the filtered tasks.If "all" is `false`, `"included"` must be used. If "all" is `true`, `"excluded"` must be used.<br>Examples: `{"all": false, "included": [1, 2, 3]}` or `{"all": true, "excluded": [4, 5]}`
    
</dd>
</dl>

<dl>
<dd>

**type:** `AssignmentsBulkAssignRequestType` — Assignment type. Use AN for annotate or RE for review.
    
</dd>
</dl>

<dl>
<dd>

**users:** `typing.Sequence[int]` — List of user IDs to assign
    
</dd>
</dl>

<dl>
<dd>

**filters:** `typing.Optional[AssignmentsBulkAssignRequestFilters]` — Filters to apply on tasks. You can use [the helper class `Filters` from this page](https://labelstud.io/sdk/data_manager.html) to create Data Manager Filters.<br>Example: `{"conjunction": "or", "items": [{"filter": "filter:tasks:completed_at", "operator": "greater", "type": "Datetime", "value": "2021-01-01T00:00:00.000Z"}]}`
    
</dd>
</dl>

<dl>
<dd>

**request_options:** `typing.Optional[RequestOptions]` — Request-specific configuration.
    
</dd>
</dl>
</dd>
</dl>


</dd>
</dl>
</details>

<details><summary><code>client.projects.assignments.<a href="src/label_studio_sdk/projects/assignments/client.py">list</a>(...)</code></summary>
<dl>
<dd>

#### 📝 Description

<dl>
<dd>

<dl>
<dd>

Retrieve a list of tasks and assignees for those tasks for a specific project.
</dd>
</dl>
</dd>
</dl>

#### 🔌 Usage

<dl>
<dd>

<dl>
<dd>

```python
from label_studio_sdk import LabelStudio

client = LabelStudio(
    api_key="YOUR_API_KEY",
)
client.projects.assignments.list(
    id=1,
    task_pk=1,
)

```
</dd>
</dl>
</dd>
</dl>

#### ⚙️ Parameters

<dl>
<dd>

<dl>
<dd>

**id:** `int` — A unique integer value identifying this project.
    
</dd>
</dl>

<dl>
<dd>

**task_pk:** `int` — A unique integer value identifying this task.
    
</dd>
</dl>

<dl>
<dd>

**request_options:** `typing.Optional[RequestOptions]` — Request-specific configuration.
    
</dd>
</dl>
</dd>
</dl>


</dd>
</dl>
</details>

<details><summary><code>client.projects.assignments.<a href="src/label_studio_sdk/projects/assignments/client.py">assign</a>(...)</code></summary>
<dl>
<dd>

#### 📝 Description

<dl>
<dd>

<dl>
<dd>

Assign a user to a task in a specific project.
</dd>
</dl>
</dd>
</dl>

#### 🔌 Usage

<dl>
<dd>

<dl>
<dd>

```python
from label_studio_sdk import LabelStudio

client = LabelStudio(
    api_key="YOUR_API_KEY",
)
client.projects.assignments.assign(
    id=1,
    task_pk=1,
    type="AN",
    users=[1],
)

```
</dd>
</dl>
</dd>
</dl>

#### ⚙️ Parameters

<dl>
<dd>

<dl>
<dd>

**id:** `int` — A unique integer value identifying this project.
    
</dd>
</dl>

<dl>
<dd>

**task_pk:** `int` — A unique integer value identifying this task.
    
</dd>
</dl>

<dl>
<dd>

**type:** `AssignmentsAssignRequestType` — Assignment type. Use AN for annotate or RE for review.
    
</dd>
</dl>

<dl>
<dd>

**users:** `typing.Sequence[int]` — List of user IDs to assign
    
</dd>
</dl>

<dl>
<dd>

**request_options:** `typing.Optional[RequestOptions]` — Request-specific configuration.
    
</dd>
</dl>
</dd>
</dl>


</dd>
</dl>
</details>

<details><summary><code>client.projects.assignments.<a href="src/label_studio_sdk/projects/assignments/client.py">delete</a>(...)</code></summary>
<dl>
<dd>

#### 📝 Description

<dl>
<dd>

<dl>
<dd>

Remove assignees for a task within a specific project.
</dd>
</dl>
</dd>
</dl>

#### 🔌 Usage

<dl>
<dd>

<dl>
<dd>

```python
from label_studio_sdk import LabelStudio

client = LabelStudio(
    api_key="YOUR_API_KEY",
)
client.projects.assignments.delete(
    id=1,
    task_pk=1,
)

```
</dd>
</dl>
</dd>
</dl>

#### ⚙️ Parameters

<dl>
<dd>

<dl>
<dd>

**id:** `int` — A unique integer value identifying this project.
    
</dd>
</dl>

<dl>
<dd>

**task_pk:** `int` — A unique integer value identifying this task.
    
</dd>
</dl>

<dl>
<dd>

**type:** `typing.Optional[AssignmentsDeleteRequestType]` — Assignment type to delete (optional). If omitted, deletes all assignments for the task.
    
</dd>
</dl>

<dl>
<dd>

**users:** `typing.Optional[str]` — Comma separated list of user IDs to delete, as a string. If omitted, deletes all assignees for the given type.
    
</dd>
</dl>

<dl>
<dd>

**request_options:** `typing.Optional[RequestOptions]` — Request-specific configuration.
    
</dd>
</dl>
</dd>
</dl>


</dd>
</dl>
</details>

<details><summary><code>client.projects.assignments.<a href="src/label_studio_sdk/projects/assignments/client.py">update</a>(...)</code></summary>
<dl>
<dd>

#### 📝 Description

<dl>
<dd>

<dl>
<dd>

Update the assignee for a task in a specific project.
</dd>
</dl>
</dd>
</dl>

#### 🔌 Usage

<dl>
<dd>

<dl>
<dd>

```python
from label_studio_sdk import LabelStudio

client = LabelStudio(
    api_key="YOUR_API_KEY",
)
client.projects.assignments.update(
    id=1,
    task_pk=1,
    type="AN",
    users=[1],
)

```
</dd>
</dl>
</dd>
</dl>

#### ⚙️ Parameters

<dl>
<dd>

<dl>
<dd>

**id:** `int` — A unique integer value identifying this project.
    
</dd>
</dl>

<dl>
<dd>

**task_pk:** `int` — A unique integer value identifying this task.
    
</dd>
</dl>

<dl>
<dd>

**type:** `AssignmentsUpdateRequestType` — Assignment type. Use AN for annotate or RE for review.
    
</dd>
</dl>

<dl>
<dd>

**users:** `typing.Sequence[int]` — List of user IDs to assign
    
</dd>
</dl>

<dl>
<dd>

**request_options:** `typing.Optional[RequestOptions]` — Request-specific configuration.
    
</dd>
</dl>
</dd>
</dl>


</dd>
</dl>
</details>

## Projects Pauses
<details><summary><code>client.projects.pauses.<a href="src/label_studio_sdk/projects/pauses/client.py">list</a>(...)</code></summary>
<dl>
<dd>

#### 📝 Description

<dl>
<dd>

<dl>
<dd>

Retrieve a list of all pauses.
</dd>
</dl>
</dd>
</dl>

#### 🔌 Usage

<dl>
<dd>

<dl>
<dd>

```python
from label_studio_sdk import LabelStudio

client = LabelStudio(
    api_key="YOUR_API_KEY",
)
client.projects.pauses.list(
    project_pk=1,
    user_pk=1,
)

```
</dd>
</dl>
</dd>
</dl>

#### ⚙️ Parameters

<dl>
<dd>

<dl>
<dd>

**project_pk:** `int` 
    
</dd>
</dl>

<dl>
<dd>

**user_pk:** `int` 
    
</dd>
</dl>

<dl>
<dd>

**include_deleted:** `typing.Optional[bool]` — Include deleted pauses.
    
</dd>
</dl>

<dl>
<dd>

**ordering:** `typing.Optional[str]` — Which field to use when ordering the results.
    
</dd>
</dl>

<dl>
<dd>

**request_options:** `typing.Optional[RequestOptions]` — Request-specific configuration.
    
</dd>
</dl>
</dd>
</dl>


</dd>
</dl>
</details>

<details><summary><code>client.projects.pauses.<a href="src/label_studio_sdk/projects/pauses/client.py">create</a>(...)</code></summary>
<dl>
<dd>

#### 📝 Description

<dl>
<dd>

<dl>
<dd>

Create a new pause entry.
</dd>
</dl>
</dd>
</dl>

#### 🔌 Usage

<dl>
<dd>

<dl>
<dd>

```python
from label_studio_sdk import LabelStudio

client = LabelStudio(
    api_key="YOUR_API_KEY",
)
client.projects.pauses.create(
    project_pk=1,
    user_pk=1,
    reason="MANUAL",
)

```
</dd>
</dl>
</dd>
</dl>

#### ⚙️ Parameters

<dl>
<dd>

<dl>
<dd>

**project_pk:** `int` 
    
</dd>
</dl>

<dl>
<dd>

**user_pk:** `int` 
    
</dd>
</dl>

<dl>
<dd>

**reason:** `ReasonEnum` 

Reason for pausing

* `MANUAL` - Manual
* `BEHAVIOR_BASED` - Behavior-based
* `ANNOTATOR_EVALUATION` - Annotator evaluation
* `ANNOTATION_LIMIT` - Annotation limit
* `CUSTOM_SCRIPT` - Custom script
    
</dd>
</dl>

<dl>
<dd>

**verbose_reason:** `typing.Optional[str]` — Detailed description of why the project is paused, will be readable by paused annotators
    
</dd>
</dl>

<dl>
<dd>

**request_options:** `typing.Optional[RequestOptions]` — Request-specific configuration.
    
</dd>
</dl>
</dd>
</dl>


</dd>
</dl>
</details>

<details><summary><code>client.projects.pauses.<a href="src/label_studio_sdk/projects/pauses/client.py">get</a>(...)</code></summary>
<dl>
<dd>

#### 📝 Description

<dl>
<dd>

<dl>
<dd>

Retrieve a specific pause by ID.
</dd>
</dl>
</dd>
</dl>

#### 🔌 Usage

<dl>
<dd>

<dl>
<dd>

```python
from label_studio_sdk import LabelStudio

client = LabelStudio(
    api_key="YOUR_API_KEY",
)
client.projects.pauses.get(
    id="id",
    project_pk=1,
    user_pk=1,
)

```
</dd>
</dl>
</dd>
</dl>

#### ⚙️ Parameters

<dl>
<dd>

<dl>
<dd>

**id:** `str` 
    
</dd>
</dl>

<dl>
<dd>

**project_pk:** `int` 
    
</dd>
</dl>

<dl>
<dd>

**user_pk:** `int` 
    
</dd>
</dl>

<dl>
<dd>

**request_options:** `typing.Optional[RequestOptions]` — Request-specific configuration.
    
</dd>
</dl>
</dd>
</dl>


</dd>
</dl>
</details>

<details><summary><code>client.projects.pauses.<a href="src/label_studio_sdk/projects/pauses/client.py">delete</a>(...)</code></summary>
<dl>
<dd>

#### 📝 Description

<dl>
<dd>

<dl>
<dd>

Delete a specific pause by ID.
</dd>
</dl>
</dd>
</dl>

#### 🔌 Usage

<dl>
<dd>

<dl>
<dd>

```python
from label_studio_sdk import LabelStudio

client = LabelStudio(
    api_key="YOUR_API_KEY",
)
client.projects.pauses.delete(
    id="id",
    project_pk=1,
    user_pk=1,
)

```
</dd>
</dl>
</dd>
</dl>

#### ⚙️ Parameters

<dl>
<dd>

<dl>
<dd>

**id:** `str` 
    
</dd>
</dl>

<dl>
<dd>

**project_pk:** `int` 
    
</dd>
</dl>

<dl>
<dd>

**user_pk:** `int` 
    
</dd>
</dl>

<dl>
<dd>

**request_options:** `typing.Optional[RequestOptions]` — Request-specific configuration.
    
</dd>
</dl>
</dd>
</dl>


</dd>
</dl>
</details>

<details><summary><code>client.projects.pauses.<a href="src/label_studio_sdk/projects/pauses/client.py">update</a>(...)</code></summary>
<dl>
<dd>

#### 📝 Description

<dl>
<dd>

<dl>
<dd>

Partially update a pause entry by ID.
</dd>
</dl>
</dd>
</dl>

#### 🔌 Usage

<dl>
<dd>

<dl>
<dd>

```python
from label_studio_sdk import LabelStudio

client = LabelStudio(
    api_key="YOUR_API_KEY",
)
client.projects.pauses.update(
    id="id",
    project_pk=1,
    user_pk=1,
)

```
</dd>
</dl>
</dd>
</dl>

#### ⚙️ Parameters

<dl>
<dd>

<dl>
<dd>

**id:** `str` 
    
</dd>
</dl>

<dl>
<dd>

**project_pk:** `int` 
    
</dd>
</dl>

<dl>
<dd>

**user_pk:** `int` 
    
</dd>
</dl>

<dl>
<dd>

**reason:** `typing.Optional[ReasonEnum]` 

Reason for pausing

* `MANUAL` - Manual
* `BEHAVIOR_BASED` - Behavior-based
* `ANNOTATOR_EVALUATION` - Annotator evaluation
* `ANNOTATION_LIMIT` - Annotation limit
* `CUSTOM_SCRIPT` - Custom script
    
</dd>
</dl>

<dl>
<dd>

**verbose_reason:** `typing.Optional[str]` — Detailed description of why the project is paused, will be readable by paused annotators
    
</dd>
</dl>

<dl>
<dd>

**request_options:** `typing.Optional[RequestOptions]` — Request-specific configuration.
    
</dd>
</dl>
</dd>
</dl>


</dd>
</dl>
</details>

## Projects Members Bulk
<details><summary><code>client.projects.members.bulk.<a href="src/label_studio_sdk/projects/members/bulk/client.py">post</a>(...)</code></summary>
<dl>
<dd>

#### 📝 Description

<dl>
<dd>

<dl>
<dd>

Assign project members in bulk.
</dd>
</dl>
</dd>
</dl>

#### 🔌 Usage

<dl>
<dd>

<dl>
<dd>

```python
from label_studio_sdk import LabelStudio

client = LabelStudio(
    api_key="YOUR_API_KEY",
)
client.projects.members.bulk.post(
    id=1,
    all_=True,
)

```
</dd>
</dl>
</dd>
</dl>

#### ⚙️ Parameters

<dl>
<dd>

<dl>
<dd>

**id:** `int` 
    
</dd>
</dl>

<dl>
<dd>

**all_:** `bool` 
    
</dd>
</dl>

<dl>
<dd>

**search:** `typing.Optional[str]` — Search term for filtering members by name, email, or username. Only when all=True.
    
</dd>
</dl>

<dl>
<dd>

**excluded:** `typing.Optional[typing.Sequence[int]]` 
    
</dd>
</dl>

<dl>
<dd>

**included:** `typing.Optional[typing.Sequence[int]]` 
    
</dd>
</dl>

<dl>
<dd>

**roles:** `typing.Optional[typing.Sequence[ProjectMemberBulkAssignRolesRequest]]` 
    
</dd>
</dl>

<dl>
<dd>

**request_options:** `typing.Optional[RequestOptions]` — Request-specific configuration.
    
</dd>
</dl>
</dd>
</dl>


</dd>
</dl>
</details>

<details><summary><code>client.projects.members.bulk.<a href="src/label_studio_sdk/projects/members/bulk/client.py">delete</a>(...)</code></summary>
<dl>
<dd>

#### 📝 Description

<dl>
<dd>

<dl>
<dd>

Unassign project members in bulk. Allows the same request body as bulk assign.
</dd>
</dl>
</dd>
</dl>

#### 🔌 Usage

<dl>
<dd>

<dl>
<dd>

```python
from label_studio_sdk import LabelStudio

client = LabelStudio(
    api_key="YOUR_API_KEY",
)
client.projects.members.bulk.delete(
    id=1,
)

```
</dd>
</dl>
</dd>
</dl>

#### ⚙️ Parameters

<dl>
<dd>

<dl>
<dd>

**id:** `int` 
    
</dd>
</dl>

<dl>
<dd>

**search:** `typing.Optional[str]` — Search term for filtering members by name, email, or username. Only when all=True.
    
</dd>
</dl>

<dl>
<dd>

**request_options:** `typing.Optional[RequestOptions]` — Request-specific configuration.
    
</dd>
</dl>
</dd>
</dl>


</dd>
</dl>
</details>

## Projects Members Paginated
<details><summary><code>client.projects.members.paginated.<a href="src/label_studio_sdk/projects/members/paginated/client.py">list</a>(...)</code></summary>
<dl>
<dd>

#### 📝 Description

<dl>
<dd>

<dl>
<dd>

Retrieve the members for a specific project.
</dd>
</dl>
</dd>
</dl>

#### 🔌 Usage

<dl>
<dd>

<dl>
<dd>

```python
from label_studio_sdk import LabelStudio

client = LabelStudio(
    api_key="YOUR_API_KEY",
)
response = client.projects.members.paginated.list(
    id=1,
)
for item in response:
    yield item
# alternatively, you can paginate page-by-page
for page in response.iter_pages():
    yield page

```
</dd>
</dl>
</dd>
</dl>

#### ⚙️ Parameters

<dl>
<dd>

<dl>
<dd>

**id:** `int` 
    
</dd>
</dl>

<dl>
<dd>

**ids:** `typing.Optional[str]` — Comma-separated list of user IDs to filter by
    
</dd>
</dl>

<dl>
<dd>

**implicit:** `typing.Optional[bool]` — Include/Exclude implicit project members in the results. If not provided, explicit + implicit members are returned.
    
</dd>
</dl>

<dl>
<dd>

**no_annotators:** `typing.Optional[bool]` — Exclude annotators from the results
    
</dd>
</dl>

<dl>
<dd>

**page:** `typing.Optional[int]` — A page number within the paginated result set.
    
</dd>
</dl>

<dl>
<dd>

**page_size:** `typing.Optional[int]` — Number of results to return per page.
    
</dd>
</dl>

<dl>
<dd>

**search:** `typing.Optional[str]` — Search term for filtering members by name, email, or username
    
</dd>
</dl>

<dl>
<dd>

**with_deleted:** `typing.Optional[bool]` — Include deleted members in the results
    
</dd>
</dl>

<dl>
<dd>

**request_options:** `typing.Optional[RequestOptions]` — Request-specific configuration.
    
</dd>
</dl>
</dd>
</dl>


</dd>
</dl>
</details>

## Projects Metrics Custom
<details><summary><code>client.projects.metrics.custom.<a href="src/label_studio_sdk/projects/metrics/custom/client.py">get_lambda</a>(...)</code></summary>
<dl>
<dd>

#### 📝 Description

<dl>
<dd>

<dl>
<dd>

Get the AWS Lambda code for the custom metric configured for this project.
</dd>
</dl>
</dd>
</dl>

#### 🔌 Usage

<dl>
<dd>

<dl>
<dd>

```python
from label_studio_sdk import LabelStudio

client = LabelStudio(
    api_key="YOUR_API_KEY",
)
client.projects.metrics.custom.get_lambda(
    id=1,
)

```
</dd>
</dl>
</dd>
</dl>

#### ⚙️ Parameters

<dl>
<dd>

<dl>
<dd>

**id:** `int` 
    
</dd>
</dl>

<dl>
<dd>

**request_options:** `typing.Optional[RequestOptions]` — Request-specific configuration.
    
</dd>
</dl>
</dd>
</dl>


</dd>
</dl>
</details>

<details><summary><code>client.projects.metrics.custom.<a href="src/label_studio_sdk/projects/metrics/custom/client.py">update_lambda</a>(...)</code></summary>
<dl>
<dd>

#### 📝 Description

<dl>
<dd>

<dl>
<dd>

Create or update the AWS Lambda function used for custom metrics in this project.
</dd>
</dl>
</dd>
</dl>

#### 🔌 Usage

<dl>
<dd>

<dl>
<dd>

```python
from label_studio_sdk import LabelStudio

client = LabelStudio(
    api_key="YOUR_API_KEY",
)
client.projects.metrics.custom.update_lambda(
    id=1,
    code="code",
)

```
</dd>
</dl>
</dd>
</dl>

#### ⚙️ Parameters

<dl>
<dd>

<dl>
<dd>

**id:** `int` 
    
</dd>
</dl>

<dl>
<dd>

**code:** `str` 
    
</dd>
</dl>

<dl>
<dd>

**region:** `typing.Optional[str]` 
    
</dd>
</dl>

<dl>
<dd>

**role:** `typing.Optional[str]` 
    
</dd>
</dl>

<dl>
<dd>

**request_options:** `typing.Optional[RequestOptions]` — Request-specific configuration.
    
</dd>
</dl>
</dd>
</dl>


</dd>
</dl>
</details>

<details><summary><code>client.projects.metrics.custom.<a href="src/label_studio_sdk/projects/metrics/custom/client.py">logs</a>(...)</code></summary>
<dl>
<dd>

#### 📝 Description

<dl>
<dd>

<dl>
<dd>

Get AWS lambda logs for project, including filtering by start and end dates
</dd>
</dl>
</dd>
</dl>

#### 🔌 Usage

<dl>
<dd>

<dl>
<dd>

```python
from label_studio_sdk import LabelStudio

client = LabelStudio(
    api_key="YOUR_API_KEY",
)
client.projects.metrics.custom.logs(
    id=1,
)

```
</dd>
</dl>
</dd>
</dl>

#### ⚙️ Parameters

<dl>
<dd>

<dl>
<dd>

**id:** `int` 
    
</dd>
</dl>

<dl>
<dd>

**end_date:** `typing.Optional[str]` — End date for AWS logs filtering in format %Y-%m-%d
    
</dd>
</dl>

<dl>
<dd>

**limit:** `typing.Optional[int]` — Limit the number of logs to return
    
</dd>
</dl>

<dl>
<dd>

**start_date:** `typing.Optional[str]` — Start date for AWS logs filtering in format %Y-%m-%d
    
</dd>
</dl>

<dl>
<dd>

**request_options:** `typing.Optional[RequestOptions]` — Request-specific configuration.
    
</dd>
</dl>
</dd>
</dl>


</dd>
</dl>
</details>

<details><summary><code>client.projects.metrics.custom.<a href="src/label_studio_sdk/projects/metrics/custom/client.py">check_function</a>(...)</code></summary>
<dl>
<dd>

#### 📝 Description

<dl>
<dd>

<dl>
<dd>

Validate custom matching function code for the project.
</dd>
</dl>
</dd>
</dl>

#### 🔌 Usage

<dl>
<dd>

<dl>
<dd>

```python
from label_studio_sdk import LabelStudio

client = LabelStudio(
    api_key="YOUR_API_KEY",
)
client.projects.metrics.custom.check_function(
    id=1,
    code="code",
)

```
</dd>
</dl>
</dd>
</dl>

#### ⚙️ Parameters

<dl>
<dd>

<dl>
<dd>

**id:** `int` 
    
</dd>
</dl>

<dl>
<dd>

**code:** `str` 
    
</dd>
</dl>

<dl>
<dd>

**request_options:** `typing.Optional[RequestOptions]` — Request-specific configuration.
    
</dd>
</dl>
</dd>
</dl>


</dd>
</dl>
</details>

## Prompts Indicators
<details><summary><code>client.prompts.indicators.<a href="src/label_studio_sdk/prompts/indicators/client.py">list</a>(...)</code></summary>
<dl>
<dd>

#### 📝 Description

<dl>
<dd>

<dl>
<dd>

Get key indicators for the Prompt dashboard.
</dd>
</dl>
</dd>
</dl>

#### 🔌 Usage

<dl>
<dd>

<dl>
<dd>

```python
from label_studio_sdk import LabelStudio

client = LabelStudio(
    api_key="YOUR_API_KEY",
)
client.prompts.indicators.list(
    id=1,
)

```
</dd>
</dl>
</dd>
</dl>

#### ⚙️ Parameters

<dl>
<dd>

<dl>
<dd>

**id:** `int` 
    
</dd>
</dl>

<dl>
<dd>

**request_options:** `typing.Optional[RequestOptions]` — Request-specific configuration.
    
</dd>
</dl>
</dd>
</dl>


</dd>
</dl>
</details>

<details><summary><code>client.prompts.indicators.<a href="src/label_studio_sdk/prompts/indicators/client.py">get</a>(...)</code></summary>
<dl>
<dd>

#### 📝 Description

<dl>
<dd>

<dl>
<dd>

Get a specific key indicator for the Prompt dashboard.
</dd>
</dl>
</dd>
</dl>

#### 🔌 Usage

<dl>
<dd>

<dl>
<dd>

```python
from label_studio_sdk import LabelStudio

client = LabelStudio(
    api_key="YOUR_API_KEY",
)
client.prompts.indicators.get(
    id=1,
    indicator_key="indicator_key",
)

```
</dd>
</dl>
</dd>
</dl>

#### ⚙️ Parameters

<dl>
<dd>

<dl>
<dd>

**id:** `int` 
    
</dd>
</dl>

<dl>
<dd>

**indicator_key:** `str` 
    
</dd>
</dl>

<dl>
<dd>

**request_options:** `typing.Optional[RequestOptions]` — Request-specific configuration.
    
</dd>
</dl>
</dd>
</dl>


</dd>
</dl>
</details>

## Prompts Versions
<details><summary><code>client.prompts.versions.<a href="src/label_studio_sdk/prompts/versions/client.py">get_default_version_name</a>(...)</code></summary>
<dl>
<dd>

#### 📝 Description

<dl>
<dd>

<dl>
<dd>

Get default prompt version name
</dd>
</dl>
</dd>
</dl>

#### 🔌 Usage

<dl>
<dd>

<dl>
<dd>

```python
from label_studio_sdk import LabelStudio

client = LabelStudio(
    api_key="YOUR_API_KEY",
)
client.prompts.versions.get_default_version_name(
    id=1,
)

```
</dd>
</dl>
</dd>
</dl>

#### ⚙️ Parameters

<dl>
<dd>

<dl>
<dd>

**id:** `int` 
    
</dd>
</dl>

<dl>
<dd>

**request_options:** `typing.Optional[RequestOptions]` — Request-specific configuration.
    
</dd>
</dl>
</dd>
</dl>


</dd>
</dl>
</details>

<details><summary><code>client.prompts.versions.<a href="src/label_studio_sdk/prompts/versions/client.py">list</a>(...)</code></summary>
<dl>
<dd>

#### 📝 Description

<dl>
<dd>

<dl>
<dd>

List all versions of a prompt.
</dd>
</dl>
</dd>
</dl>

#### 🔌 Usage

<dl>
<dd>

<dl>
<dd>

```python
from label_studio_sdk import LabelStudio

client = LabelStudio(
    api_key="YOUR_API_KEY",
)
client.prompts.versions.list(
    prompt_id=1,
)

```
</dd>
</dl>
</dd>
</dl>

#### ⚙️ Parameters

<dl>
<dd>

<dl>
<dd>

**prompt_id:** `int` 
    
</dd>
</dl>

<dl>
<dd>

**ordering:** `typing.Optional[str]` — Which field to use when ordering the results.
    
</dd>
</dl>

<dl>
<dd>

**request_options:** `typing.Optional[RequestOptions]` — Request-specific configuration.
    
</dd>
</dl>
</dd>
</dl>


</dd>
</dl>
</details>

<details><summary><code>client.prompts.versions.<a href="src/label_studio_sdk/prompts/versions/client.py">create</a>(...)</code></summary>
<dl>
<dd>

#### 📝 Description

<dl>
<dd>

<dl>
<dd>

Create a new version of a prompt.
</dd>
</dl>
</dd>
</dl>

#### 🔌 Usage

<dl>
<dd>

<dl>
<dd>

```python
from label_studio_sdk import LabelStudio

client = LabelStudio(
    api_key="YOUR_API_KEY",
)
client.prompts.versions.create(
    prompt_id=1,
    prompt="prompt",
    provider_model_id="provider_model_id",
    title="title",
)

```
</dd>
</dl>
</dd>
</dl>

#### ⚙️ Parameters

<dl>
<dd>

<dl>
<dd>

**prompt_id:** `int` 
    
</dd>
</dl>

<dl>
<dd>

**prompt:** `str` — Prompt to execute
    
</dd>
</dl>

<dl>
<dd>

**provider_model_id:** `str` — The model ID to use within the given provider, e.g. gpt-3.5
    
</dd>
</dl>

<dl>
<dd>

**title:** `str` — Model name
    
</dd>
</dl>

<dl>
<dd>

**model_provider_connection:** `typing.Optional[int]` 
    
</dd>
</dl>

<dl>
<dd>

**organization:** `typing.Optional[int]` 
    
</dd>
</dl>

<dl>
<dd>

**parent_model:** `typing.Optional[int]` — Parent model interface ID
    
</dd>
</dl>

<dl>
<dd>

**provider:** `typing.Optional[ProviderEnum]` 

The model provider to use e.g. OpenAI

* `OpenAI` - OpenAI
* `AzureOpenAI` - AzureOpenAI
* `AzureAIFoundry` - AzureAIFoundry
* `VertexAI` - VertexAI
* `Gemini` - Gemini
* `Anthropic` - Anthropic
* `Custom` - Custom
    
</dd>
</dl>

<dl>
<dd>

**request_options:** `typing.Optional[RequestOptions]` — Request-specific configuration.
    
</dd>
</dl>
</dd>
</dl>


</dd>
</dl>
</details>

<details><summary><code>client.prompts.versions.<a href="src/label_studio_sdk/prompts/versions/client.py">get</a>(...)</code></summary>
<dl>
<dd>

#### 📝 Description

<dl>
<dd>

<dl>
<dd>

Retrieve a specific prompt of a model.
</dd>
</dl>
</dd>
</dl>

#### 🔌 Usage

<dl>
<dd>

<dl>
<dd>

```python
from label_studio_sdk import LabelStudio

client = LabelStudio(
    api_key="YOUR_API_KEY",
)
client.prompts.versions.get(
    prompt_id=1,
    version_id=1,
)

```
</dd>
</dl>
</dd>
</dl>

#### ⚙️ Parameters

<dl>
<dd>

<dl>
<dd>

**prompt_id:** `int` 
    
</dd>
</dl>

<dl>
<dd>

**version_id:** `int` 
    
</dd>
</dl>

<dl>
<dd>

**request_options:** `typing.Optional[RequestOptions]` — Request-specific configuration.
    
</dd>
</dl>
</dd>
</dl>


</dd>
</dl>
</details>

<details><summary><code>client.prompts.versions.<a href="src/label_studio_sdk/prompts/versions/client.py">delete</a>(...)</code></summary>
<dl>
<dd>

#### 📝 Description

<dl>
<dd>

<dl>
<dd>

Delete a prompt version by ID
</dd>
</dl>
</dd>
</dl>

#### 🔌 Usage

<dl>
<dd>

<dl>
<dd>

```python
from label_studio_sdk import LabelStudio

client = LabelStudio(
    api_key="YOUR_API_KEY",
)
client.prompts.versions.delete(
    prompt_id=1,
    version_id=1,
)

```
</dd>
</dl>
</dd>
</dl>

#### ⚙️ Parameters

<dl>
<dd>

<dl>
<dd>

**prompt_id:** `int` 
    
</dd>
</dl>

<dl>
<dd>

**version_id:** `int` 
    
</dd>
</dl>

<dl>
<dd>

**request_options:** `typing.Optional[RequestOptions]` — Request-specific configuration.
    
</dd>
</dl>
</dd>
</dl>


</dd>
</dl>
</details>

<details><summary><code>client.prompts.versions.<a href="src/label_studio_sdk/prompts/versions/client.py">update</a>(...)</code></summary>
<dl>
<dd>

#### 📝 Description

<dl>
<dd>

<dl>
<dd>

Update a specific prompt version by ID.
</dd>
</dl>
</dd>
</dl>

#### 🔌 Usage

<dl>
<dd>

<dl>
<dd>

```python
from label_studio_sdk import LabelStudio

client = LabelStudio(
    api_key="YOUR_API_KEY",
)
client.prompts.versions.update(
    prompt_id=1,
    version_id=1,
)

```
</dd>
</dl>
</dd>
</dl>

#### ⚙️ Parameters

<dl>
<dd>

<dl>
<dd>

**prompt_id:** `int` 
    
</dd>
</dl>

<dl>
<dd>

**version_id:** `int` 
    
</dd>
</dl>

<dl>
<dd>

**model_provider_connection:** `typing.Optional[int]` 
    
</dd>
</dl>

<dl>
<dd>

**organization:** `typing.Optional[int]` 
    
</dd>
</dl>

<dl>
<dd>

**parent_model:** `typing.Optional[int]` — Parent model interface ID
    
</dd>
</dl>

<dl>
<dd>

**prompt:** `typing.Optional[str]` — Prompt to execute
    
</dd>
</dl>

<dl>
<dd>

**provider:** `typing.Optional[ProviderEnum]` 

The model provider to use e.g. OpenAI

* `OpenAI` - OpenAI
* `AzureOpenAI` - AzureOpenAI
* `AzureAIFoundry` - AzureAIFoundry
* `VertexAI` - VertexAI
* `Gemini` - Gemini
* `Anthropic` - Anthropic
* `Custom` - Custom
    
</dd>
</dl>

<dl>
<dd>

**provider_model_id:** `typing.Optional[str]` — The model ID to use within the given provider, e.g. gpt-3.5
    
</dd>
</dl>

<dl>
<dd>

**title:** `typing.Optional[str]` — Model name
    
</dd>
</dl>

<dl>
<dd>

**request_options:** `typing.Optional[RequestOptions]` — Request-specific configuration.
    
</dd>
</dl>
</dd>
</dl>


</dd>
</dl>
</details>

<details><summary><code>client.prompts.versions.<a href="src/label_studio_sdk/prompts/versions/client.py">cost_estimate</a>(...)</code></summary>
<dl>
<dd>

#### 📝 Description

<dl>
<dd>

<dl>
<dd>

Get an estimate of the cost for making an inference run on the selected Prompt Version and Project/ProjectSubset
</dd>
</dl>
</dd>
</dl>

#### 🔌 Usage

<dl>
<dd>

<dl>
<dd>

```python
from label_studio_sdk import LabelStudio

client = LabelStudio(
    api_key="YOUR_API_KEY",
)
client.prompts.versions.cost_estimate(
    prompt_id=1,
    version_id=1,
)

```
</dd>
</dl>
</dd>
</dl>

#### ⚙️ Parameters

<dl>
<dd>

<dl>
<dd>

**prompt_id:** `int` 
    
</dd>
</dl>

<dl>
<dd>

**version_id:** `int` 
    
</dd>
</dl>

<dl>
<dd>

**request_options:** `typing.Optional[RequestOptions]` — Request-specific configuration.
    
</dd>
</dl>
</dd>
</dl>


</dd>
</dl>
</details>

<details><summary><code>client.prompts.versions.<a href="src/label_studio_sdk/prompts/versions/client.py">get_refined_prompt</a>(...)</code></summary>
<dl>
<dd>

#### 📝 Description

<dl>
<dd>

<dl>
<dd>

Get the refined prompt based on the `refinement_job_id`.
</dd>
</dl>
</dd>
</dl>

#### 🔌 Usage

<dl>
<dd>

<dl>
<dd>

```python
from label_studio_sdk import LabelStudio

client = LabelStudio(
    api_key="YOUR_API_KEY",
)
client.prompts.versions.get_refined_prompt(
    prompt_id=1,
    version_id=1,
)

```
</dd>
</dl>
</dd>
</dl>

#### ⚙️ Parameters

<dl>
<dd>

<dl>
<dd>

**prompt_id:** `int` 
    
</dd>
</dl>

<dl>
<dd>

**version_id:** `int` 
    
</dd>
</dl>

<dl>
<dd>

**refinement_job_id:** `typing.Optional[str]` — Refinement Job ID acquired from the `POST /api/prompts/{prompt_id}/versions/{version_id}/refine` endpoint
    
</dd>
</dl>

<dl>
<dd>

**request_options:** `typing.Optional[RequestOptions]` — Request-specific configuration.
    
</dd>
</dl>
</dd>
</dl>


</dd>
</dl>
</details>

<details><summary><code>client.prompts.versions.<a href="src/label_studio_sdk/prompts/versions/client.py">refine_prompt</a>(...)</code></summary>
<dl>
<dd>

#### 📝 Description

<dl>
<dd>

<dl>
<dd>

Refine a prompt version using a teacher model and save the refined prompt as a new version.
</dd>
</dl>
</dd>
</dl>

#### 🔌 Usage

<dl>
<dd>

<dl>
<dd>

```python
from label_studio_sdk import LabelStudio

client = LabelStudio(
    api_key="YOUR_API_KEY",
)
client.prompts.versions.refine_prompt(
    prompt_id=1,
    version_id=1,
    project_id=1,
    teacher_model_name="teacher_model_name",
    teacher_model_provider_connection_id=1,
)

```
</dd>
</dl>
</dd>
</dl>

#### ⚙️ Parameters

<dl>
<dd>

<dl>
<dd>

**prompt_id:** `int` 
    
</dd>
</dl>

<dl>
<dd>

**version_id:** `int` 
    
</dd>
</dl>

<dl>
<dd>

**project_id:** `int` — Project ID to target the refined prompt for
    
</dd>
</dl>

<dl>
<dd>

**teacher_model_name:** `str` — Name of the model to use to refine the prompt
    
</dd>
</dl>

<dl>
<dd>

**teacher_model_provider_connection_id:** `int` — Model Provider Connection ID to use to refine the prompt
    
</dd>
</dl>

<dl>
<dd>

**async_:** `typing.Optional[bool]` — Whether to run the refinement asynchronously
    
</dd>
</dl>

<dl>
<dd>

**request_options:** `typing.Optional[RequestOptions]` — Request-specific configuration.
    
</dd>
</dl>
</dd>
</dl>


</dd>
</dl>
</details>

## Prompts Runs
<details><summary><code>client.prompts.runs.<a href="src/label_studio_sdk/prompts/runs/client.py">list</a>(...)</code></summary>
<dl>
<dd>

#### 📝 Description

<dl>
<dd>

<dl>
<dd>

Get information (status, metadata, etc) about an existing inference run
</dd>
</dl>
</dd>
</dl>

#### 🔌 Usage

<dl>
<dd>

<dl>
<dd>

```python
from label_studio_sdk import LabelStudio

client = LabelStudio(
    api_key="YOUR_API_KEY",
)
client.prompts.runs.list(
    prompt_id=1,
    version_id=1,
)

```
</dd>
</dl>
</dd>
</dl>

#### ⚙️ Parameters

<dl>
<dd>

<dl>
<dd>

**prompt_id:** `int` 
    
</dd>
</dl>

<dl>
<dd>

**version_id:** `int` 
    
</dd>
</dl>

<dl>
<dd>

**ordering:** `typing.Optional[str]` — Which field to use when ordering the results.
    
</dd>
</dl>

<dl>
<dd>

**parent_model:** `typing.Optional[int]` — The ID of the parent model for this Inference Run
    
</dd>
</dl>

<dl>
<dd>

**project:** `typing.Optional[int]` — The ID of the project this Inference Run makes predictions on
    
</dd>
</dl>

<dl>
<dd>

**project_subset:** `typing.Optional[RunsListRequestProjectSubset]` — Defines which tasks are operated on (e.g. HasGT will only operate on tasks with a ground truth annotation, but All will operate on all records)
    
</dd>
</dl>

<dl>
<dd>

**request_options:** `typing.Optional[RequestOptions]` — Request-specific configuration.
    
</dd>
</dl>
</dd>
</dl>


</dd>
</dl>
</details>

<details><summary><code>client.prompts.runs.<a href="src/label_studio_sdk/prompts/runs/client.py">create</a>(...)</code></summary>
<dl>
<dd>

#### 📝 Description

<dl>
<dd>

<dl>
<dd>

Run a prompt inference.
</dd>
</dl>
</dd>
</dl>

#### 🔌 Usage

<dl>
<dd>

<dl>
<dd>

```python
from label_studio_sdk import LabelStudio

client = LabelStudio(
    api_key="YOUR_API_KEY",
)
client.prompts.runs.create(
    prompt_id=1,
    version_id=1,
    project=1,
)

```
</dd>
</dl>
</dd>
</dl>

#### ⚙️ Parameters

<dl>
<dd>

<dl>
<dd>

**prompt_id:** `int` 
    
</dd>
</dl>

<dl>
<dd>

**version_id:** `int` 
    
</dd>
</dl>

<dl>
<dd>

**project:** `int` 
    
</dd>
</dl>

<dl>
<dd>

**job_id:** `typing.Optional[str]` — Job ID for inference job for a ModelRun e.g. Adala job ID
    
</dd>
</dl>

<dl>
<dd>

**organization:** `typing.Optional[int]` 
    
</dd>
</dl>

<dl>
<dd>

**predictions_updated_at:** `typing.Optional[dt.datetime]` 
    
</dd>
</dl>

<dl>
<dd>

**project_subset:** `typing.Optional[ProjectSubsetEnum]` 
    
</dd>
</dl>

<dl>
<dd>

**total_correct_predictions:** `typing.Optional[int]` 
    
</dd>
</dl>

<dl>
<dd>

**total_predictions:** `typing.Optional[int]` 
    
</dd>
</dl>

<dl>
<dd>

**total_tasks:** `typing.Optional[int]` 
    
</dd>
</dl>

<dl>
<dd>

**request_options:** `typing.Optional[RequestOptions]` — Request-specific configuration.
    
</dd>
</dl>
</dd>
</dl>


</dd>
</dl>
</details>

<details><summary><code>client.prompts.runs.<a href="src/label_studio_sdk/prompts/runs/client.py">cancel</a>(...)</code></summary>
<dl>
<dd>

#### 📝 Description

<dl>
<dd>

<dl>
<dd>

Cancel the inference run for the given api
</dd>
</dl>
</dd>
</dl>

#### 🔌 Usage

<dl>
<dd>

<dl>
<dd>

```python
from label_studio_sdk import LabelStudio

client = LabelStudio(
    api_key="YOUR_API_KEY",
)
client.prompts.runs.cancel(
    inference_run_id=1,
    prompt_id=1,
    version_id=1,
)

```
</dd>
</dl>
</dd>
</dl>

#### ⚙️ Parameters

<dl>
<dd>

<dl>
<dd>

**inference_run_id:** `int` 
    
</dd>
</dl>

<dl>
<dd>

**prompt_id:** `int` 
    
</dd>
</dl>

<dl>
<dd>

**version_id:** `int` 
    
</dd>
</dl>

<dl>
<dd>

**request_options:** `typing.Optional[RequestOptions]` — Request-specific configuration.
    
</dd>
</dl>
</dd>
</dl>


</dd>
</dl>
</details>

## Sso Saml
<details><summary><code>client.sso.saml.<a href="src/label_studio_sdk/sso/saml/client.py">get</a>()</code></summary>
<dl>
<dd>

#### 📝 Description

<dl>
<dd>

<dl>
<dd>

Retrieve SAML2 settings for the currently active organization.
</dd>
</dl>
</dd>
</dl>

#### 🔌 Usage

<dl>
<dd>

<dl>
<dd>

```python
from label_studio_sdk import LabelStudio

client = LabelStudio(
    api_key="YOUR_API_KEY",
)
client.sso.saml.get()

```
</dd>
</dl>
</dd>
</dl>

#### ⚙️ Parameters

<dl>
<dd>

<dl>
<dd>

**request_options:** `typing.Optional[RequestOptions]` — Request-specific configuration.
    
</dd>
</dl>
</dd>
</dl>


</dd>
</dl>
</details>

<details><summary><code>client.sso.saml.<a href="src/label_studio_sdk/sso/saml/client.py">update</a>(...)</code></summary>
<dl>
<dd>

#### 📝 Description

<dl>
<dd>

<dl>
<dd>

Update SAML2 settings for the currently active organization.
</dd>
</dl>
</dd>
</dl>

#### 🔌 Usage

<dl>
<dd>

<dl>
<dd>

```python
from label_studio_sdk import LabelStudio, ProjectGroupRequest

client = LabelStudio(
    api_key="YOUR_API_KEY",
)
client.sso.saml.update(
    projects_groups=[
        ProjectGroupRequest(
            group="groups_test",
            project_id=42,
            role="Inherit",
        )
    ],
    roles_groups=[["Administrator", "groups_test"]],
    workspaces_groups=[["Default workspace", "groups_test"]],
)

```
</dd>
</dl>
</dd>
</dl>

#### ⚙️ Parameters

<dl>
<dd>

<dl>
<dd>

**projects_groups:** `typing.Optional[typing.Sequence[ProjectGroupRequest]]` 
    
</dd>
</dl>

<dl>
<dd>

**roles_groups:** `typing.Optional[typing.Sequence[typing.Sequence[str]]]` 
    
</dd>
</dl>

<dl>
<dd>

**workspaces_groups:** `typing.Optional[typing.Sequence[typing.Sequence[str]]]` 
    
</dd>
</dl>

<dl>
<dd>

**request_options:** `typing.Optional[RequestOptions]` — Request-specific configuration.
    
</dd>
</dl>
</dd>
</dl>


</dd>
</dl>
</details>

## Sso Scim
<details><summary><code>client.sso.scim.<a href="src/label_studio_sdk/sso/scim/client.py">get</a>()</code></summary>
<dl>
<dd>

#### 📝 Description

<dl>
<dd>

<dl>
<dd>

Retrieve SCIM settings for the currently active organization.
</dd>
</dl>
</dd>
</dl>

#### 🔌 Usage

<dl>
<dd>

<dl>
<dd>

```python
from label_studio_sdk import LabelStudio

client = LabelStudio(
    api_key="YOUR_API_KEY",
)
client.sso.scim.get()

```
</dd>
</dl>
</dd>
</dl>

#### ⚙️ Parameters

<dl>
<dd>

<dl>
<dd>

**request_options:** `typing.Optional[RequestOptions]` — Request-specific configuration.
    
</dd>
</dl>
</dd>
</dl>


</dd>
</dl>
</details>

<details><summary><code>client.sso.scim.<a href="src/label_studio_sdk/sso/scim/client.py">update</a>(...)</code></summary>
<dl>
<dd>

#### 📝 Description

<dl>
<dd>

<dl>
<dd>

Update SCIM settings for the currently active organization.
</dd>
</dl>
</dd>
</dl>

#### 🔌 Usage

<dl>
<dd>

<dl>
<dd>

```python
from label_studio_sdk import LabelStudio, ProjectGroupRequest

client = LabelStudio(
    api_key="YOUR_API_KEY",
)
client.sso.scim.update(
    projects_groups=[
        ProjectGroupRequest(
            group="groups_test",
            project_id=42,
            role="Inherit",
        )
    ],
    roles_groups=[["Administrator", "groups_test"]],
    workspaces_groups=[["Default workspace", "groups_test"]],
)

```
</dd>
</dl>
</dd>
</dl>

#### ⚙️ Parameters

<dl>
<dd>

<dl>
<dd>

**projects_groups:** `typing.Optional[typing.Sequence[ProjectGroupRequest]]` 
    
</dd>
</dl>

<dl>
<dd>

**roles_groups:** `typing.Optional[typing.Sequence[typing.Sequence[str]]]` 
    
</dd>
</dl>

<dl>
<dd>

**workspaces_groups:** `typing.Optional[typing.Sequence[typing.Sequence[str]]]` 
    
</dd>
</dl>

<dl>
<dd>

**request_options:** `typing.Optional[RequestOptions]` — Request-specific configuration.
    
</dd>
</dl>
</dd>
</dl>


</dd>
</dl>
</details>

## Workspaces Members
<details><summary><code>client.workspaces.members.<a href="src/label_studio_sdk/workspaces/members/client.py">list</a>(...)</code></summary>
<dl>
<dd>

#### 📝 Description

<dl>
<dd>

<dl>
<dd>

Get a list of all members in a specific workspace.
</dd>
</dl>
</dd>
</dl>

#### 🔌 Usage

<dl>
<dd>

<dl>
<dd>

```python
from label_studio_sdk import LabelStudio

client = LabelStudio(
    api_key="YOUR_API_KEY",
)
client.workspaces.members.list(
    id=1,
)

```
</dd>
</dl>
</dd>
</dl>

#### ⚙️ Parameters

<dl>
<dd>

<dl>
<dd>

**id:** `int` 
    
</dd>
</dl>

<dl>
<dd>

**request_options:** `typing.Optional[RequestOptions]` — Request-specific configuration.
    
</dd>
</dl>
</dd>
</dl>


</dd>
</dl>
</details>

<details><summary><code>client.workspaces.members.<a href="src/label_studio_sdk/workspaces/members/client.py">create</a>(...)</code></summary>
<dl>
<dd>

#### 📝 Description

<dl>
<dd>

<dl>
<dd>

Add a new workspace member by user ID.
</dd>
</dl>
</dd>
</dl>

#### 🔌 Usage

<dl>
<dd>

<dl>
<dd>

```python
from label_studio_sdk import LabelStudio

client = LabelStudio(
    api_key="YOUR_API_KEY",
)
client.workspaces.members.create(
    id=1,
    user=1,
)

```
</dd>
</dl>
</dd>
</dl>

#### ⚙️ Parameters

<dl>
<dd>

<dl>
<dd>

**id:** `int` 
    
</dd>
</dl>

<dl>
<dd>

**user:** `int` — User ID
    
</dd>
</dl>

<dl>
<dd>

**workspace:** `typing.Optional[int]` — Workspace ID
    
</dd>
</dl>

<dl>
<dd>

**request_options:** `typing.Optional[RequestOptions]` — Request-specific configuration.
    
</dd>
</dl>
</dd>
</dl>


</dd>
</dl>
</details>

<details><summary><code>client.workspaces.members.<a href="src/label_studio_sdk/workspaces/members/client.py">delete</a>(...)</code></summary>
<dl>
<dd>

#### 📝 Description

<dl>
<dd>

<dl>
<dd>

Remove a specific member by ID from a workspace. This endpoint expects an object like `{"user_id": 123}`.
</dd>
</dl>
</dd>
</dl>

#### 🔌 Usage

<dl>
<dd>

<dl>
<dd>

```python
from label_studio_sdk import LabelStudio

client = LabelStudio(
    api_key="YOUR_API_KEY",
)
client.workspaces.members.delete(
    id=1,
)

```
</dd>
</dl>
</dd>
</dl>

#### ⚙️ Parameters

<dl>
<dd>

<dl>
<dd>

**id:** `int` 
    
</dd>
</dl>

<dl>
<dd>

**request_options:** `typing.Optional[RequestOptions]` — Request-specific configuration.
    
</dd>
</dl>
</dd>
</dl>


</dd>
</dl>
</details>

## Workspaces Members Bulk
<details><summary><code>client.workspaces.members.bulk.<a href="src/label_studio_sdk/workspaces/members/bulk/client.py">post</a>(...)</code></summary>
<dl>
<dd>

#### 📝 Description

<dl>
<dd>

<dl>
<dd>

Assign workspace members in bulk.
</dd>
</dl>
</dd>
</dl>

#### 🔌 Usage

<dl>
<dd>

<dl>
<dd>

```python
from label_studio_sdk import LabelStudio

client = LabelStudio(
    api_key="YOUR_API_KEY",
)
client.workspaces.members.bulk.post(
    id=1,
    all_=True,
)

```
</dd>
</dl>
</dd>
</dl>

#### ⚙️ Parameters

<dl>
<dd>

<dl>
<dd>

**id:** `int` 
    
</dd>
</dl>

<dl>
<dd>

**all_:** `bool` 
    
</dd>
</dl>

<dl>
<dd>

**excluded:** `typing.Optional[typing.Sequence[int]]` 
    
</dd>
</dl>

<dl>
<dd>

**included:** `typing.Optional[typing.Sequence[int]]` 
    
</dd>
</dl>

<dl>
<dd>

**request_options:** `typing.Optional[RequestOptions]` — Request-specific configuration.
    
</dd>
</dl>
</dd>
</dl>


</dd>
</dl>
</details>

<details><summary><code>client.workspaces.members.bulk.<a href="src/label_studio_sdk/workspaces/members/bulk/client.py">delete</a>(...)</code></summary>
<dl>
<dd>

#### 📝 Description

<dl>
<dd>

<dl>
<dd>

Unassign workspace members in bulk. Allows the same request body as bulk assign.
</dd>
</dl>
</dd>
</dl>

#### 🔌 Usage

<dl>
<dd>

<dl>
<dd>

```python
from label_studio_sdk import LabelStudio

client = LabelStudio(
    api_key="YOUR_API_KEY",
)
client.workspaces.members.bulk.delete(
    id=1,
)

```
</dd>
</dl>
</dd>
</dl>

#### ⚙️ Parameters

<dl>
<dd>

<dl>
<dd>

**id:** `int` 
    
</dd>
</dl>

<dl>
<dd>

**request_options:** `typing.Optional[RequestOptions]` — Request-specific configuration.
    
</dd>
</dl>
</dd>
</dl>


</dd>
</dl>
</details>

## Workspaces Members Paginated
<details><summary><code>client.workspaces.members.paginated.<a href="src/label_studio_sdk/workspaces/members/paginated/client.py">list</a>(...)</code></summary>
<dl>
<dd>

#### 📝 Description

<dl>
<dd>

<dl>
<dd>

Retrieve the members for a specific workspace.
</dd>
</dl>
</dd>
</dl>

#### 🔌 Usage

<dl>
<dd>

<dl>
<dd>

```python
from label_studio_sdk import LabelStudio

client = LabelStudio(
    api_key="YOUR_API_KEY",
)
response = client.workspaces.members.paginated.list(
    id=1,
)
for item in response:
    yield item
# alternatively, you can paginate page-by-page
for page in response.iter_pages():
    yield page

```
</dd>
</dl>
</dd>
</dl>

#### ⚙️ Parameters

<dl>
<dd>

<dl>
<dd>

**id:** `int` 
    
</dd>
</dl>

<dl>
<dd>

**ids:** `typing.Optional[str]` — Comma-separated list of user IDs to filter by
    
</dd>
</dl>

<dl>
<dd>

**page:** `typing.Optional[int]` — A page number within the paginated result set.
    
</dd>
</dl>

<dl>
<dd>

**page_size:** `typing.Optional[int]` — Number of results to return per page.
    
</dd>
</dl>

<dl>
<dd>

**search:** `typing.Optional[str]` — A search term.
    
</dd>
</dl>

<dl>
<dd>

**request_options:** `typing.Optional[RequestOptions]` — Request-specific configuration.
    
</dd>
</dl>
</dd>
</dl>


</dd>
</dl>
</details>
<|MERGE_RESOLUTION|>--- conflicted
+++ resolved
@@ -8594,11 +8594,7 @@
 <dl>
 <dd>
 
-<<<<<<< HEAD
-**filter:** `typing.Optional[str]` — Project filter setting. One of 'all', 'pinned_only', 'exclude_pinned'.
-=======
 **filter:** `typing.Optional[str]` — Filter projects by pinned status. Use 'pinned_only' to return only pinned projects, 'exclude_pinned' to return only non-pinned projects, or 'all' to return all projects.
->>>>>>> 6cf3ffc3
     
 </dd>
 </dl>
